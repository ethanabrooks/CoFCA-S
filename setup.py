#! /usr/bin/env python

# third party
from setuptools import find_packages, setup

with open('README.md') as f:
    long_description = f.read()

setup(
    name='on-policy-curiosity',
    version='0.0.0',
    long_description=long_description,
    url='https://github.com/lobachevzky/on-policy-curiosity',
    author='Ethan Brooks',
    author_email='ethanabrooks@gmail.com',
    packages=find_packages(),
    scripts=[
        'bin/load',
        'bin/from-json',
        'bin/no-log-dir',
<<<<<<< HEAD
=======
        'bin/watch-best',
>>>>>>> 38c263d3
    ],
    entry_points=dict(console_scripts=[
        'ppo=ppo.main:cli',
        'hsr=ppo.main:hsr_cli',
        'logic=ppo.main:logic_cli',
        'teach=ppo.main:teach_cli',
        'single-task=ppo.main:single_task_cli',
        'train-teacher=ppo.main:train_teacher_cli',
        'subtasks=ppo.main:subtasks_cli',
    ]),
    install_requires=[])<|MERGE_RESOLUTION|>--- conflicted
+++ resolved
@@ -18,10 +18,7 @@
         'bin/load',
         'bin/from-json',
         'bin/no-log-dir',
-<<<<<<< HEAD
-=======
         'bin/watch-best',
->>>>>>> 38c263d3
     ],
     entry_points=dict(console_scripts=[
         'ppo=ppo.main:cli',
