--- conflicted
+++ resolved
@@ -28,11 +28,8 @@
         "bin/crawl.zsh",
         "bin/correlate",
         "bin/crawl-and-correlate",
-<<<<<<< HEAD
-=======
         "bin/wtf.zsh",
         "bin/remove-log.zsh",
->>>>>>> 798eb348
     ],
     entry_points=dict(console_scripts=["ppo=ppo.main:cli", "exp=ppo.main:exp_cli"]),
     install_requires=[
