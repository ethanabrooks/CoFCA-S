--- conflicted
+++ resolved
@@ -16,17 +16,11 @@
     packages=find_packages(),
     scripts=[
         "bin/load",
-<<<<<<< HEAD
-        "bin/new-run",
-        "bin/from-json",
-        "bin/dbg",
-=======
         "bin/load1",
         "bin/new-run",
         "bin/from-json",
         "bin/dbg",
         "bin/dbg1",
->>>>>>> 302ce167
         "bin/show-best",
         "bin/reproduce",
     ],
