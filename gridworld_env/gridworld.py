#! /usr/bin/env python
# stdlib
from collections import namedtuple
import sys
from typing import Container, Dict, Iterable, List

# third party
from gym import utils
import numpy as np
from rl_utils import cartesian_product
from six import StringIO

from gridworld_env.abstract_gridworld import AbstractGridWorld
from gridworld_env.discrete import DiscreteEnv

Transition = namedtuple("Transition", "probability new_state reward terminal")


class GridWorld(AbstractGridWorld, DiscreteEnv):
    def __init__(
        self,
        text_map: Iterable[Iterable[str]],
        terminal: Container[str],
        reward: Dict[str, float],
        transitions: List[np.ndarray] = None,
        probabilities: List[np.ndarray] = None,
        start: Iterable[str] = "",
        blocked: Container[str] = "",
    ):

        if transitions is None:
            transitions = [[-1, 0], [1, 0], [0, 1], [0, -1]]

        # because every action technically corresponds to a _list_ of transitions (to
        # permit for stochasticity, we add an additional level to the nested list
        # if necessary
        transitions = [t if isinstance(t[0], list) else [t] for t in transitions]

        if probabilities is None:
            probabilities = [[1]] * len(transitions)
        self.actions = list(range(len(transitions)))
        assert len(transitions) == len(probabilities)
        for i in range(len(transitions)):
            assert len(transitions[i]) == len(probabilities[i])
            assert sum(probabilities[i]) == 1
        self.transitions = transitions
        self.probabilities = probabilities
        self.terminal = np.array(list(terminal))
        self.blocked = np.array(list(blocked))
        self.start = np.array(list(start))
        self.reward = reward

        self.last_reward = None
        self.last_transition = None
        self.last_action = None
        self._transition_matrix = None
        self._reward_matrix = None

        self.desc = text_map = np.array([list(r) for r in text_map])  # type: np.ndarray

        self.original_desc = self.desc.copy()
        super().__init__(
            nS=text_map.size,
            nA=len(self.actions),
            P=self.get_transitions(desc=text_map),
            isd=self.get_isd(desc=text_map),
        )
        self.transition_array = np.stack([t[0] for t in self.transitions])

    @property
    def transition_strings(self):
        return "🛑👉👇👈👆"

    def assign(self, **assignments):
        new_desc = self.original_desc.copy()
        for letter, new_states in assignments.items():
            states_ = [self.decode(i) for i in new_states]
            idxs = tuple(zip(*states_))
            new_desc[idxs] = letter
        self.desc = new_desc
        self.set_desc(self.desc)

    def set_desc(self, desc):
        self.P = self.get_transitions(desc)
        self.isd = self.get_isd(desc)
        self.last_transition = None  # for rendering
        self.nS = desc.size

    def get_isd(self, desc):
        isd = np.isin(desc, tuple(self.start))
        if isd.sum():
            return np.reshape(isd / isd.sum(), -1)
        return np.arange(self.nS)

    def get_transitions(self, desc):
        shape = desc.shape

        def get_state_transitions():
            product = cartesian_product(*map(np.arange, shape))
            for idxs in product:
                state = self.encode(*idxs)
                yield state, dict(get_action_transitions_from(state))

        def get_action_transitions_from(state: int):
            for action in self.actions:
                yield action, list(get_transition_tuples_from(state, action))

        def get_transition_tuples_from(state, action):
            coord = self.decode(state)
            for transition, probability in zip(
                self.transitions[action], self.probabilities[action]
            ):

                new_coord = np.clip(
                    np.array(coord) + transition,
                    a_min=np.zeros_like(coord, dtype=int),
                    a_max=np.array(self.desc.shape, dtype=int) - 1,
                )
                new_char = self.desc[tuple(new_coord)]

                if np.all(np.isin(new_char, self.blocked)):
                    new_coord = coord
                yield Transition(
                    probability=probability,
                    new_state=self.encode(*new_coord),
                    reward=self.reward.get(new_char, 0),
                    terminal=new_char in self.terminal,
                )

        return dict(get_state_transitions())

    def step(self, a):
        prev = self.decode(self.s)
        s, r, t, i = super().step(a)
        self.last_action = a
        self.last_reward = r
        self.last_transition = np.array(self.decode(s)) - np.array(prev)
        return s, r, t, i

    def reset(self):
        self.last_transition = None
        self.last_action = None
        return super().reset()

    def render_map(self, mode):
        outfile = StringIO() if mode == "ansi" else sys.stdout
        out = self.desc.copy().tolist()
        i, j = self.decode(self.s)

        out[i][j] = utils.colorize(out[i][j], "blue", highlight=True)

        print("#" * (len(out[0]) + 2))
        for row in out:
            print("#" + "".join(row) + "#")
        print("#" * (len(out[0]) + 2))
        # No need to return anything for human
        if mode != "human":
            return outfile
        out[i][j] = self.desc[i, j]  # TODO: delete?

    def render(self, mode="human"):
        if self.last_transition is not None:
            idx = np.all(self.transition_array == self.last_transition, axis=1)
            transition_string = self.transition_strings[idx]
            print("transition:", transition_string.item())
        if self.last_action is not None:
            print("action:", self.transition_strings[self.last_action].item())
        if self.last_reward is not None:
            print("Reward:", self.last_reward)

        self.render_map(mode)

    def encode(self, *idxs):
        return np.ravel_multi_index(idxs, self.desc.shape)

    def decode(self, s):
        return np.unravel_index(s, self.desc.shape)

    def generate_matrices(self):
        self._transition_matrix = np.zeros((self.nS, self.nA, self.nS))
        self._reward_matrix = np.zeros((self.nS, self.nA, self.nS))
        for s1, action_P in self.P.items():
            for a, transitions in action_P.items():
                trans: Transition
                for trans in transitions:
                    self._transition_matrix[s1, a, trans.new_state] = trans.probability
                    self._reward_matrix[s1, a] = trans.reward
                    if trans.terminal:
                        for a in range(self.nA):
<<<<<<< HEAD
                            self._transition_matrix[trans.new_state, a, trans.new_state] = 1
=======
                            self._transition_matrix[
                                trans.new_state, a, trans.new_state
                            ] = 1
>>>>>>> 1a9758ad
                            self._reward_matrix[trans.new_state, a] = 0
                            assert not np.any(self._transition_matrix > 1)

    @property
    def transition_matrix(self) -> np.ndarray:
        if self._transition_matrix is None:
            self.generate_matrices()
        return self._transition_matrix

    @property
    def reward_matrix(self) -> np.ndarray:
        if self._reward_matrix is None:
            self.generate_matrices()
        return self._reward_matrix


if __name__ == "__main__":
    import gym
    from gridworld_env.random_walk import run

    run(gym.make("BookGridGridWorld-v0"))<|MERGE_RESOLUTION|>--- conflicted
+++ resolved
@@ -187,13 +187,9 @@
                     self._reward_matrix[s1, a] = trans.reward
                     if trans.terminal:
                         for a in range(self.nA):
-<<<<<<< HEAD
-                            self._transition_matrix[trans.new_state, a, trans.new_state] = 1
-=======
                             self._transition_matrix[
                                 trans.new_state, a, trans.new_state
                             ] = 1
->>>>>>> 1a9758ad
                             self._reward_matrix[trans.new_state, a] = 0
                             assert not np.any(self._transition_matrix > 1)
 
