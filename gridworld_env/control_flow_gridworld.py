import abc
from collections import OrderedDict, namedtuple
import copy

from gym import spaces
import numpy as np

from dataclasses import dataclass
import gridworld_env
from gridworld_env import SubtasksGridworld

Obs = namedtuple("Obs", "base subtask subtasks ignore")
LineTypes = namedtuple(
    "LineTypes", "Subtask If Else EndIf While EndWhile", defaults=list(range(6))
)

L = LineTypes()


class Line(abc.ABC):
    @abc.abstractmethod
    def to_tuple(self):
        raise NotImplementedError

    def replace_object(self, obj):
        return self


class Else(Line):
    def __str__(self):
        return "else:"

    def to_tuple(self):
        return 0, 0, 0, L.Else, 0


class EndIf(Line):
    def __str__(self):
        return "endif"

    def to_tuple(self):
        return 0, 0, 0, L.EndIf, 0


class EndWhile(Line):
    def __str__(self):
        return "endwhile"

    def to_tuple(self):
        return 0, 0, 0, L.EndWhile, 0


WHILE_PASSING_PROBS = [
    None,  # 0
    1,  # 1
    0.791288,  # 2
    0.745606,  # 3
    0.729545,  # 4
    0.722634,  # 5
    0.719304,  # 6
    0.717579,  # 7
    0.716641,  # 8
    0.716111,  # 9
]


class ControlFlowGridworld(SubtasksGridworld):
    def __init__(self, *args, n_subtasks, **kwargs):
        self.max_loops = 3
        self.n_encountered = n_subtasks
        super().__init__(*args, n_subtasks=n_subtasks, **kwargs)
        self.irreversible_interactions = [
            j for j, i in enumerate(self.interactions) if i in ("pick-up", "transform")
        ]

        self.required_objects = None
        obs_spaces = self.observation_space.spaces
        subtask_nvec = obs_spaces["subtasks"].nvec
        subtask_nvec = np.pad(
            subtask_nvec,
            [(0, 0), (0, 1)],
            "constant",
            constant_values=len(LineTypes._fields),
        )
        subtask_nvec = np.pad(
            subtask_nvec,
            [(0, 0), (0, 1)],
            "constant",
            constant_values=len(self.object_types) + 1,  # +1 for not-a-condition
        )

        # noinspection PyProtectedMember
        self.observation_space.spaces.update(
            subtask=spaces.Discrete(
                self.observation_space.spaces["subtask"].n + 1
            ),  # +1 for terminating control_flow
            subtasks=spaces.MultiDiscrete(subtask_nvec),
            ignore=spaces.MultiBinary(self.n_subtasks),
        )
        self.non_existing = None
        self.existing = None
        self.last_condition = None
        self.last_condition_passed = None

        world = self
        # noinspection PyArgumentList

        class Subtask(self.Subtask, Line):
            def to_tuple(self):
                return self + (L.Subtask, 0)

            def replace_object(self, obj):
                return self._replace(object=obj)

        self.Subtask = Subtask

        @dataclass
        class If(Line):
            object: int

            def __str__(self):
                return f"if {world.object_types[self.object]}:"

            def to_tuple(self):
                return 0, 0, 0, L.If, 1 + self.object

            def replace_object(self, obj):
                return If(obj)

        self.If = If

        @dataclass
        class While(Line):
            object: int

            def __str__(self):
                return f"while {world.object_types[self.object]}:"

            def to_tuple(self):
                return 0, 0, 0, L.While, 1 + self.object

            def replace_object(self, obj):
                return While(obj)

        self.While = While

    def task_string(self):
        def helper():
            indent = ""
            for i, subtask in enumerate(self.subtasks):
                if isinstance(subtask, self.Subtask):
                    yield f"{i}:{indent}{subtask}"
                else:
                    yield f"{i}:{subtask}"
                if isinstance(subtask, (self.If, Else, self.While)):
                    indent = "    "
                if isinstance(subtask, (EndIf, EndWhile)):
                    indent = ""

        return "\n".join(helper())

    def get_observation(self):
        obs = super().get_observation()
        subtasks = np.pad(
            [s.to_tuple() for s in self.subtasks],
            [(0, self.n_subtasks - len(self.subtasks)), (0, 0)],
            "constant",
        )
        idxs = np.arange(self.n_subtasks)
        obs.update(subtasks=subtasks, ignore=idxs >= len(self.subtasks))
        for (k, s) in self.observation_space.spaces.items():
            assert s.contains(obs[k])
        return OrderedDict(obs)

    def subtasks_generator(self):
<<<<<<< HEAD
        active_control = None
        line_type = None
        interactions = list(range(len(self.interactions)))
        # noinspection PyTypeChecker
        for i in range(self.n_encountered):
            try:
                failing = not active_control.object
            except AttributeError:
                failing = False
            if line_type in [self.While, self.If, Else]:
                # must follow condition with subtask
                line_type = self.Subtask
            elif i == self.n_encountered - 1 or (
                i == self.n_encountered - 2 and failing
            ):
                # Terminate all active controls
                if isinstance(active_control, (self.If, Else)):
                    line_type = EndIf
                elif isinstance(active_control, self.While):
                    line_type = EndWhile
                else:
                    assert active_control is None
                    line_type = self.Subtask

            else:
                # No need to terminate controls. No preceding condition
                line_types = {
                    self.If: [self.Subtask, EndIf],
                    Else: [self.Subtask, EndIf],
                    self.While: [self.Subtask, EndWhile],
                }
                defaults = [self.Subtask]
                if i <= self.n_encountered - 3:
                    # need at least 3 lines left for Else and While
                    line_types[self.If] += [Else]
                    defaults += [self.While, self.If]
                line_type = self.np_random.choice(
                    line_types.get(type(active_control), defaults)
                )

            # instantiate lines
            if line_type in (self.If, self.While):
                active_control = line_type(None)
                yield active_control
            elif line_type is Else:
                active_control = Else()
                yield Else()
            elif line_type in (EndIf, EndWhile):
                active_control = None
                yield line_type()

            elif line_type is self.Subtask:
                yield self.Subtask(
                    interaction=self.np_random.choice(
                        self.irreversible_interactions
                        if active_control
                        else interactions
                    ),
                    count=0,
                    object=None,
                )
            else:
                raise RuntimeError

    # def subtasks_generator(self):
    #     assert self.n_subtasks == 6
    #     self.np_random.shuffle(self.irreversible_interactions)
    #     if self.np_random.rand() < 1:  # TODO
    #         yield self.If(None)
    #         yield self.Subtask(
    #             interaction=self.irreversible_interactions[0], count=0, object=None
    #         )
    #         yield Else()
    #         yield self.Subtask(
    #             interaction=self.irreversible_interactions[1], count=0, object=None
    #         )
    #         yield EndIf()
    #         yield self.Subtask(
    #             interaction=self.np_random.choice(len(self.interactions)),
    #             count=0,
    #             object=None,
    #         )
    #     else:
    #         yield self.While(None)
    #         yield self.Subtask(
    #             interaction=self.irreversible_interactions[0], count=0, object=None
    #         )
    #         yield EndWhile()
    #         yield self.Subtask(
    #             interaction=self.irreversible_interactions[1], count=0, object=None
    #         )
=======
        assert self.n_subtasks == 5
        self.np_random.shuffle(self.irreversible_interactions)
        if self.np_random.rand() < 0.5:
            yield self.If(None)
            yield self.Subtask(
                interaction=self.irreversible_interactions[0], count=0, object=None
            )
            # yield self.Subtask(
            #     interaction=self.irreversible_interactions[0], count=0, object=None
            # )
            # yield Else()
            # yield self.Subtask(
            #     interaction=self.irreversible_interactions[1], count=0, object=None
            # )
            # yield self.Subtask(
            #     interaction=self.irreversible_interactions[1], count=0, object=None
            # )
            yield EndIf()
            yield self.Subtask(
                interaction=self.irreversible_interactions[1], count=0, object=None
            )
            yield self.Subtask(
                interaction=self.irreversible_interactions[0], count=0, object=None
            )
        else:
            yield self.If(None)
            yield self.Subtask(
                interaction=self.irreversible_interactions[0], count=0, object=None
            )
            yield Else()
            yield self.Subtask(
                interaction=self.irreversible_interactions[1], count=0, object=None
            )
            yield EndIf()
        # else:
        #     yield self.While(None)
        #     yield self.Subtask(
        #         interaction=self.irreversible_interactions[0], count=0, object=None
        #     )
        #     yield EndWhile()
>>>>>>> bbd64503

    def get_required_objects(self, subtasks):
        available = []
        i = 0
        existing, non_existing = self.np_random.choice(
            len(self.object_types), size=2, replace=False
        )
        non_existing = {non_existing}
        object_types = {i for i, _ in enumerate(self.object_types)}
        n_loops = 0
        while i < len(self.subtasks):
            line = self.subtasks[i]
            if isinstance(line, (self.If, self.While)):
                passing = self.np_random.rand() < (
                    WHILE_PASSING_PROBS[self.max_loops]
                    if isinstance(line, self.While)
                    else 0.5
                )
                if passing:
                    obj = existing
                    if obj not in available:
                        available += [obj]
                        yield obj
                else:
                    obj = self.np_random.choice(list(non_existing))

                self.subtasks[i] = line.replace_object(obj)
            elif isinstance(line, EndWhile):
                n_loops += 1
                passing = self.np_random.rand() < 0.5 and n_loops < self.max_loops
                if passing:
                    assert existing not in available
                    available += [existing]
                    yield existing
                else:
                    non_existing.add(existing)
                    existing = self.np_random.choice(list(object_types - non_existing))
            elif isinstance(line, self.Subtask):
                n_loops += 1
                self.subtasks[i] = line.replace_object(existing)
                if existing not in available:
                    available.append(existing)
                    yield existing
                if line.interaction in self.irreversible_interactions:
                    available.remove(existing)

            i = self.get_next_idx(i, existing=available)

        for i in range(len(subtasks)):
            line = self.subtasks[i]
            if isinstance(line, self.Subtask) and line.object is None:
                self.subtasks[i] = line._replace(object=existing)

    def get_next_subtask(self):
        if self.subtask_idx is None:
            i = 0
        else:
            i = self.subtask_idx + 1
        while i < len(self.subtasks) and not isinstance(self.subtasks[i], self.Subtask):
            i = self.get_next_idx(i, existing=self.objects.values())
        return i

    def get_next_idx(self, i, existing):
        line = self.subtasks[i]
        if isinstance(line, (self.If, self.While)):
            self.last_condition = line.object
            self.last_condition_passed = line.object in existing
            if self.last_condition_passed:
                i += 1
            else:
                while not isinstance(self.subtasks[i], (EndWhile, Else, EndIf)):
                    i += 1
        elif isinstance(line, Else):
            if self.last_condition_passed:
                while not isinstance(self.subtasks[i], EndIf):
                    i += 1
            else:
                i += 1

        elif isinstance(line, EndWhile):
            if self.last_condition in existing:
                while not isinstance(self.subtasks[i], self.While):
                    i -= 1
            i += 1
        else:
            i += 1

        return i


def main(seed, n_subtasks):
    kwargs = gridworld_env.get_args("4x4SubtasksGridWorld-v0")
    del kwargs["class_"]
    del kwargs["max_episode_steps"]
    kwargs.update(n_subtasks=n_subtasks, max_task_count=1)
    env = ControlFlowGridworld(**kwargs, evaluation=False, eval_subtasks=[])
    actions = "wsadeq"
    gridworld_env.keyboard_control.run(env, actions=actions, seed=seed)


if __name__ == "__main__":
    import argparse
    import gridworld_env.keyboard_control

    parser = argparse.ArgumentParser()
    parser.add_argument("--seed", type=int, default=0)
    parser.add_argument("--n-subtasks", type=int, default=5)
    main(**vars(parser.parse_args()))<|MERGE_RESOLUTION|>--- conflicted
+++ resolved
@@ -173,99 +173,6 @@
         return OrderedDict(obs)
 
     def subtasks_generator(self):
-<<<<<<< HEAD
-        active_control = None
-        line_type = None
-        interactions = list(range(len(self.interactions)))
-        # noinspection PyTypeChecker
-        for i in range(self.n_encountered):
-            try:
-                failing = not active_control.object
-            except AttributeError:
-                failing = False
-            if line_type in [self.While, self.If, Else]:
-                # must follow condition with subtask
-                line_type = self.Subtask
-            elif i == self.n_encountered - 1 or (
-                i == self.n_encountered - 2 and failing
-            ):
-                # Terminate all active controls
-                if isinstance(active_control, (self.If, Else)):
-                    line_type = EndIf
-                elif isinstance(active_control, self.While):
-                    line_type = EndWhile
-                else:
-                    assert active_control is None
-                    line_type = self.Subtask
-
-            else:
-                # No need to terminate controls. No preceding condition
-                line_types = {
-                    self.If: [self.Subtask, EndIf],
-                    Else: [self.Subtask, EndIf],
-                    self.While: [self.Subtask, EndWhile],
-                }
-                defaults = [self.Subtask]
-                if i <= self.n_encountered - 3:
-                    # need at least 3 lines left for Else and While
-                    line_types[self.If] += [Else]
-                    defaults += [self.While, self.If]
-                line_type = self.np_random.choice(
-                    line_types.get(type(active_control), defaults)
-                )
-
-            # instantiate lines
-            if line_type in (self.If, self.While):
-                active_control = line_type(None)
-                yield active_control
-            elif line_type is Else:
-                active_control = Else()
-                yield Else()
-            elif line_type in (EndIf, EndWhile):
-                active_control = None
-                yield line_type()
-
-            elif line_type is self.Subtask:
-                yield self.Subtask(
-                    interaction=self.np_random.choice(
-                        self.irreversible_interactions
-                        if active_control
-                        else interactions
-                    ),
-                    count=0,
-                    object=None,
-                )
-            else:
-                raise RuntimeError
-
-    # def subtasks_generator(self):
-    #     assert self.n_subtasks == 6
-    #     self.np_random.shuffle(self.irreversible_interactions)
-    #     if self.np_random.rand() < 1:  # TODO
-    #         yield self.If(None)
-    #         yield self.Subtask(
-    #             interaction=self.irreversible_interactions[0], count=0, object=None
-    #         )
-    #         yield Else()
-    #         yield self.Subtask(
-    #             interaction=self.irreversible_interactions[1], count=0, object=None
-    #         )
-    #         yield EndIf()
-    #         yield self.Subtask(
-    #             interaction=self.np_random.choice(len(self.interactions)),
-    #             count=0,
-    #             object=None,
-    #         )
-    #     else:
-    #         yield self.While(None)
-    #         yield self.Subtask(
-    #             interaction=self.irreversible_interactions[0], count=0, object=None
-    #         )
-    #         yield EndWhile()
-    #         yield self.Subtask(
-    #             interaction=self.irreversible_interactions[1], count=0, object=None
-    #         )
-=======
         assert self.n_subtasks == 5
         self.np_random.shuffle(self.irreversible_interactions)
         if self.np_random.rand() < 0.5:
@@ -306,7 +213,6 @@
         #         interaction=self.irreversible_interactions[0], count=0, object=None
         #     )
         #     yield EndWhile()
->>>>>>> bbd64503
 
     def get_required_objects(self, subtasks):
         available = []
