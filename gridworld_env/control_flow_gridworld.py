from collections import Counter, namedtuple

from gym import spaces
import numpy as np

from gridworld_env import SubtasksGridWorld

Obs = namedtuple('Obs', 'base subtask subtasks conditions control next_subtask pred')


class ControlFlowGridWorld(SubtasksGridWorld):
    def __init__(self, *args, n_subtasks, single_condition=False, **kwargs):
        super().__init__(*args, n_subtasks=n_subtasks, **kwargs)
        self.single_condition = single_condition
        if single_condition:
            assert n_subtasks == 2

        self.conditions = None
        self.control = None
        self.pred = None
        obs_space, subtasks_space = self.observation_space.spaces
        self.observation_space = spaces.Tuple(
            Obs(
                base=obs_space,
                subtasks=spaces.MultiDiscrete(
                    np.tile(subtasks_space.nvec[:1], [self.n_subtasks + 1, 1])),
                conditions=spaces.MultiDiscrete(
                    np.array([len(self.object_types)]).repeat(self.n_subtasks + 1)),
                control=spaces.MultiDiscrete(
                    np.tile(
                        np.array([[self.n_subtasks + 1]]),
                        [
                            self.n_subtasks + 1,
                            2  # binary conditions
                        ]))))

    def render_task(self):
        def helper(i, indent):
            neg, pos = self.control[i]
            condition = self.conditions[i]

            def develop_branch(j, add_indent):
                new_indent = indent + add_indent
                if j == 0:
                    subtask = f''
                else:
                    try:
                        subtask = f'{j}:{self.subtasks[j]}'
                    except IndexError:
                        return f'{new_indent}terminate'
                return f"{new_indent}{subtask}\n{helper(j, new_indent)}"

            if pos == neg:
                return f"{develop_branch(pos, '')}"
            else:
                return f'''\
{indent}if {self.object_types[condition]}:
{develop_branch(pos, '    ')}
{indent}else:
{develop_branch(neg, '    ')}
'''

        print(helper(i=0, indent=''))

    def get_observation(self):
        obs, task = super().get_observation()
        return Obs(base=obs, subtasks=task, control=self.control, conditions=self.conditions)

    def subtasks_generator(self):
        choices = self.np_random.choice(len(self.possible_subtasks), size=self.n_subtasks + 1)
        for subtask in self.possible_subtasks[choices]:
            yield self.Subtask(*subtask)

    def reset(self):
        def get_control():
            for i in range(self.n_subtasks):
                j = 2 * i
                if self.force_branching or self.np_random.rand() < .7:
                    yield j, j + 1
                else:
                    yield self.np_random.randint(
                        i,
                        self.n_subtasks + (i > 0),  # prevent termination on first turn
                        size=2)

        self.control = 1 + np.array(list(get_control()))
        self.conditions = self.np_random.choice(len(self.object_types), size=n)
        self.subtask_idx = 0
<<<<<<< HEAD
        self.count = None
        self.iterate = True
        self.next_subtask = True
        return Obs(**super().reset())._asdict()

    def get_next_subtask(self):
        if self.subtask_idx > self.n_subtasks:
            return None
        return self.control[self.subtask_idx, int(self.evaluate_condition())]

    def evaluate_condition(self):
        return self.conditions[self.subtask_idx] in self.objects.values()
=======
        self.pred = self.evaluate_condition()
        self.subtask_idx = self.get_next_subtask()
        self.count = self.subtask.count
        return o._replace(conditions=self.conditions, control=self.control)

    def get_next_subtask(self):
        resolution = self.evaluate_condition()
        return self.control[self.subtask_idx, int(resolution)]
>>>>>>> 8785348c

    def evaluate_condition(self):
        object_type = self.conditions[self.subtask_idx]
        return object_type in self.objects.values()

    def get_required_objects(self, _):
        required_objects = list(super().get_required_objects(self.subtasks))
        yield from required_objects
        # for condition in self.conditions:
        # if condition not in required_objects:
        # if self.np_random.rand() < .5:
        # yield condition


def main(seed, n_subtasks):
    kwargs = gridworld_env.get_args('4x4SubtasksGridWorld-v0')
    del kwargs['class_']
    del kwargs['max_episode_steps']
    kwargs.update(n_subtasks=n_subtasks, max_task_count=1)
    env = ControlFlowGridWorld(**kwargs, evaluation=False, eval_subtasks=[])
    actions = 'wsadeq'
    gridworld_env.keyboard_control.run(env, actions=actions, seed=seed)


if __name__ == '__main__':
    import argparse
    import gridworld_env.keyboard_control

    parser = argparse.ArgumentParser()
    parser.add_argument('--seed', type=int)
    parser.add_argument('--n-subtasks', type=int)
    main(**vars(parser.parse_args()))<|MERGE_RESOLUTION|>--- conflicted
+++ resolved
@@ -86,20 +86,6 @@
         self.control = 1 + np.array(list(get_control()))
         self.conditions = self.np_random.choice(len(self.object_types), size=n)
         self.subtask_idx = 0
-<<<<<<< HEAD
-        self.count = None
-        self.iterate = True
-        self.next_subtask = True
-        return Obs(**super().reset())._asdict()
-
-    def get_next_subtask(self):
-        if self.subtask_idx > self.n_subtasks:
-            return None
-        return self.control[self.subtask_idx, int(self.evaluate_condition())]
-
-    def evaluate_condition(self):
-        return self.conditions[self.subtask_idx] in self.objects.values()
-=======
         self.pred = self.evaluate_condition()
         self.subtask_idx = self.get_next_subtask()
         self.count = self.subtask.count
@@ -108,7 +94,6 @@
     def get_next_subtask(self):
         resolution = self.evaluate_condition()
         return self.control[self.subtask_idx, int(resolution)]
->>>>>>> 8785348c
 
     def evaluate_condition(self):
         object_type = self.conditions[self.subtask_idx]
