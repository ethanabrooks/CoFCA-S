--- conflicted
+++ resolved
@@ -72,114 +72,6 @@
 
         print(helper(i=0, indent=""))
 
-<<<<<<< HEAD
-    # def get_observation(self):
-    #     obs = super().get_observation()
-    #     obs.update(
-    #         control=self.control,
-    #         conditions=self.conditions,
-    #         pred=self.evaluate_condition(),
-    #     )
-    #     return Obs(**obs)._asdict()
-
-    def subtasks_generator(self):
-        choices = self.np_random.choice(len(self.possible_subtasks), size=self.n_subtasks + 1)
-        subtasks = [self.Subtask(*self.possible_subtasks[i]) for i in choices]
-        i = 0
-        encountered_passing = []
-        encountered_failing = []
-        encountered_subtasks = []
-        encountered_idxs = []
-        while True:
-            passing = self.conditions[i] in self.required_objects
-            branching = self.control[i, 0] != self.control[i, 1]
-            encountered.update(passing=[condition if branching and passing else None])
-            encountered.update(
-                failing=[condition if branching and not passing else None]
-            )
-            encountered.update(subtasks=[i])
-            i = self.control[i, int(passing)]
-
-        failing = encountered["failing"]
-        object_types = np.arange(len(self.object_types))
-        non_failing = list(set(object_types) - set(failing))
-        self.required_objects = list(
-            set(o for o in encountered["passing"] if o is not None)
-        )
-        available = [x for x in self.required_objects]
-
-        print(self.object_types)
-        print('encountered_failing', encountered_failing)
-        print('encountered_idxs', encountered_idxs)
-        for i, subtask in enumerate(subtasks):
-            if i in encountered_idxs:
-                obj = subtask.object
-                to_be_removed = subtask.interaction in {1, 2}
-                print('available', available)
-                if obj not in available:
-                    if not to_be_removed and obj in failing:
-                        obj = self.np_random.choice(non_failing)
-                        subtasks[i] = subtask._replace(object=obj)
-                    past_failing = failing[-i + 1 :]
-                    if to_be_removed and obj in past_failing:
-                        obj = self.np_random.choice(
-                            list(set(object_types) - set(past_failing))
-                        )
-                        subtasks[i] = subtask._replace(object=obj)
-
-                    # add object to map
-                    self.required_objects += [obj]
-                    available += [obj]
-                    print('required', self.required_objects)
-                    print('available', available)
-
-                if to_be_removed:
-                    available.remove(obj)
-                    print('available', available)
-
-        yield from subtasks
-
-    def reset(self):
-        n = self.n_subtasks + 1
-
-        def get_control():
-            for i in range(self.n_subtasks):
-                j = i
-                # if self.force_branching or self.np_random.rand() < 0.7:
-                # yield j, j + 1
-                # else:
-                yield j, j
-
-        self.control = 1 + np.minimum(np.array(list(get_control())), self.n_subtasks)
-        n_object_types = self.np_random.randint(1, len(self.object_types))
-        object_types = np.arange(len(self.object_types))
-        existing = self.np_random.choice(object_types, size=n_object_types)
-        non_existing = np.array(list(set(object_types) - set(existing)))
-        n_passing = self.np_random.choice(self.n_subtasks)
-        n_failing = self.n_subtasks - n_passing
-        passing = self.np_random.choice(existing, size=n_passing)
-        failing = self.np_random.choice(non_existing, size=n_failing)
-        self.conditions = np.concatenate([passing, failing])
-        self.np_random.shuffle(self.conditions)
-        self.required_objects = passing
-        return super().reset()
-        # self.subtask_idx = 0 self.subtask_idx = self.get_next_subtask()
-        # self.count = self.subtask.count
-        # return self.get_observation()
-
-    def get_next_subtask(self):
-        if self.subtask_idx > self.n_subtasks:
-            return None
-        resolution = self.evaluate_condition()
-        return self.control[self.subtask_idx, int(resolution)]
-
-    def evaluate_condition(self):
-        object_type = self.conditions[self.subtask_idx]
-        return object_type in self.objects.values()
-
-    def get_required_objects(self, _):
-        yield from self.required_objects
-=======
 
 #
 #     def get_observation(self):
@@ -278,7 +170,6 @@
 #
 #     def get_required_objects(self, _):
 #         yield from self.required_objects
->>>>>>> ca18ff60
 
 
 def main(seed, n_subtasks):
