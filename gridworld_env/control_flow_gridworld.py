--- conflicted
+++ resolved
@@ -17,11 +17,7 @@
 
 L = LineTypes()
 
-<<<<<<< HEAD
-TaskTypes = Enum("TaskTypes", "subtasks if_if if_else while_subtask general")
-=======
 TaskTypes = Enum("TaskTypes", "Subtasks If Else While General")
->>>>>>> 64a6a509
 
 
 class Line(abc.ABC):
@@ -72,15 +68,9 @@
 
 
 class ControlFlowGridworld(SubtasksGridworld):
-<<<<<<< HEAD
-    def __init__(self, *args, n_subtasks, task_type, **kwargs):
-        self.task_type = TaskTypes[task_type]
-        self.max_loops = 3
-=======
     def __init__(self, *args, n_subtasks, task_type, max_loops, **kwargs):
         self.task_type = TaskTypes[task_type]
         self.max_loops = max_loops
->>>>>>> 64a6a509
         self.n_encountered = n_subtasks
         super().__init__(*args, n_subtasks=n_subtasks, **kwargs)
         self.irreversible_interactions = [
@@ -188,12 +178,8 @@
 
     def subtasks_generator(self):
         self.np_random.shuffle(self.irreversible_interactions)
-<<<<<<< HEAD
-        if self.task_type is TaskTypes.general:
-=======
         assert self.n_subtasks >= 8
         if self.task_type is TaskTypes.General:
->>>>>>> 64a6a509
             active_control = None
             line_type = None
             interactions = list(range(len(self.interactions)))
@@ -257,26 +243,6 @@
                     )
                 else:
                     raise RuntimeError
-<<<<<<< HEAD
-        elif self.task_type is TaskTypes.subtasks:
-            assert self.n_subtasks == 6
-            yield self.Subtask(
-                interaction=self.np_random.choice(
-                    len(self.interactions), count=0, object=None
-                )
-            )
-            yield self.Subtask(
-                interaction=self.np_random.choice(
-                    len(self.interactions), count=0, object=None
-                )
-            )
-            yield self.Subtask(
-                interaction=self.np_random.choice(
-                    len(self.interactions), count=0, object=None
-                )
-            )
-        elif self.task_type is TaskTypes.if_if:
-=======
         elif self.task_type is TaskTypes.Subtasks:
             yield self.Subtask(
                 interaction=self.np_random.choice(len(self.interactions)),
@@ -294,7 +260,6 @@
                 object=None,
             )
         elif self.task_type is TaskTypes.If:
->>>>>>> 64a6a509
             yield self.If(None)
             yield self.Subtask(
                 interaction=self.irreversible_interactions[0], count=0, object=None
@@ -305,11 +270,7 @@
                 interaction=self.irreversible_interactions[1], count=0, object=None
             )
             yield EndIf()
-<<<<<<< HEAD
-        elif self.task_type is TaskTypes.if_else:
-=======
         elif self.task_type is TaskTypes.Else:
->>>>>>> 64a6a509
             yield self.If(None)
             yield self.Subtask(
                 interaction=self.irreversible_interactions[0], count=0, object=None
@@ -319,9 +280,6 @@
                 interaction=self.irreversible_interactions[1], count=0, object=None
             )
             yield EndIf()
-<<<<<<< HEAD
-        elif self.task_type is TaskTypes.while_subtask:
-=======
             yield self.Subtask(
                 interaction=self.irreversible_interactions[0], count=0, object=None
             )
@@ -329,9 +287,8 @@
                 interaction=self.irreversible_interactions[1], count=0, object=None
             )
         elif self.task_type is TaskTypes.While:
->>>>>>> 64a6a509
             yield self.While(None)
-            yield self.subtask(
+            yield self.Subtask(
                 interaction=self.irreversible_interactions[0], count=0, object=None
             )
             yield self.Subtask(
@@ -339,11 +296,7 @@
             )
             yield EndWhile()
             yield self.Subtask(
-<<<<<<< HEAD
-                interaction=self.irreversible_interactions[1], count=0, object=None
-=======
                 interaction=self.irreversible_interactions[0], count=0, object=None
->>>>>>> 64a6a509
             )
 
     def get_required_objects(self, subtasks):
