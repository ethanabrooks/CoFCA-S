--- conflicted
+++ resolved
@@ -21,29 +21,6 @@
         self.conditions = None
         self.control = None
         self.required_objects = None
-<<<<<<< HEAD
-        obs_space, subtasks_space = self.observation_space.spaces
-        self.observation_space = spaces.Tuple(
-            Obs(
-                base=obs_space,
-                subtasks=spaces.MultiDiscrete(
-                    np.tile(subtasks_space.nvec[:1], [self.n_subtasks + 1, 1])),
-                conditions=spaces.MultiDiscrete(
-                    np.array([len(self.object_types)]).repeat(self.n_subtasks + 1)),
-                control=spaces.MultiDiscrete(
-                    np.tile(
-                        np.array([[self.n_subtasks + 1]]),
-                        [
-                            self.n_subtasks + 1,
-                            2  # binary conditions
-                        ]))))
-
-    def set_pred(self):
-        try:
-            self.pred = self.evaluate_condition()
-        except IndexError:
-            pass
-=======
         # self.observation_space = spaces.Dict(
         # Obs(
         # **self.observation_space.spaces,
@@ -60,7 +37,6 @@
         # )._asdict()
         # )
         self.pred = None
->>>>>>> 894ee81b
 
     def render_current_subtask(self):
         if self.subtask_idx == 0:
@@ -168,17 +144,10 @@
         def get_control():
             for i in range(n):
                 j = 2 * i
-<<<<<<< HEAD
-                if self.force_branching or self.np_random.rand() < .7:
-                    yield j, j + 1
-                else:
-                    yield j, j
-=======
                 # if self.force_branching or self.np_random.rand() < 0.7:
                 # yield j, j + 1
                 # else:
                 yield j, j
->>>>>>> 894ee81b
 
         self.control = 1 + np.minimum(np.array(list(get_control())), self.n_subtasks)
         n_object_types = self.np_random.randint(1, len(self.object_types))
