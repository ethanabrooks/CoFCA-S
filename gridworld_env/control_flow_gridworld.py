--- conflicted
+++ resolved
@@ -21,29 +21,6 @@
         self.conditions = None
         self.control = None
         self.required_objects = None
-<<<<<<< HEAD
-        obs_spaces = self.observation_space.spaces
-        obs_spaces.update(
-            conditions=spaces.MultiDiscrete(
-                np.array([len(self.object_types)]).repeat(self.n_subtasks)
-            ),
-            pred=spaces.Discrete(2),
-            control=spaces.MultiDiscrete(
-                np.tile(
-                    np.array([[self.n_subtasks]]),
-                    [self.n_subtasks, 2],  # binary conditions
-                )
-            ),
-        )
-        self.observation_space = spaces.Dict(Obs(**obs_spaces)._asdict())
-        self.pred = None
-
-    def render_current_subtask(self):
-        if self.subtask_idx == 0:
-            print("none")
-        else:
-            super().render_current_subtask()
-=======
         obs_space, subtasks_space = self.observation_space.spaces
         self.observation_space = spaces.Tuple(
             Obs(
@@ -59,7 +36,6 @@
                             self.n_subtasks + 1,
                             2  # binary conditions
                         ]))))
->>>>>>> 36e7e175
 
     def set_pred(self):
         try:
@@ -81,21 +57,12 @@
             def develop_branch(j, add_indent):
                 new_indent = indent + add_indent
                 if j == 0:
-<<<<<<< HEAD
-                    subtask = f""
-                else:
-                    try:
-                        subtask = f"{j}:{self.subtasks[j]}"
-                    except IndexError:
-                        return f"{new_indent}terminate"
-=======
                     subtask = f''
                 else:
                     try:
                         subtask = f'{j}:{self.subtasks[j]}'
                     except IndexError:
                         return f'{new_indent}terminate'
->>>>>>> 36e7e175
                 return f"{new_indent}{subtask}\n{helper(j, new_indent)}"
 
             if pos == neg:
@@ -120,39 +87,6 @@
         return Obs(**obs)._asdict()
 
     def subtasks_generator(self):
-<<<<<<< HEAD
-        choices = self.np_random.choice(
-            len(self.possible_subtasks), size=self.n_subtasks
-        )
-        subtasks = [self.Subtask(*self.possible_subtasks[i]) for i in choices]
-        i = 0
-        encountered = Counter(passing=[], failing=[], subtasks=[])
-        while i < self.n_subtasks:
-            condition = self.conditions[i]
-            passing = condition in self.required_objects
-            branching = self.control[i, 0] != self.control[i, 1]
-            encountered.update(passing=[condition if branching and passing else None])
-            encountered.update(
-                failing=[condition if branching and not passing else None]
-            )
-            i = self.control[i, int(passing)]
-            encountered.update(subtasks=[i])
-
-        self.required_objects = list(
-            set(o for o in encountered["passing"] if o is not None)
-        )
-        available = [x for x in self.required_objects]
-
-        for i, subtask in enumerate(subtasks):
-            if i in encountered["subtasks"]:
-                obj = subtask.object
-                to_be_removed = subtask.interaction in {1, 2}
-                if obj not in available:
-                    if (not to_be_removed and obj in encountered["failing"]) or (
-                        to_be_removed and obj in encountered["failing"][: i + 1]
-                    ):
-
-=======
         choices = self.np_random.choice(len(self.possible_subtasks), size=self.n_subtasks + 1)
         subtasks = [self.Subtask(*self.possible_subtasks[i]) for i in choices]
         i = 0
@@ -187,7 +121,6 @@
                     print('encountered_failing[:i + 1]', encountered_failing[:i + 1])
                     if (not to_be_removed and obj in encountered_failing) or (
                             to_be_removed and obj in encountered_failing[:i + 1]):
->>>>>>> 36e7e175
                         # choose a different object
                         obj = self.np_random.choice(self.required_objects)
                         subtasks[i] = subtask._replace(object=obj)
@@ -195,49 +128,28 @@
                     # add object to map
                     self.required_objects += [obj]
                     available += [obj]
-<<<<<<< HEAD
-
-                if to_be_removed:
-                    available.remove(obj)
-=======
                     print('required', self.required_objects)
                     print('available', available)
 
                 if to_be_removed:
                     available.remove(obj)
                     print('available', available)
->>>>>>> 36e7e175
 
         yield from subtasks
 
     def reset(self):
-<<<<<<< HEAD
-        def get_control():
-            for i in range(self.n_subtasks):
-                j = 2 * i
-                if self.force_branching or self.np_random.rand() < 0.7:
-=======
         n = self.n_subtasks + 1
 
         def get_control():
             for i in range(n):
                 j = 2 * i
                 if self.force_branching or self.np_random.rand() < .7:
->>>>>>> 36e7e175
                     yield j, j + 1
                 else:
                     yield j, j
 
         self.control = 1 + np.minimum(np.array(list(get_control())), self.n_subtasks)
 
-<<<<<<< HEAD
-        self.control = 1 + np.minimum(np.array(list(get_control())), self.n_subtasks)
-        passing = self.np_random.choice(2, size=self.n_subtasks)
-        self.conditions = self.np_random.choice(
-            len(self.object_types), size=self.n_subtasks
-        )
-        self.required_objects = self.conditions[passing]
-=======
         object_types = np.arange(len(self.object_types))
         self.np_random.shuffle(object_types)
         object_types = object_types.reshape(-1, 2)  # TODO: what if not % 2?
@@ -249,7 +161,6 @@
         self.required_objects = list(object_types[:, 1])
 
         o = super().reset()
->>>>>>> 36e7e175
         self.subtask_idx = 0
         self.count = None
         self.iterate = True
@@ -272,15 +183,9 @@
 
 
 def main(seed, n_subtasks):
-<<<<<<< HEAD
-    kwargs = gridworld_env.get_args("4x4SubtasksGridWorld-v0")
-    del kwargs["class_"]
-    del kwargs["max_episode_steps"]
-=======
     kwargs = gridworld_env.get_args('4x4SubtasksGridWorld-v0')
     del kwargs['class_']
     del kwargs['max_episode_steps']
->>>>>>> 36e7e175
     kwargs.update(n_subtasks=n_subtasks, max_task_count=1)
     env = ControlFlowGridWorld(**kwargs, evaluation=False, eval_subtasks=[])
     actions = "wsadeq"
