--- conflicted
+++ resolved
@@ -140,8 +140,9 @@
 
     def reset(self):
 
-<<<<<<< HEAD
-        self.control = np.minimum(1 + np.array(list(get_control())), self.n_subtasks)
+        self.control = np.minimum(
+            1 + np.array(list(self.get_control())), self.n_subtasks
+        )
         n_object_types = self.np_random.randint(1, len(self.object_types))
         object_types = np.arange(len(self.object_types))
         existing = self.np_random.choice(object_types, size=n_object_types)
@@ -157,21 +158,6 @@
         # self.subtask_idx = 0 self.subtask_idx = self.get_next_subtask()
         # self.count = self.subtask.count
         # return self.get_observation()
-=======
-        self.control = 1 + np.minimum(
-            np.array(list(self.get_control())), self.n_subtasks
-        )
-        passing = self.np_random.choice(2, size=self.n_subtasks)
-        self.conditions = self.np_random.choice(
-            len(self.object_types), size=self.n_subtasks
-        )
-        self.required_objects = self.conditions[passing]
-        self.subtask_idx = 0
-        self.count = None
-        self.iterate = True
-        self.next_subtask = True
-        return Obs(**super().reset())._asdict()
->>>>>>> bf6a0afb
 
     def get_next_subtask(self):
         if self.subtask_idx > self.n_subtasks:
