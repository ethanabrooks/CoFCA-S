import abc
from collections import OrderedDict, namedtuple
from enum import Enum

from gym import spaces
import numpy as np

from dataclasses import dataclass
import gridworld_env
from gridworld_env import SubtasksGridworld

Obs = namedtuple("Obs", "base subtask subtasks ignore")
LineTypes = namedtuple(
    "LineTypes", "Subtask If Else EndIf While EndWhile", defaults=list(range(6))
)

L = LineTypes()

<<<<<<< HEAD
TaskTypes = Enum("TaskTypes", "Subtasks If Else While General")
=======
TaskTypes = Enum("TaskTypes", "Subtasks If Else While General Auto")
>>>>>>> be46c323


class Line(abc.ABC):
    @abc.abstractmethod
    def to_tuple(self):
        raise NotImplementedError

    def replace_object(self, obj):
        return self


class Else(Line):
    def __str__(self):
        return "else:"

    def to_tuple(self):
        return 0, 0, 0, L.Else, 0


class EndIf(Line):
    def __str__(self):
        return "endif"

    def to_tuple(self):
        return 0, 0, 0, L.EndIf, 0


class EndWhile(Line):
    def __str__(self):
        return "endwhile"

    def to_tuple(self):
        return 0, 0, 0, L.EndWhile, 0


WHILE_PASSING_PROBS = [
    None,  # 0
    1,  # 1
    0.791288,  # 2
    0.745606,  # 3
    0.729545,  # 4
    0.722634,  # 5
    0.719304,  # 6
    0.717579,  # 7
    0.716641,  # 8
    0.716111,  # 9
]


class ControlFlowGridworld(SubtasksGridworld):
    def __init__(self, *args, n_subtasks, task_type, max_loops, **kwargs):
        self.task_type = TaskTypes[task_type]
        self.max_loops = max_loops
        self.n_encountered = n_subtasks
        super().__init__(*args, n_subtasks=n_subtasks, **kwargs)
        self.irreversible_interactions = [
            j for j, i in enumerate(self.interactions) if i in ("pick-up", "transform")
        ]

        self.required_objects = None
        obs_spaces = self.observation_space.spaces
        subtask_nvec = obs_spaces["subtasks"].nvec
        subtask_nvec = np.pad(
            subtask_nvec,
            [(0, 0), (0, 1)],
            "constant",
            constant_values=len(LineTypes._fields),
        )
        subtask_nvec = np.pad(
            subtask_nvec,
            [(0, 0), (0, 1)],
            "constant",
            constant_values=len(self.object_types) + 1,  # +1 for not-a-condition
        )

        # noinspection PyProtectedMember
        self.observation_space.spaces.update(
            subtask=spaces.Discrete(
                self.observation_space.spaces["subtask"].n + 1
            ),  # +1 for terminating control_flow
            subtasks=spaces.MultiDiscrete(subtask_nvec),
            ignore=spaces.MultiBinary(self.n_subtasks),
        )
        self.non_existing = None
        self.existing = None
        self.last_condition = None
        self.last_condition_passed = None

        world = self
        # noinspection PyArgumentList

        class Subtask(self.Subtask, Line):
            def to_tuple(self):
                return self + (L.Subtask, 0)

            def replace_object(self, obj):
                return self._replace(object=obj)

        self.Subtask = Subtask

        @dataclass
        class If(Line):
            object: int

            def __str__(self):
                return f"if {world.object_types[self.object]}:"

            def to_tuple(self):
                return 0, 0, 0, L.If, 1 + self.object

            def replace_object(self, obj):
                return If(obj)

        self.If = If

        @dataclass
        class While(Line):
            object: int

            def __str__(self):
                return f"while {world.object_types[self.object]}:"

            def to_tuple(self):
                return 0, 0, 0, L.While, 1 + self.object

            def replace_object(self, obj):
                return While(obj)

        self.While = While

    def task_string(self):
        def helper():
            indent = ""
            for i, subtask in enumerate(self.subtasks):
                if isinstance(subtask, self.Subtask):
                    yield f"{i}:{indent}{subtask}"
                else:
                    yield f"{i}:{subtask}"
                if isinstance(subtask, (self.If, Else, self.While)):
                    indent = "    "
                if isinstance(subtask, (EndIf, EndWhile)):
                    indent = ""

        return "\n".join(helper())

    def get_observation(self):
        obs = super().get_observation()
        subtasks = np.pad(
            [s.to_tuple() for s in self.subtasks],
            [(0, self.n_subtasks - len(self.subtasks)), (0, 0)],
            "constant",
        )
        idxs = np.arange(self.n_subtasks)
        obs.update(subtasks=subtasks, ignore=idxs >= len(self.subtasks))
        for (k, s) in self.observation_space.spaces.items():
            assert s.contains(obs[k])
        return OrderedDict(obs)

    def subtasks_generator(self):
        self.np_random.shuffle(self.irreversible_interactions)
        assert self.n_subtasks >= 8
        if self.task_type is TaskTypes.General:
            self.max_loops = min(self.max_loops, 2)
            active_control = None
            line_type = None
            interactions = list(range(len(self.interactions)))
            # noinspection PyTypeChecker
            for i in range(self.n_encountered):
                try:
                    failing = not active_control.object
                except AttributeError:
                    failing = False
                if line_type in [self.While, self.If, Else]:
                    # must follow condition with subtask
                    line_type = self.Subtask
                elif i == self.n_encountered - 1 or (
                    i == self.n_encountered - 2 and failing
                ):
                    # Terminate all active controls
                    if isinstance(active_control, (self.If, Else)):
                        line_type = EndIf
                    elif isinstance(active_control, self.While):
                        line_type = EndWhile
                    else:
                        assert active_control is None
                        line_type = self.Subtask

                else:
                    # No need to terminate controls. No preceding condition
                    line_types = {
                        self.If: [self.Subtask, EndIf],
                        Else: [self.Subtask, EndIf],
                        self.While: [self.Subtask, EndWhile],
                    }
                    defaults = [self.Subtask]
                    if i <= self.n_encountered - 3:
                        # need at least 3 lines left for Else and While
                        line_types[self.If] += [Else]
                        defaults += [self.While, self.If]
                    line_type = self.np_random.choice(
                        line_types.get(type(active_control), defaults)
                    )

                # instantiate lines
                if line_type in (self.If, self.While):
                    active_control = line_type(None)
                    yield active_control
                elif line_type is Else:
                    active_control = Else()
                    yield Else()
                elif line_type in (EndIf, EndWhile):
                    active_control = None
                    yield line_type()

                elif line_type is self.Subtask:
                    yield self.Subtask(
                        interaction=self.np_random.choice(
                            self.irreversible_interactions
                            if active_control
                            else interactions
                        ),
                        count=0,
                        object=None,
                    )
                else:
                    raise RuntimeError
        elif self.task_type is TaskTypes.Subtasks:
            yield self.Subtask(
                interaction=self.np_random.choice(len(self.interactions)),
                count=0,
                object=None,
            )
            yield self.Subtask(
                interaction=self.np_random.choice(len(self.interactions)),
                count=0,
                object=None,
            )
            yield self.Subtask(
                interaction=self.np_random.choice(len(self.interactions)),
                count=0,
                object=None,
            )
        elif self.task_type is TaskTypes.If:
            yield self.If(None)
            yield self.Subtask(
                interaction=self.irreversible_interactions[0], count=0, object=None
            )
            yield self.Subtask(
                interaction=self.irreversible_interactions[0], count=0, object=None
            )
            yield EndIf()
            yield self.Subtask(
                interaction=self.irreversible_interactions[1], count=0, object=None
            )
            yield self.Subtask(
                interaction=self.irreversible_interactions[0], count=0, object=None
            )
        elif self.task_type is TaskTypes.Else:
            yield self.If(None)
            yield self.Subtask(
                interaction=self.irreversible_interactions[0], count=0, object=None
            )
            yield Else()
            yield self.Subtask(
                interaction=self.irreversible_interactions[1], count=0, object=None
            )
            yield EndIf()
            yield self.Subtask(
                interaction=self.irreversible_interactions[0], count=0, object=None
            )
            yield self.Subtask(
                interaction=self.irreversible_interactions[1], count=0, object=None
            )
        elif self.task_type is TaskTypes.While:
            yield self.While(None)
            yield self.Subtask(
                interaction=self.irreversible_interactions[0], count=0, object=None
            )
            yield EndWhile()

            # yield self.While(None)
            # yield self.Subtask(
            # interaction=self.irreversible_interactions[0], count=0, object=None
            # )
            # yield self.Subtask(
            # interaction=self.irreversible_interactions[1], count=0, object=None
            # )
            # yield EndWhile()
            # yield self.Subtask(
            # interaction=self.irreversible_interactions[0], count=0, object=None
            # )

    def get_required_objects(self, subtasks):
        available = []
        i = 0
        existing, non_existing = self.np_random.choice(
            len(self.object_types), size=2, replace=False
        )
        non_existing = {non_existing}
        object_types = {i for i, _ in enumerate(self.object_types)}
        n_loops = 0
        while i < len(self.subtasks):
            line = self.subtasks[i]
            if isinstance(line, (self.If, self.While)):
                passing = self.np_random.rand() < (
                    WHILE_PASSING_PROBS[self.max_loops]
                    if isinstance(line, self.While)
                    else 0.5
                )
                if passing:
                    obj = existing
                    if obj not in available:
                        available += [obj]
                        yield obj
                else:
                    obj = self.np_random.choice(list(non_existing))

                self.subtasks[i] = line.replace_object(obj)
            elif isinstance(line, EndWhile):
                n_loops += 1
                passing = self.np_random.rand() < 0.5 and n_loops < self.max_loops
                if passing:
                    # assert existing not in available
                    available += [existing]
                    yield existing
                else:
                    non_existing.add(existing)
                    choices = object_types - non_existing
                    existing = self.np_random.choice(list(choices or object_types))
            elif isinstance(line, self.Subtask):
                n_loops += 1
                self.subtasks[i] = line.replace_object(existing)
                if existing not in available:
                    available.append(existing)
                    yield existing
                if line.interaction in self.irreversible_interactions:
                    available.remove(existing)

            i = self.get_next_idx(i, existing=available)

        for i in range(len(subtasks)):
            line = self.subtasks[i]
            if isinstance(line, self.Subtask) and line.object is None:
                self.subtasks[i] = line._replace(object=existing)

    def get_next_subtask(self):
        if self.subtask_idx is None:
            i = 0
        else:
            i = self.subtask_idx + 1
        while i < len(self.subtasks) and not isinstance(self.subtasks[i], self.Subtask):
            i = self.get_next_idx(i, existing=self.objects.values())
        return i

    def get_next_idx(self, i, existing):
        line = self.subtasks[i]
        if isinstance(line, (self.If, self.While)):
            self.last_condition = line.object
            self.last_condition_passed = line.object in existing
            if self.last_condition_passed:
                i += 1
            else:
                while not isinstance(self.subtasks[i], (EndWhile, Else, EndIf)):
                    i += 1
        elif isinstance(line, Else):
            if self.last_condition_passed:
                while not isinstance(self.subtasks[i], EndIf):
                    i += 1
            else:
                i += 1

        elif isinstance(line, EndWhile):
            if self.last_condition in existing:
                while not isinstance(self.subtasks[i], self.While):
                    i -= 1
            i += 1
        else:
            i += 1

        return i


def main(seed, n_subtasks):
    kwargs = gridworld_env.get_args("4x4SubtasksGridWorld-v0")
    del kwargs["class_"]
    del kwargs["max_episode_steps"]
    kwargs.update(n_subtasks=n_subtasks, max_task_count=1)
    env = ControlFlowGridworld(**kwargs, evaluation=False, eval_subtasks=[])
    actions = "wsadeq"
    gridworld_env.keyboard_control.run(env, actions=actions, seed=seed)


if __name__ == "__main__":
    import argparse
    import gridworld_env.keyboard_control

    parser = argparse.ArgumentParser()
    parser.add_argument("--seed", type=int, default=0)
    parser.add_argument("--n-subtasks", type=int, default=5)
    main(**vars(parser.parse_args()))<|MERGE_RESOLUTION|>--- conflicted
+++ resolved
@@ -16,11 +16,7 @@
 
 L = LineTypes()
 
-<<<<<<< HEAD
 TaskTypes = Enum("TaskTypes", "Subtasks If Else While General")
-=======
-TaskTypes = Enum("TaskTypes", "Subtasks If Else While General Auto")
->>>>>>> be46c323
 
 
 class Line(abc.ABC):
