--- conflicted
+++ resolved
@@ -17,24 +17,6 @@
 
         self.conditions = None
         self.control = None
-<<<<<<< HEAD
-        self.pred = None
-        obs_space, subtasks_space = self.observation_space.spaces
-        self.observation_space = spaces.Tuple(
-            Obs(
-                base=obs_space,
-                subtasks=spaces.MultiDiscrete(
-                    np.tile(subtasks_space.nvec[:1], [self.n_subtasks + 1, 1])),
-                conditions=spaces.MultiDiscrete(
-                    np.array([len(self.object_types)]).repeat(self.n_subtasks + 1)),
-                control=spaces.MultiDiscrete(
-                    np.tile(
-                        np.array([[self.n_subtasks + 1]]),
-                        [
-                            self.n_subtasks + 1,
-                            2  # binary conditions
-                        ]))))
-=======
         self.required_objects = None
         obs_spaces = self.observation_space.spaces
         obs_spaces.update(
@@ -57,7 +39,6 @@
             print("none")
         else:
             super().render_current_subtask()
->>>>>>> 1a9758ad
 
     def render_task(self):
         def helper(i, indent):
@@ -88,15 +69,6 @@
         print(helper(i=0, indent=""))
 
     def get_observation(self):
-<<<<<<< HEAD
-        obs, task = super().get_observation()
-        return Obs(base=obs, subtasks=task, control=self.control, conditions=self.conditions)
-
-    def subtasks_generator(self):
-        choices = self.np_random.choice(len(self.possible_subtasks), size=self.n_subtasks + 1)
-        for subtask in self.possible_subtasks[choices]:
-            yield self.Subtask(*subtask)
-=======
         obs = super().get_observation()
         obs.update(
             control=self.control,
@@ -149,7 +121,6 @@
                     available.remove(obj)
 
         yield from subtasks
->>>>>>> 1a9758ad
 
     def reset(self):
         def get_control():
@@ -163,17 +134,12 @@
                         self.n_subtasks + (i > 0),  # prevent termination on first turn
                         size=2)
 
-<<<<<<< HEAD
-        self.control = 1 + np.array(list(get_control()))
-        self.conditions = self.np_random.choice(len(self.object_types), size=n)
-=======
         self.control = 1 + np.minimum(np.array(list(get_control())), self.n_subtasks)
         passing = self.np_random.choice(2, size=self.n_subtasks)
         self.conditions = self.np_random.choice(
             len(self.object_types), size=self.n_subtasks
         )
         self.required_objects = self.conditions[passing]
->>>>>>> 1a9758ad
         self.subtask_idx = 0
         self.pred = self.evaluate_condition()
         self.subtask_idx = self.get_next_subtask()
