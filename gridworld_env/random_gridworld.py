--- conflicted
+++ resolved
@@ -14,11 +14,6 @@
         self.possible_choices = None
         super().__init__(*args, **kwargs)
         self.possible_choices = np.ravel_multi_index(
-<<<<<<< HEAD
-            np.where(np.logical_not(np.isin(self.desc, self.blocked))), dims=self.desc.shape)
-        assert self.possible_choices.size
-        self.observation_space = spaces.Tuple([self.observation_space] * (1 + len(random)))
-=======
             np.where(np.logical_not(np.isin(self.desc, self.blocked))),
             dims=self.desc.shape,
         )
@@ -26,7 +21,6 @@
         self.observation_space = spaces.Tuple(
             [self.observation_space] * (1 + len(random))
         )
->>>>>>> 1a9758ad
 
     def append_randoms(self, state):
         return (state, *map(int, self.random_states))
