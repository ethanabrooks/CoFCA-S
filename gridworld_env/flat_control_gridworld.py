from collections import OrderedDict, namedtuple

from gym import spaces
import numpy as np

from gridworld_env.control_flow_gridworld import ControlFlowGridWorld

Obs = namedtuple(
    "Obs", "base subtask subtasks conditions control next_subtask pred lines"
)


def filter_for_obs(d):
    return {k: v for k, v in d.items() if k in Obs._fields}


class FlatControlFlowGridWorld(ControlFlowGridWorld):
    def __init__(self, *args, n_subtasks, **kwargs):
        super().__init__(*args, n_subtasks=n_subtasks, **kwargs)
        obs_spaces = self.observation_space.spaces
        subtask_nvec = obs_spaces["subtasks"].nvec[0]
        self.lines = None
        # noinspection PyProtectedMember
        n_subtasks = self.n_subtasks + self.n_subtasks // 2
        self.observation_space.spaces.update(
            lines=spaces.MultiDiscrete(
                np.tile(
<<<<<<< HEAD
                    # np.pad(
                    subtask_nvec,
                    # [0, 1],
                    # "constant",
                    # constant_values=1 + len(self.object_types),
                    # ),
                    (self.n_subtasks, 1),  # + self.n_subtasks // 2, 1), TODO
=======
                    np.pad(
                        subtask_nvec,
                        [0, 1],
                        "constant",
                        constant_values=1 + len(self.object_types),
                    ),
                    (n_subtasks, 1),
>>>>>>> 760bb8b0
                )
            )
        )
        self.observation_space.spaces = Obs(
            **filter_for_obs(self.observation_space.spaces)
        )._asdict()

    def get_observation(self):
        obs = super().get_observation()

        def get_lines():
            for subtask, (pos, neg), condition in zip(
                self.subtasks, self.control, self.conditions
            ):
                yield subtask  # + (0,) TODO
                # if pos != neg:
                #     yield (0, 0, 0, condition + 1)

        self.lines = np.vstack(list(get_lines()))
        obs.update(lines=self.lines)
        for (k, s) in self.observation_space.spaces.items():
            assert s.contains(obs[k])
        return OrderedDict(filter_for_obs(obs))

    def get_control(self):
        for i in range(self.n_subtasks):
            if i % 3 == 0:
                yield i + 1, i
            elif i % 3 == 1:
                yield i + 2, i + 2
            else:
                yield i + 1, i + 1


def main(seed, n_subtasks):
    kwargs = gridworld_env.get_args("4x4SubtasksGridWorld-v0")
    del kwargs["class_"]
    del kwargs["max_episode_steps"]
    kwargs.update(n_subtasks=n_subtasks, max_task_count=1)
    env = FlatControlFlowGridWorld(**kwargs, evaluation=False, eval_subtasks=[])
    actions = "wsadeq"
    gridworld_env.keyboard_control.run(env, actions=actions, seed=seed)


if __name__ == "__main__":
    import argparse
    import gridworld_env.keyboard_control

    parser = argparse.ArgumentParser()
    parser.add_argument("--seed", type=int, default=0)
    parser.add_argument("--n-subtasks", type=int, default=5)
    main(**vars(parser.parse_args()))<|MERGE_RESOLUTION|>--- conflicted
+++ resolved
@@ -25,15 +25,6 @@
         self.observation_space.spaces.update(
             lines=spaces.MultiDiscrete(
                 np.tile(
-<<<<<<< HEAD
-                    # np.pad(
-                    subtask_nvec,
-                    # [0, 1],
-                    # "constant",
-                    # constant_values=1 + len(self.object_types),
-                    # ),
-                    (self.n_subtasks, 1),  # + self.n_subtasks // 2, 1), TODO
-=======
                     np.pad(
                         subtask_nvec,
                         [0, 1],
@@ -41,7 +32,6 @@
                         constant_values=1 + len(self.object_types),
                     ),
                     (n_subtasks, 1),
->>>>>>> 760bb8b0
                 )
             )
         )
