--- conflicted
+++ resolved
@@ -55,10 +55,7 @@
         # set on initialize
         self.initialized = False
         self.iterate = False
-<<<<<<< HEAD
-=======
         self.next_subtask = False
->>>>>>> 1a9758ad
         self.obstacles_one_hot = np.zeros(self.desc.shape, dtype=bool)
         self.open_spaces = None
         self.obstacles = None
@@ -84,18 +81,12 @@
 
         def encode_task():
             for string in task:
-<<<<<<< HEAD
-                subtask = Subtask(*re.split('[\s\\\]+', string))
-                yield (list(self.interactions).index(subtask.interaction), int(subtask.count),
-                       list(self.object_types).index(subtask.object))
-=======
                 subtask = Subtask(*re.split("[\s\\\]+", string))
                 yield (
                     list(self.interactions).index(subtask.interaction),
                     int(subtask.count),
                     list(self.object_types).index(subtask.object),
                 )
->>>>>>> 1a9758ad
 
         # set on reset:
         if task:
@@ -145,19 +136,12 @@
                 return string
 
         self.Subtask = _Subtask
-<<<<<<< HEAD
-        self.object_one_hots = np.vstack([
-            np.eye(1 + len(self.object_types)),
-            np.zeros((1, 1 + len(self.object_types)))
-        ])
-=======
         self.object_one_hots = np.vstack(
             [
                 np.eye(1 + len(self.object_types)),
                 np.zeros((1, 1 + len(self.object_types))),
             ]
         )
->>>>>>> 1a9758ad
         self.layer_one_hots = np.eye(h * w).reshape(-1, h, w)
 
     @property
@@ -171,13 +155,9 @@
         h, w = self.desc.shape
         choices = cartesian_product(np.arange(h), np.arange(w))
         choices = choices[np.all(choices % 2 != 0, axis=-1)]
-<<<<<<< HEAD
-        randoms = self.np_random.choice(len(choices), replace=False, size=self.n_obstacles)
-=======
         randoms = self.np_random.choice(
             len(choices), replace=False, size=self.n_obstacles
         )
->>>>>>> 1a9758ad
         self.obstacles = choices[randoms]
         self.obstacles_one_hot[:] = 0
         set_index(self.obstacles_one_hot, self.obstacles, True)
@@ -187,13 +167,9 @@
         self.randomize_obstacles()
         h, w = self.desc.shape
         ij = cartesian_product(np.arange(h), np.arange(w))
-<<<<<<< HEAD
-        self.open_spaces = ij[np.logical_not(np.all(np.isin(ij, self.obstacles), axis=-1))]
-=======
         self.open_spaces = ij[
             np.logical_not(np.all(np.isin(ij, self.obstacles), axis=-1))
         ]
->>>>>>> 1a9758ad
         self.initialized = True
 
     @property
@@ -208,19 +184,11 @@
             print("Task Complete")
             print("*************")
         else:
-<<<<<<< HEAD
-            print('subtask:')
-            self.render_current_subtask()
-        if self.count is not None:
-            print('remaining:', self.count + 1)
-        print('action:', end=' ')
-=======
             print("subtask:")
             self.render_current_subtask()
         if self.count is not None:
             print("remaining:", self.count + 1)
         print("action:", end=" ")
->>>>>>> 1a9758ad
         if self.last_action is not None:
             print(self.transition_strings[self.last_action])
         else:
@@ -228,17 +196,10 @@
 
         # noinspection PyTypeChecker
         desc = self.desc.copy()
-<<<<<<< HEAD
-        desc[self.obstacles_one_hot] = '#'
-        for pos, obj in self.objects.items():
-            desc[pos] = self.object_types[obj][0]
-        desc[tuple(self.pos)] = '*'
-=======
         desc[self.obstacles_one_hot] = "#"
         for pos, obj in self.objects.items():
             desc[pos] = self.object_types[obj][0]
         desc[tuple(self.pos)] = "*"
->>>>>>> 1a9758ad
 
         for row in desc:
             print(six.u(f"\x1b[47m\x1b[30m"), end="")
@@ -247,11 +208,7 @@
         # time.sleep(4 * sleep_time if self.last_terminal else sleep_time)
 
     def render_current_subtask(self):
-<<<<<<< HEAD
-        print(f'{self.subtask_idx}:{self.subtask}')
-=======
         print(f"{self.subtask_idx}:{self.subtask}")
->>>>>>> 1a9758ad
 
     def render_task(self):
         for line in self.subtasks:
@@ -301,10 +258,7 @@
         self.last_terminal = False
         self.last_action = None
         self.iterate = False
-<<<<<<< HEAD
-=======
         self.next_subtask = False
->>>>>>> 1a9758ad
         return self.get_observation()
 
     def get_observation(self):
@@ -315,20 +269,6 @@
         for k, v in self.objects.items():
             objects_desc[k] = v
 
-<<<<<<< HEAD
-        obstacles = self.layer_one_hots[np.ravel_multi_index(self.obstacles,
-                                                             self.desc.shape)].sum(0)
-        objects = self.object_one_hots[objects_desc]
-        agent = self.layer_one_hots[np.ravel_multi_index(self.pos, self.desc.shape)]
-
-        obs = np.dstack([
-            objects,
-            np.dstack([obstacles, agent]),
-        ]).transpose(2, 0, 1)
-
-        # noinspection PyTypeChecker
-        return obs, self.subtasks
-=======
         obstacles = self.layer_one_hots[
             np.ravel_multi_index(self.obstacles.T, self.desc.shape)
         ].sum(0)
@@ -350,26 +290,18 @@
             subtasks=np.array([self.subtasks]),
             next_subtask=[self.next_subtask],
         )._asdict()
->>>>>>> 1a9758ad
 
     def seed(self, seed=None):
         self.np_random, seed = seeding.np_random(seed)
         return [seed]
 
     def step(self, a):
-<<<<<<< HEAD
-        t = False
-        r = -.1
-        if self.iterate:
-            if self.count == 0:
-=======
 
         # iterate
         t = False
         r = -0.1
         if self.iterate:
             if self.count == 0 or self.count is None:
->>>>>>> 1a9758ad
                 self.subtask_idx = self.get_next_subtask()
                 if self.subtask is None:
                     r = 1
@@ -379,10 +311,6 @@
             else:
                 self.count -= 1
 
-<<<<<<< HEAD
-        self.last_action = a
-=======
->>>>>>> 1a9758ad
         # act
         n_transitions = len(self.transitions)
         if a < n_transitions:
@@ -396,33 +324,16 @@
         pos = tuple(self.pos)
         touching = pos in self.objects
 
-<<<<<<< HEAD
-        obs = self.get_observation()
-
-        if touching and not t:
-            self.iterate = False
-            object_type = self.objects[pos]
-            interaction = self.interactions[self.subtask.interaction]
-            if 'visit' == interaction:
-=======
         # set iterate
         self.iterate = False
         if touching and not t:
             object_type = self.objects[pos]
             interaction = self.interactions[self.subtask.interaction]
             if "visit" == interaction:
->>>>>>> 1a9758ad
                 self.iterate = object_type == self.subtask.object
             if a >= n_transitions:
                 if a - n_transitions == 0:  # pick up
                     del self.objects[pos]
-<<<<<<< HEAD
-                    if 'pick-up' == interaction:
-                        self.iterate = object_type == self.subtask.object  # picked up object
-                elif a - n_transitions == 1:  # transform
-                    self.objects[pos] = len(self.object_types)
-                    if 'transform' == interaction:
-=======
                     if "pick-up" == interaction:
                         self.iterate = (
                             object_type == self.subtask.object
@@ -430,7 +341,6 @@
                 elif a - n_transitions == 1:  # transform
                     self.objects[pos] = len(self.object_types)
                     if "transform" == interaction:
->>>>>>> 1a9758ad
                         self.iterate = object_type == self.subtask.object
 
         self.last_action = a
