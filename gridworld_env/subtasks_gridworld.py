--- conflicted
+++ resolved
@@ -12,14 +12,11 @@
 import six
 
 from ppo.utils import set_index
-<<<<<<< HEAD
-=======
 from rl_utils import cartesian_product
 
 Subtask = namedtuple('Subtask', 'interaction count object')
 Obs = namedtuple('Obs', 'base subtask subtasks next_subtask')
 
->>>>>>> d6dabca4
 
 Subtask = namedtuple("Subtask", "interaction count object")
 Obs = namedtuple("Obs", "base subtask subtasks next_subtask")
@@ -112,29 +109,6 @@
 
         self.observation_space = spaces.Dict(
             Obs(
-<<<<<<< HEAD
-                base=Box(
-                    0,
-                    1,
-                    shape=(
-                        1 + 1 + 1 + len(object_types),  # obstacles  # ice  # agent
-                        h,
-                        w,
-                    ),
-                ),
-                subtask=spaces.Discrete(n_subtasks),
-                subtasks=spaces.MultiDiscrete(
-                    np.tile(
-                        np.array(
-                            [len(interactions), max_task_count, len(object_types)]
-                        ),
-                        (n_subtasks, 1),
-                    )
-                ),
-                next_subtask=spaces.Discrete(2),
-            )._asdict()
-        )
-=======
                 base=spaces.Box(
                     0,
                     1,
@@ -152,7 +126,6 @@
                                   len(object_types)]), (n_subtasks, 1))),
                 next_subtask=spaces.Discrete(2),
             )._asdict())
->>>>>>> d6dabca4
         self.action_space = spaces.Discrete(len(self.transitions) + 2)
         world = self
 
@@ -303,23 +276,6 @@
         objects = self.object_one_hots[objects_desc]
         agent = self.layer_one_hots[np.ravel_multi_index(self.pos, self.desc.shape)]
 
-<<<<<<< HEAD
-        obs = np.dstack(
-            [
-                np.expand_dims(obstacles, 2),
-                objects,
-                np.expand_dims(agent, 2),
-                # np.dstack([obstacles, agent]),
-            ]
-        ).transpose(2, 0, 1)
-
-        return Obs(
-            base=obs,
-            subtask=[self.subtask_idx],
-            subtasks=np.array([self.subtasks]),
-            next_subtask=[self.next_subtask],
-        )._asdict()
-=======
         obs = np.dstack([
             np.expand_dims(obstacles, 2),
             objects,
@@ -332,7 +288,6 @@
                    subtask=self.subtask_idx,
                    subtasks=self.subtasks,
                    next_subtask=self.next_subtask)._asdict()
->>>>>>> d6dabca4
 
     def seed(self, seed=None):
         self.np_random, seed = seeding.np_random(seed)
