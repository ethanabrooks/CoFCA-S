--- conflicted
+++ resolved
@@ -239,14 +239,8 @@
 
         self.objects = {tuple(p): t for p, t in zip(objects_pos, types)}
 
-<<<<<<< HEAD
         self.subtask_idx = 0
         self.count = 0
-=======
-        self.subtask_idx = None
-        self.subtask_idx = self.get_next_subtask()
-        self.count = self.subtask.count
->>>>>>> 200539cf
         self.last_terminal = False
         self.last_action = None
         o = self.get_observation()
