--- conflicted
+++ resolved
@@ -74,14 +74,6 @@
                 )))
         possible_subtasks = np.expand_dims(self.possible_subtasks, 0)
         eval_subtasks = np.expand_dims(eval_subtasks, 1)
-<<<<<<< HEAD
-        in_eval = (possible_subtasks == eval_subtasks).all(axis=-1).any(axis=0)
-        if evaluation:
-            self.possible_subtasks = self.possible_subtasks[in_eval]
-        else:
-            not_in_eval = np.logical_not(in_eval)
-            self.possible_subtasks = self.possible_subtasks[not_in_eval]
-=======
         if eval_subtasks:
             in_eval = possible_subtasks == eval_subtasks
             in_eval = in_eval.all(axis=-1).any(axis=0)
@@ -90,7 +82,6 @@
             else:
                 not_in_eval = np.logical_not(in_eval)
                 self.possible_subtasks = self.possible_subtasks[not_in_eval]
->>>>>>> dc6f8356
 
         def encode_task():
             for string in task:
