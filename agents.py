--- conflicted
+++ resolved
@@ -120,13 +120,8 @@
         self._recurrent = recurrent
 
         if self._recurrent:
-<<<<<<< HEAD
-            self.recurrent_module = self.build_recurrent_module(recurrent_input_size, hidden_size)
-            for name, param in self.recurrent_module.named_parameters():
-=======
             self.gru = nn.GRU(recurrent_input_size, hidden_size)
             for name, param in self.gru.named_parameters():
->>>>>>> 7ee287bd
                 print("zeroed out", name)
                 if "bias" in name:
                     nn.init.constant_(param, 0)
@@ -202,14 +197,9 @@
                 start_idx = has_zeros[i]
                 end_idx = has_zeros[i + 1]
 
-<<<<<<< HEAD
-                rnn_scores, hxs = self.recurrent_module(x[start_idx:end_idx],
-                                                        hxs * masks[start_idx].view(1, -1, 1))
-=======
                 rnn_scores, hxs = self.gru(
                     x[start_idx:end_idx], hxs * masks[start_idx].view(1, -1, 1)
                 )
->>>>>>> 7ee287bd
 
                 outputs.append(rnn_scores)
 
