from collections import Hashable
from contextlib import contextmanager
from dataclasses import dataclass, replace
from enum import Enum, auto, unique

import numpy as np
import torch
import torch.nn as nn
import torch.nn.functional as F
from gym import spaces

from agents import AgentOutputs, NNBase
from data_types import RecurrentState, RawAction, CompoundAction
from env import Obs
from layers import MultiEmbeddingBag, IntEncoding
from utils import astuple, init_


class Categorical(torch.distributions.Categorical):
    def log_prob(self, value: torch.Tensor):
        if self._validate_args:
            self._validate_sample(value)
        value = value.long().unsqueeze(-1)
        value, log_pmf = torch.broadcast_tensors(value, self.logits)
        value = value[..., :1]
        shape = value.shape
        value = value.view(-1, 1)
        # gather = log_pmf.gather(-1, value).squeeze(-1)
        R = torch.arange(value.size(0))
        log_pmf = log_pmf.view(-1, log_pmf.size(-1))
        log_prob = log_pmf[R, value.squeeze(-1)]  # deterministic
        return log_prob.view(shape)


def optimal_padding(h, kernel, stride):
    n = np.ceil((h - kernel) / stride + 1)
    return int(np.ceil((stride * (n - 1) + kernel - h) / 2))


def conv_output_dimension(h, padding, kernel, stride, dilation=1):
    return int(1 + (h + 2 * padding - dilation * (kernel - 1) - 1) / stride)


def get_obs_sections(obs_spaces):
    return [int(np.prod(s.shape)) for s in astuple(obs_spaces)]


def gate(g, new, old):
    old = torch.zeros_like(new).scatter(1, old.unsqueeze(1), 1)
    return Categorical(probs=g * new + (1 - g) * old)


@unique
class ZG(Enum):
    cat = auto()
    multiply = auto()
    no_z = auto()


@dataclass
class AgentConfig:
    action_embed_size: int = 75
    add_layer: bool = True
    conv_hidden_size: int = 100
    debug: bool = False
<<<<<<< HEAD
=======
    feed_m_to_gru: bool = True
>>>>>>> 6b0bf351
    gate_coef: float = 0.01
    globalized_critic: bool = False
    instruction_embed_size: int = 128
    kernel_size: int = 2
    num_edges: int = 1
    no_pointer: bool = False
    no_roll: bool = False
    no_scan: bool = False
    olsk: bool = False
    resources_hidden_size: int = 128
    stride: int = 1
    transformer: bool = False
    zeta_activation: bool = False


@dataclass
class Agent(NNBase):
    activation_name: str
    add_layer: bool
    entropy_coef: float
    action_space: spaces.MultiDiscrete
    conv_hidden_size: int
    debug: bool
<<<<<<< HEAD
=======
    feed_m_to_gru: bool
>>>>>>> 6b0bf351
    gate_coef: float
    globalized_critic: bool
    hidden_size: int
    kernel_size: int
    action_embed_size: int
    max_eval_lines: int
    normalize: bool
    no_pointer: bool
    no_roll: bool
    no_scan: bool
    num_edges: int
    observation_space: spaces.Dict
    olsk: bool
    resources_hidden_size: int
    stride: int
    instruction_embed_size: int
    transformer: bool
    zeta_activation: bool
    inf: float = 1e5

    def __hash__(self):
        return self.hash()

    def __post_init__(self):
        nn.Module.__init__(self)
        self.activation = eval(f"nn.{self.activation_name}()")
        self.obs_spaces = Obs(**self.observation_space.spaces)
        self.action_nvec = RawAction.parse(*self.action_space.nvec)
        self.obs_sections = get_obs_sections(self.obs_spaces)
        self.eval_lines = self.max_eval_lines
        self.train_lines = len(self.obs_spaces.lines.nvec)

        self.embed_instruction = MultiEmbeddingBag(
            self.obs_spaces.lines.nvec[0], embedding_dim=self.instruction_embed_size
        )
        self.gru = nn.GRU(self.get_gru_in_size(), self.hidden_size)
        self.initial_hxs = nn.Parameter(
            torch.randn(self.action_embed_size), requires_grad=True
        )

        self.gru.reset_parameters()

        zeta_input_size = self.z1_size + self.instruction_embed_size
        instruction_encoder_in_size = self.instruction_embed_size + self.z1_size

        self.encode_G = nn.GRU(
            instruction_encoder_in_size,
            self.instruction_embed_size,
            bidirectional=True,
            batch_first=True,
        )
        self.initial_instruction_encoder_hxs = nn.Parameter(
            torch.randn(self.instruction_embed_size), requires_grad=True
        )
        self.encode_G.reset_parameters()

        self.embed_action = MultiEmbeddingBag(
            self.obs_spaces.partial_action.nvec,
            embedding_dim=self.action_embed_size,
        )

        extrinsic_nvec = self.action_nvec.a
        self.actor_logits_shape = len(extrinsic_nvec), max(extrinsic_nvec)
        num_actor_logits = int(np.prod(self.actor_logits_shape))
        self.register_buffer("ones", torch.ones(1, dtype=torch.long))

        compound_action_size = CompoundAction.input_space().nvec.size

        d, h, w = self.obs_spaces.obs.shape
        self.obs_dim = d
        self.kernel_size = min(d, self.kernel_size)
        self.padding = optimal_padding(h, self.kernel_size, self.stride) + 1
        self.embed_resources = nn.Sequential(
            IntEncoding(self.resources_hidden_size),
            nn.Flatten(),
            self.init_(
                nn.Linear(2 * self.resources_hidden_size, self.resources_hidden_size)
            ),
            self.activation,
        )
        self.z_size = self.hidden_size if self.add_layer else zeta_input_size

        self.zeta = nn.Sequential(
            self.init_(
                nn.Linear(
                    zeta_input_size,
                    self.hidden_size,
                )
            ),
            self.activation,
        )
        if self.zeta_activation:
            self.zeta = nn.Sequential(self.activation, self.zeta)
        self.upsilon = self.build_upsilon()
        self.beta = self.build_beta()
        self.d_gate = self.build_d_gate()

        conv_out = conv_output_dimension(h, self.padding, self.kernel_size, self.stride)
        self.conv = nn.Sequential(
            nn.Conv2d(
                d,
                self.conv_hidden_size,
                kernel_size=self.kernel_size,
                stride=self.stride,
                padding=self.padding,
            ),
            nn.ReLU(),
            nn.Flatten(),
            self.init_(
                nn.Linear(conv_out ** 2 * self.conv_hidden_size, self.conv_hidden_size)
            ),
        )
        if self.normalize:
            self.conv = nn.Sequential(nn.BatchNorm2d(d), self.conv)

        self.actor = self.init_(nn.Linear(self.z_size, num_actor_logits))

        critic_in_size = self.z_size

        if self.globalized_critic:
            critic_in_size = self.z1_size + 2 * self.instruction_embed_size
            if self.add_layer:
                self.eta = nn.Sequential(
                    self.init_(
                        nn.Linear(
                            critic_in_size,
                            self.hidden_size,
                        )
                    ),
                    self.activation,
                )
                critic_in_size = self.hidden_size

        self.critic = self.init_(nn.Linear(critic_in_size, 1))

        self.state_sizes = RecurrentState(
            a=1,
            a_probs=num_actor_logits,
            d=1,
            d_probs=(self.d_space()),
            h=self.hidden_size,
            p=1,
            v=1,
            dg_probs=2,
            dg=1,
        )

    def get_gru_in_size(self):
<<<<<<< HEAD
        return self.instruction_embed_size
=======
        return (
            self.instruction_embed_size if self.feed_m_to_gru else 0
        ) + self.action_embed_size
>>>>>>> 6b0bf351

    def build_d_gate(self):
        return self.init_(nn.Linear(self.z_size, 2))

    def build_beta(self):
        in_size = (
            2 if self.no_roll or self.no_scan else 1
        ) * self.instruction_embed_size
        out_size = self.num_edges * self.d_space() if self.no_scan else self.num_edges
        return nn.Sequential(self.init_(nn.Linear(in_size, out_size)))

    @property
    def z1_size(self):
        return (
            self.conv_hidden_size
            + self.resources_hidden_size
            + self.action_embed_size
            + self.hidden_size
        )

    def build_P(self, p, G, R):
        N = p.size(0)
        G = G.view(N, self.nl, 2, -1)
        B = self.beta(G).sigmoid()
        # B = B * mask[p, R]
        f, b = torch.unbind(B, dim=-2)
        B = torch.stack([f, b.flip(-2)], dim=-2)
        B = B.view(N, 2 * self.nl, self.num_edges)

        last = torch.zeros(2 * self.nl, device=p.device)
        last[-1] = 1
        last = last.view(1, -1, 1)

        B = (1 - last).flip(-2) * B  # this ensures the first B is 0
        zero_last = (1 - last) * B
        B = zero_last + last  # this ensures that the last B is 1
        C = torch.cumprod(1 - torch.roll(zero_last, shifts=1, dims=-2), dim=-2)
        P = B * C
        P = P.view(N, self.nl, 2, self.num_edges)
        f, b = torch.unbind(P, dim=-2)

        return torch.cat([b.flip(-2), f], dim=-2)

    def build_upsilon(self):
        return self.init_(nn.Linear(self.z_size, self.num_edges))

    def d_space(self):
        if self.olsk:
            return 3
        elif self.transformer or self.no_scan or self.no_pointer:
            return 2 * self.eval_lines
        else:
            return 2 * self.train_lines

    # PyAttributeOutsideInit
    @contextmanager
    def evaluating(self, eval_obs_space):
        obs_spaces = self.obs_spaces
        obs_sections = self.obs_sections
        state_sizes = self.state_sizes
        train_lines = self.train_lines
        self.obs_spaces = eval_obs_space.spaces
        self.obs_sections = get_obs_sections(Obs(**self.obs_spaces))
        self.train_lines = len(self.obs_spaces["lines"].nvec)
        # noinspection PyProtectedMember
        self.state_sizes = replace(self.state_sizes, d_probs=self.d_space())
        self.obs_spaces = Obs(**self.obs_spaces)
        yield self
        self.obs_spaces = obs_spaces
        self.obs_sections = obs_sections
        self.state_sizes = state_sizes
        self.train_lines = train_lines

    def forward(
        self, inputs, rnn_hxs, masks, deterministic=False, action=None, **kwargs
    ):
        N, dim = inputs.shape

        dists = RawAction.parse(None, None, None, None)
        if action is None:
            action = RawAction.parse(None, None, None, None)
        else:
            action = RawAction.parse(*action.unbind(-1))
            action = replace(action, a=torch.stack(action.a, dim=-1))

        # parse non-action inputs
        state = Obs(*torch.split(inputs, self.obs_sections, dim=-1))
        state = replace(state, obs=state.obs.view(N, *self.obs_spaces.obs.shape))
        lines = state.lines.view(N, *self.obs_spaces.lines.shape).long()
        line_mask = state.line_mask.view(N, self.nl)
        line_mask = F.pad(line_mask, [self.nl, 0], value=1)  # pad for backward mask
        line_mask = torch.stack(
            [torch.roll(line_mask, shifts=-i, dims=-1) for i in range(self.nl)], dim=0
        )
        # mask[:, :, 0] = 0  # prevent self-loops
        # line_mask = line_mask.view(self.nl, N, 2, self.nl).transpose(2, 3).unsqueeze(-1)

        # build memory
        M = self.embed_instruction(
            lines.view(-1, self.obs_spaces.lines.nvec[0].size)
        ).view(N, -1, self.instruction_embed_size)
        p = state.ptr.long().flatten()
        R = torch.arange(N, device=p.device)
        rolled = torch.stack(
            [torch.roll(M, shifts=-i, dims=1) for i in range(self.nl)], dim=0
        )[p, R]

        x = self.conv(state.obs)
        resources = self.embed_resources(state.resources)
        embedded_lower = self.embed_action(
            state.partial_action.long()
        )  # +1 to deal with negatives
        m = self.build_m(M, R, p)
<<<<<<< HEAD
        h, rnn_hxs = self._forward_gru(m, rnn_hxs, masks)
        z1 = torch.cat([x, resources, embedded_lower, h], dim=-1)
=======
        gru_in = (
            torch.cat([m, embedded_action], dim=-1)
            if self.feed_m_to_gru
            else embedded_action
        )
        h, rnn_hxs = self._forward_gru(gru_in, rnn_hxs, masks)
        z1 = torch.cat([x, resources, embedded_action, h], dim=-1)
>>>>>>> 6b0bf351

        _z = z1.unsqueeze(1).expand(-1, rolled.size(1), -1)
        rolled = torch.cat([rolled, _z], dim=-1)
        G, _ = self.encode_G(rolled)

        ones = self.ones.expand_as(R)
        P = self.build_P(p, G, R)
        z = torch.cat([z1, m], dim=-1)
        if self.add_layer:
            z = self.zeta(z)
        zc = z
        if self.globalized_critic:
            zc = torch.cat([z1, G[R, p]], dim=-1)
            if self.add_layer:
                zc = self.eta(zc)

        self.print("p", p)

        a_logits = self.actor(z).view(-1, *self.actor_logits_shape)
        mask = state.action_mask.view(-1, *self.actor_logits_shape)
        mask = mask * -self.inf
        dists = replace(dists, a=Categorical(logits=a_logits + mask))

        self.print("a_probs", dists.a.probs)

        if action.a is None:
            a = dists.a.sample()
            action = replace(action, a=a)

        # while True:
        #     try:
        #         action = replace(
        #             action,
        #             a=float(input("a:")) * torch.ones_like(action.a),
        #         )
        #         break
        #     except ValueError:
        #         pass

        more_than_1_line = (1 - line_mask[p, R]).sum(-1) > 1
        dg, dg_dist = self.get_dg(
            can_open_gate=more_than_1_line,
            ones=ones,
            z=z,
        )
        dists = replace(dists, dg=dg_dist)
        if action.dg is None:
            action = replace(action, dg=dg)
            # if can_open_gate.item():
            #     while True:
            #         try:
            #             action = replace(
            #                 action,
            #                 dg=float(input("dg:")) * torch.ones_like(action.dg),
            #             )
            #             break
            #         except ValueError:
            #             pass

        delta, delta_dist = self.get_delta(
            P=P,
            dg=action.dg,
            line_mask=line_mask[p, R],
            ones=ones,
            z=z,
        )
        dists = replace(dists, delta=delta_dist)

        if action.delta is None:
            action = replace(action, delta=delta)
            # if action.dg.item():
            #     while True:
            #         try:
            #             print(self.nl)
            #             action = replace(
            #                 action,
            #                 delta=(float(input("delta:")) + self.nl)
            #                 * torch.ones_like(action.delta),
            #             )
            #             break
            #         except ValueError:
            #             pass

        delta = action.delta.clone() - self.nl
        self.print("action.delta, delta", action.delta, delta)

        if action.ptr is None:
            action = replace(action, ptr=p + delta)

        def compute_metric(raw: RawAction):
            raw = astuple(replace(raw, a=raw.a.sum(1)))
            return sum([x for x in raw if x is not None])

        action_log_probs = RawAction(
            *[
                None if dist is None else dist.log_prob(x)
                for dist, x in zip(astuple(dists), astuple(action))
            ],
        )
        entropy = RawAction(
            *[None if dist is None else dist.entropy() for dist in astuple(dists)]
        )
        aux_loss = -self.entropy_coef * compute_metric(entropy).mean()
        value = self.critic(zc)
        action = torch.cat(
            astuple(
                replace(
                    action,
                    dg=action.dg.unsqueeze(-1),
                    delta=action.delta.unsqueeze(-1),
                    ptr=action.ptr.unsqueeze(-1),
                )
            ),
            dim=-1,
        )

        # self.action_space.contains(action.numpy().squeeze(0))
        return AgentOutputs(
            value=value,
            action=action,
            action_log_probs=compute_metric(action_log_probs),
            aux_loss=aux_loss,
            dist=None,
            rnn_hxs=rnn_hxs,
            log=dict(entropy=entropy),
        )

    @staticmethod
    def build_m(M, R, p):
        return M[R, p]

    def get_delta(self, P, dg, line_mask, ones, z):
        u = self.upsilon(z).softmax(dim=-1)
        self.print("u", u)
        d_probs = (P @ u.unsqueeze(-1)).squeeze(-1)
        self.print("d_probs", d_probs.view(d_probs.size(0), 2, -1))
        unmask = 1 - line_mask
        masked = d_probs * unmask
        masked = masked / (masked + 1 - dg.unsqueeze(-1)).sum(-1, keepdim=True)
        self.print("masked", masked.view(masked.size(0), 2, -1))
        delta_dist = gate(dg.unsqueeze(-1), masked, ones * self.nl)
        # self.print("masked", Categorical(probs=masked).probs)
        self.print(
            "dists.delta", delta_dist.probs.view(delta_dist.probs.size(0), 2, -1)
        )
        delta = delta_dist.sample()
        return delta, delta_dist

    def get_dg(self, can_open_gate, ones, z):
        d_logits = self.d_gate(z)
        dg_probs = F.softmax(d_logits, dim=-1)
        can_open_gate = can_open_gate.long().unsqueeze(-1)
        dg_dist = gate(can_open_gate, dg_probs, ones * 0)
        self.print("dg prob", dg_dist.probs[:, 1])
        dg = dg_dist.sample()
        return dg, dg_dist

    def get_value(self, inputs, rnn_hxs, masks):
        return self.forward(inputs, rnn_hxs, masks).value

    def hash(self):
        return hash(tuple(x for x in astuple(self) if isinstance(x, Hashable)))

    def init_(self, m):
        return init_(m, nn.ReLU)

    @property
    def is_recurrent(self):
        return True

    @property
    def nl(self):
        return len(self.obs_spaces.lines.nvec)

    def parse_hidden(self, hx: torch.Tensor) -> RecurrentState:
        state_sizes = astuple(self.state_sizes)
        return RecurrentState(*torch.split(hx, state_sizes, dim=-1))

    def print(self, *args, **kwargs):
        args = [
            torch.round(100 * a)
            if type(a) is torch.Tensor and a.dtype == torch.float
            else a
            for a in args
        ]
        if self.debug:
            print(*args, **kwargs)

    @property
    def recurrent_hidden_state_size(self):
        return self.hidden_size<|MERGE_RESOLUTION|>--- conflicted
+++ resolved
@@ -63,10 +63,7 @@
     add_layer: bool = True
     conv_hidden_size: int = 100
     debug: bool = False
-<<<<<<< HEAD
-=======
     feed_m_to_gru: bool = True
->>>>>>> 6b0bf351
     gate_coef: float = 0.01
     globalized_critic: bool = False
     instruction_embed_size: int = 128
@@ -90,10 +87,7 @@
     action_space: spaces.MultiDiscrete
     conv_hidden_size: int
     debug: bool
-<<<<<<< HEAD
-=======
     feed_m_to_gru: bool
->>>>>>> 6b0bf351
     gate_coef: float
     globalized_critic: bool
     hidden_size: int
@@ -242,13 +236,9 @@
         )
 
     def get_gru_in_size(self):
-<<<<<<< HEAD
-        return self.instruction_embed_size
-=======
         return (
             self.instruction_embed_size if self.feed_m_to_gru else 0
         ) + self.action_embed_size
->>>>>>> 6b0bf351
 
     def build_d_gate(self):
         return self.init_(nn.Linear(self.z_size, 2))
@@ -362,10 +352,6 @@
             state.partial_action.long()
         )  # +1 to deal with negatives
         m = self.build_m(M, R, p)
-<<<<<<< HEAD
-        h, rnn_hxs = self._forward_gru(m, rnn_hxs, masks)
-        z1 = torch.cat([x, resources, embedded_lower, h], dim=-1)
-=======
         gru_in = (
             torch.cat([m, embedded_action], dim=-1)
             if self.feed_m_to_gru
@@ -373,7 +359,6 @@
         )
         h, rnn_hxs = self._forward_gru(gru_in, rnn_hxs, masks)
         z1 = torch.cat([x, resources, embedded_action, h], dim=-1)
->>>>>>> 6b0bf351
 
         _z = z1.unsqueeze(1).expand(-1, rolled.size(1), -1)
         rolled = torch.cat([rolled, _z], dim=-1)
