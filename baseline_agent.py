--- conflicted
+++ resolved
@@ -44,9 +44,6 @@
         return torch.ones_like(ones) * self.nl, None
 
     def get_gru_in_size(self):
-<<<<<<< HEAD
-        return self.action_embed_size + self.nl * self.instruction_embed_size
-=======
         return self.action_embed_size
 
     def get_G(self, M, R, p, z1):
@@ -54,5 +51,4 @@
 
     @property
     def zeta_input_size(self):
-        return self.z1_size + 2 * self.instruction_embed_size
->>>>>>> 604e6d24
+        return self.z1_size + 2 * self.instruction_embed_size