from dataclasses import dataclass
<<<<<<< HEAD

import data_types
import env
from data_types import ActionType, Building, X, WorkerID, Assignment, CompoundAction


@dataclass(frozen=True)
class DebugAction(data_types.Action):
=======
from typing import Generator

import env
import keyboard_control
from data_types import (
    ActionType,
    X,
    Worker,
    Assignment,
    CompoundAction,
    Action,
    Targets,
    WORLD_SIZE,
    Resource,
    Coord,
    Building,
)


@dataclass(frozen=True)
class DebugAction(Action):
>>>>>>> 81589cd4
    def next(self) -> ActionType:
        if self.reset():
            return DebugAction1
        return self.next_if_not_reset()


@dataclass(frozen=True)
class DebugAction1(DebugAction):
<<<<<<< HEAD
    building: X

    @classmethod
    def num_values(cls) -> "DebugAction1":
        return cls(len(Building))
=======
    target: X
    worker: X

    def to_ints(self) -> Generator[int, None, None]:
        yield Targets.index(self.target)
        yield self.worker.value - 1

    @classmethod
    def num_values(cls) -> "DebugAction1":
        return cls(target=len(Targets), worker=len(Worker))

    def reset(self):
        return isinstance(self.target, Resource)

    def next_if_not_reset(self) -> ActionType:
        return DebugAction2

    @classmethod
    def parse(cls, a) -> "Action":
        parsed = super().parse(a)
        assert isinstance(parsed, DebugAction1)
        return cls(target=Targets[parsed.target], worker=Worker(parsed.worker + 1))


@dataclass(frozen=True)
class DebugAction2(DebugAction):
    i: X
    j: X

    def to_ints(self) -> Generator[int, None, None]:
        yield self.i
        yield self.j

    @classmethod
    def num_values(cls) -> "DebugAction2":
        return cls(i=WORLD_SIZE, j=WORLD_SIZE)
>>>>>>> 81589cd4

    def reset(self):
        return True

    def next_if_not_reset(self) -> ActionType:
        raise NotImplementedError

<<<<<<< HEAD

@dataclass(frozen=True)
class DebugCompoundAction(data_types.CompoundAction):
    action1: DebugAction1 = None
=======
    @classmethod
    def parse(cls, a) -> "Action":
        parsed = super().parse(a)
        assert isinstance(parsed, DebugAction2)
        return cls(i=parsed.i, j=parsed.j)


@dataclass(frozen=True)
class DebugCompoundAction(CompoundAction):
    action1: DebugAction1 = None
    action2: DebugAction2 = None
>>>>>>> 81589cd4
    ptr: int = 0
    active: ActionType = DebugAction1

    @classmethod
    def classes(cls):
        yield DebugAction1
<<<<<<< HEAD

    def actions(self):
        yield self.action1

    def worker(self) -> WorkerID:
        return WorkerID(1)

    def assignment(self) -> Assignment:
        return self.action1.building
=======
        yield DebugAction2

    def actions(self):
        yield self.action1
        yield self.action2

    def coord(self) -> Coord:
        assert isinstance(self.action2, DebugAction2)
        return self.action2.i, self.action2.j

    def worker(self) -> Worker:
        assert isinstance(self.action1.worker, Worker)
        return self.action1.worker

    def assignment(self) -> Assignment:
        if isinstance(self.action1.target, Building):
            assert isinstance(self.action2, DebugAction2)
        return self.action1.target.assignment(
            None if self.action2 is None else self.coord()
        )
>>>>>>> 81589cd4


class Env(env.Env):
    @staticmethod
    def building_allowed(
        building,
        building_positions,
        insufficient_resources,
        positions,
        assignment_location,
    ) -> bool:
        if insufficient_resources or assignment_location in building_positions:
            return False
        # if building is Building.ASSIMILATOR:
        #     return assignment_location == positions[Resource.GAS]
        # else:
        return assignment_location not in (
            *building_positions,
            positions[Resource.GAS],
            positions[Resource.MINERALS],
        )

    @staticmethod
    def compound_action(*args, **kwargs) -> DebugCompoundAction:
        return DebugCompoundAction(*args, **kwargs)

    def gathered_resource(
        self, building_positions, positions, resource, worker_position
    ):
        return positions[resource] == worker_position

    @staticmethod
    def initial_assignment():
        return Resource.GAS

    def main(self):
        def action_fn(string: str):
            try:
                ints = [*map(int, string.split())]
                try:
                    b, i, j = ints
                    action1 = DebugAction1(target=Targets[b], worker=Worker.A)
                    action2 = DebugAction2(i=i, j=j)
                except ValueError:
                    (r,) = ints
                    action1 = DebugAction1(target=Targets[r], worker=Worker.B)
                    action2 = None
                return self.compound_action(action1, action2)
            except (ValueError, TypeError) as e:
                print(e)

        keyboard_control.run(self, action_fn)

    @staticmethod
    def compound_action(*args, **kwargs) -> DebugCompoundAction:
        return DebugCompoundAction(*args, **kwargs)


def main(debug_env: bool, **kwargs):
    Env(rank=0, eval_steps=500, **kwargs).main()


if __name__ == "__main__":
    import argparse

    PARSER = argparse.ArgumentParser()
    Env.add_arguments(PARSER)
    PARSER.add_argument("--random-seed", default=0, type=int)
    main(**vars(PARSER.parse_args()))<|MERGE_RESOLUTION|>--- conflicted
+++ resolved
@@ -1,14 +1,4 @@
 from dataclasses import dataclass
-<<<<<<< HEAD
-
-import data_types
-import env
-from data_types import ActionType, Building, X, WorkerID, Assignment, CompoundAction
-
-
-@dataclass(frozen=True)
-class DebugAction(data_types.Action):
-=======
 from typing import Generator
 
 import env
@@ -30,7 +20,6 @@
 
 @dataclass(frozen=True)
 class DebugAction(Action):
->>>>>>> 81589cd4
     def next(self) -> ActionType:
         if self.reset():
             return DebugAction1
@@ -39,13 +28,6 @@
 
 @dataclass(frozen=True)
 class DebugAction1(DebugAction):
-<<<<<<< HEAD
-    building: X
-
-    @classmethod
-    def num_values(cls) -> "DebugAction1":
-        return cls(len(Building))
-=======
     target: X
     worker: X
 
@@ -82,7 +64,6 @@
     @classmethod
     def num_values(cls) -> "DebugAction2":
         return cls(i=WORLD_SIZE, j=WORLD_SIZE)
->>>>>>> 81589cd4
 
     def reset(self):
         return True
@@ -90,12 +71,6 @@
     def next_if_not_reset(self) -> ActionType:
         raise NotImplementedError
 
-<<<<<<< HEAD
-
-@dataclass(frozen=True)
-class DebugCompoundAction(data_types.CompoundAction):
-    action1: DebugAction1 = None
-=======
     @classmethod
     def parse(cls, a) -> "Action":
         parsed = super().parse(a)
@@ -107,24 +82,12 @@
 class DebugCompoundAction(CompoundAction):
     action1: DebugAction1 = None
     action2: DebugAction2 = None
->>>>>>> 81589cd4
     ptr: int = 0
     active: ActionType = DebugAction1
 
     @classmethod
     def classes(cls):
         yield DebugAction1
-<<<<<<< HEAD
-
-    def actions(self):
-        yield self.action1
-
-    def worker(self) -> WorkerID:
-        return WorkerID(1)
-
-    def assignment(self) -> Assignment:
-        return self.action1.building
-=======
         yield DebugAction2
 
     def actions(self):
@@ -145,7 +108,6 @@
         return self.action1.target.assignment(
             None if self.action2 is None else self.coord()
         )
->>>>>>> 81589cd4
 
 
 class Env(env.Env):
