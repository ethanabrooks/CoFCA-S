import copy
import typing
from collections import Counter, defaultdict
from dataclasses import astuple, dataclass
from typing import Union, Dict, Generator, Tuple, List, Optional
from pprint import pprint

import numpy as np

import env
from data_types import (
    ActionType,
    X,
    Action,
)
from data_types import (
    Resource,
    Building,
    Coord,
    WorldObject,
    Movement,
    Worker,
    State,
    Line,
    BuildOrder,
    CompoundAction,
    Assignment,
    Targets,
    WorkerAction,
    WORLD_SIZE,
    Nexus,
)


@dataclass(frozen=True)
class DebugAction(Action):
    def next(self) -> ActionType:
        if self.reset():
            return DebugAction1
        return self.next_if_not_reset()


@dataclass(frozen=True)
class DebugAction1(DebugAction):
    target: X
    worker: X

    def to_ints(self) -> Generator[int, None, None]:
        yield Targets.index(self.target)
        yield self.worker.value - 1

    @classmethod
    def num_values(cls) -> "DebugAction1":
        return cls(target=len(Targets), worker=len(Worker))

    def reset(self):
        return isinstance(self.target, Resource)

    def next_if_not_reset(self) -> ActionType:
        return DebugAction2

    @classmethod
    def parse(cls, a) -> "Action":
        parsed = super().parse(a)
        assert isinstance(parsed, DebugAction1)
        return cls(target=Targets[parsed.target], worker=Worker(parsed.worker + 1))


@dataclass(frozen=True)
class DebugAction2(DebugAction):
    i: X
    j: X

    def to_ints(self) -> Generator[int, None, None]:
        yield self.i
        yield self.j

    @classmethod
    def num_values(cls) -> "DebugAction2":
        return cls(i=WORLD_SIZE, j=WORLD_SIZE)

    def reset(self):
        return True

    def next_if_not_reset(self) -> ActionType:
        raise NotImplementedError

    @classmethod
    def parse(cls, a) -> "Action":
        parsed = super().parse(a)
        assert isinstance(parsed, DebugAction2)
        return cls(i=parsed.i, j=parsed.j)


@dataclass(frozen=True)
class DebugCompoundAction(CompoundAction):
    action1: DebugAction1 = None
    ptr: int = 0
    active: ActionType = DebugAction1

    @classmethod
    def classes(cls):
        yield DebugAction1

    def actions(self):
        yield self.action1

    def worker(self) -> Worker:
        assert isinstance(self.action1.worker, Worker)
        return self.action1.worker

    def assignment(self) -> Assignment:
        if isinstance(self.action1.target, Building):
            assert isinstance(self.action2, DebugAction2)
        return self.action1.target.assignment(None)


@dataclass
class Env(env.Env):
<<<<<<< HEAD
    def state_generator(
        self, lines: List[Line], dependencies: Dict[Building, Building]
    ) -> Generator[State, CompoundAction, None]:
        positions: List[Tuple[WorldObject, np.ndarray]] = [*self.place_objects()]
        initial_buildings = dict(
            ((i, j), b) for b, (i, j) in positions if isinstance(b, Building)
        )
        building_positions: Dict[Coord, Building] = copy.deepcopy(initial_buildings)
        positions: Dict[Union[Resource, Worker], Coord] = dict(
            [(o, (i, j)) for o, (i, j) in positions if not isinstance(o, Building)]
        )
        assignments: Dict[Worker, Assignment] = {}
        next_actions: Dict[Worker, WorkerAction] = {}
        for worker_id in Worker:
            assignments[worker_id] = self.initial_assignment()

        required = Counter(li.building for li in lines if li.required)
        resources: typing.Counter[Resource] = Counter()
        ptr: int = 0
        action = self.compound_action()
        time_remaining = (
            self.eval_steps - 1
            if self.evaluating
            else (1 + len(lines)) * self.time_per_line
        )
        complete: typing.Counter[Building] = Counter()

        while True:
            buildings = Counter(self.get_buildings(building_positions)) - Counter(
                self.get_buildings(initial_buildings)
            )
            success = not required - buildings

            state = State(
                building_positions=building_positions,
                next_action=next_actions,
                positions=positions,
                resources=resources,
                success=success,
                pointer=ptr,
                action=action,
                time_remaining=time_remaining,
            )

            def render():
                print("Time remaining:", time_remaining)
                print("Complete:", complete)
                pprint(assignments)

            self.render_thunk = render

            for worker_id, assignment in assignments.items():
                next_actions[worker_id] = assignment.action(
                    positions[worker_id],
                    positions,
                    # [p for p, b in building_positions.items() if isinstance(b, Nexus)],
                    [positions[worker_id]],
                )

            action: CompoundAction
            # noinspection PyTypeChecker
            action = yield state, render
            assignment = action.assignment()
            dependency = (
                dependencies[assignment.building]
                if isinstance(assignment, BuildOrder)
                else None
            )
            if (
                isinstance(assignment, BuildOrder)
                and dependency is None
                or bool(complete[dependency])
            ):
                complete.update([assignment.building])
            ptr = action.ptr
            time_remaining -= 1
            assignments[action.worker()] = action.assignment()

            worker_id: Worker
            assignment: Assignment
            for worker_id, assignment in sorted(
                assignments.items(), key=lambda w: isinstance(w[1], BuildOrder)
            ):  # collect resources first.
                worker_position = positions[worker_id]
                worker_action = assignment.action(
                    current_position=worker_position,
                    positions=positions,
                    nexus_positions=[worker_position],
                )

                if isinstance(worker_action, Movement):
                    new_position = tuple(
                        np.array(worker_position) + np.array(astuple(worker_action))
                    )
                    positions[worker_id] = new_position
                    if isinstance(building_positions.get(new_position, None), Nexus):
                        for resource in Resource:
                            if self.gathered_resource(
                                building_positions, positions, resource, worker_position
                            ):
                                resources[resource] += 1
                elif isinstance(worker_action, Building):
                    building = worker_action
                    insufficient_resources = bool(
                        building.cost.as_counter() - resources
                    )
                    assert positions[worker_id] == assignment.location
                    allowed = self.building_allowed(
                        building=building,
                        dependency=dependencies[building],
                        building_positions=building_positions,
                        insufficient_resources=insufficient_resources,
                        positions=positions,
                        assignment_location=assignment.location,
                    )
                    if allowed:
                        building_positions[assignment.location] = building
                        resources -= building.cost.as_counter()
                else:
                    raise RuntimeError
=======
    def building_allowed(
        self,
        building: Building,
        dependency: Optional[Building],
        building_positions: Dict[Coord, Building],
        insufficient_resources: bool,
        positions: Dict[WorldObject, Coord],
        assignment_location: Coord,
    ) -> bool:
        built = self.get_buildings(building_positions)
        # print(fg("green"), building, dependency, built, RESET)
        return dependency in built + [None] and assignment_location not in [
            *building_positions
        ]
>>>>>>> 57d8bab1

    def building_allowed(
        self,
        building: Building,
        dependency: Optional[Building],
        building_positions: Dict[Coord, Building],
        insufficient_resources: bool,
        positions: Dict[WorldObject, Coord],
        assignment_location: Coord,
    ) -> bool:
        if insufficient_resources:
            return False
        built = self.get_buildings(building_positions)
        # print(fg("green"), building, dependency, built, RESET)
        return dependency in built + [None] and assignment_location not in [
            *building_positions
        ]


def main(debug_env: bool, **kwargs):
    Env(rank=0, eval_steps=500, **kwargs).main()


if __name__ == "__main__":
    import argparse

    PARSER = argparse.ArgumentParser()
    Env.add_arguments(PARSER)
    PARSER.add_argument("--random-seed", default=0, type=int)
    main(**vars(PARSER.parse_args()))<|MERGE_RESOLUTION|>--- conflicted
+++ resolved
@@ -117,128 +117,6 @@
 
 @dataclass
 class Env(env.Env):
-<<<<<<< HEAD
-    def state_generator(
-        self, lines: List[Line], dependencies: Dict[Building, Building]
-    ) -> Generator[State, CompoundAction, None]:
-        positions: List[Tuple[WorldObject, np.ndarray]] = [*self.place_objects()]
-        initial_buildings = dict(
-            ((i, j), b) for b, (i, j) in positions if isinstance(b, Building)
-        )
-        building_positions: Dict[Coord, Building] = copy.deepcopy(initial_buildings)
-        positions: Dict[Union[Resource, Worker], Coord] = dict(
-            [(o, (i, j)) for o, (i, j) in positions if not isinstance(o, Building)]
-        )
-        assignments: Dict[Worker, Assignment] = {}
-        next_actions: Dict[Worker, WorkerAction] = {}
-        for worker_id in Worker:
-            assignments[worker_id] = self.initial_assignment()
-
-        required = Counter(li.building for li in lines if li.required)
-        resources: typing.Counter[Resource] = Counter()
-        ptr: int = 0
-        action = self.compound_action()
-        time_remaining = (
-            self.eval_steps - 1
-            if self.evaluating
-            else (1 + len(lines)) * self.time_per_line
-        )
-        complete: typing.Counter[Building] = Counter()
-
-        while True:
-            buildings = Counter(self.get_buildings(building_positions)) - Counter(
-                self.get_buildings(initial_buildings)
-            )
-            success = not required - buildings
-
-            state = State(
-                building_positions=building_positions,
-                next_action=next_actions,
-                positions=positions,
-                resources=resources,
-                success=success,
-                pointer=ptr,
-                action=action,
-                time_remaining=time_remaining,
-            )
-
-            def render():
-                print("Time remaining:", time_remaining)
-                print("Complete:", complete)
-                pprint(assignments)
-
-            self.render_thunk = render
-
-            for worker_id, assignment in assignments.items():
-                next_actions[worker_id] = assignment.action(
-                    positions[worker_id],
-                    positions,
-                    # [p for p, b in building_positions.items() if isinstance(b, Nexus)],
-                    [positions[worker_id]],
-                )
-
-            action: CompoundAction
-            # noinspection PyTypeChecker
-            action = yield state, render
-            assignment = action.assignment()
-            dependency = (
-                dependencies[assignment.building]
-                if isinstance(assignment, BuildOrder)
-                else None
-            )
-            if (
-                isinstance(assignment, BuildOrder)
-                and dependency is None
-                or bool(complete[dependency])
-            ):
-                complete.update([assignment.building])
-            ptr = action.ptr
-            time_remaining -= 1
-            assignments[action.worker()] = action.assignment()
-
-            worker_id: Worker
-            assignment: Assignment
-            for worker_id, assignment in sorted(
-                assignments.items(), key=lambda w: isinstance(w[1], BuildOrder)
-            ):  # collect resources first.
-                worker_position = positions[worker_id]
-                worker_action = assignment.action(
-                    current_position=worker_position,
-                    positions=positions,
-                    nexus_positions=[worker_position],
-                )
-
-                if isinstance(worker_action, Movement):
-                    new_position = tuple(
-                        np.array(worker_position) + np.array(astuple(worker_action))
-                    )
-                    positions[worker_id] = new_position
-                    if isinstance(building_positions.get(new_position, None), Nexus):
-                        for resource in Resource:
-                            if self.gathered_resource(
-                                building_positions, positions, resource, worker_position
-                            ):
-                                resources[resource] += 1
-                elif isinstance(worker_action, Building):
-                    building = worker_action
-                    insufficient_resources = bool(
-                        building.cost.as_counter() - resources
-                    )
-                    assert positions[worker_id] == assignment.location
-                    allowed = self.building_allowed(
-                        building=building,
-                        dependency=dependencies[building],
-                        building_positions=building_positions,
-                        insufficient_resources=insufficient_resources,
-                        positions=positions,
-                        assignment_location=assignment.location,
-                    )
-                    if allowed:
-                        building_positions[assignment.location] = building
-                        resources -= building.cost.as_counter()
-                else:
-                    raise RuntimeError
-=======
     def building_allowed(
         self,
         building: Building,
@@ -253,7 +131,6 @@
         return dependency in built + [None] and assignment_location not in [
             *building_positions
         ]
->>>>>>> 57d8bab1
 
     def building_allowed(
         self,
