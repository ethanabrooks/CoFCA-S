import json
from collections import namedtuple
from pathlib import Path

import yaml

Parsers = namedtuple("Parser", "main agent ppo rollouts")


def load_config(yml_or_path: str):
    path = Path(yml_or_path)
    if path.exists():
        with path.open() as f:

            def parse():
                for k, v in yaml.load(f, Loader=yaml.FullLoader).items():
                    try:
                        yield k, v["value"]
                    except TypeError:
                        pass

            return dict(parse())
    return yaml.load(yml_or_path)


def add_arguments(parser):
    parser.add_argument(
        "--config",
        type=load_config,
        default={},
        help="Config that is used to update given params",
    )
    parser.add_argument(
        "--cuda_deterministic",
        action="store_true",
        help="sets flags for determinism when using CUDA (potentially slow!)",
    )
    parser.add_argument(
        "--env", dest="env_id", help="environment to train on", default="CartPole-v0"
    )
    parser.add_argument(
        "--eval_interval",
        type=int,
        help="eval interval, one eval per n updates",
        # default=int(1e6),
    )
<<<<<<< HEAD
    parser.add_argument("--name")
    parser.add_argument("--normalize", action="store_true")
    parser.add_argument("--gpus-per-trial", "-g", type=float, default=0.25)
    parser.add_argument("--cpus-per-trial", "-c", type=float, default=1.5)
    parser.add_argument("--num-frames", type=int)
=======
>>>>>>> f5c22c53
    parser.add_argument(
        "--eval_steps",
        type=int,
        help="number of steps for evaluation",
    )
    parser.add_argument("--group")
    parser.add_argument("--load_path", type=Path)
    parser.add_argument(
        "--log_interval",
        type=int,
        help="log interval, one log per n updates",
        default=int(2e4),
    )
    parser.add_argument(
        "--no_cuda", dest="cuda", action="store_false", help="enables CUDA training"
    )
    parser.add_argument("--no_wandb", action="store_true", help="Do not use wandb.")
    parser.add_argument("--normalize", action="store_true")
    parser.add_argument(
        "--num_batch", type=int, help="number of batches for ppo", default=2
    )
    parser.add_argument("--num_frames", type=int, default=int(1e8))
    parser.add_argument(
        "--num_processes",
        type=int,
        help="how many training CPU processes to use",
        default=100,
    )
    parser.add_argument("--render", action="store_true")
    parser.add_argument("--render_eval", action="store_true")
    parser.add_argument("--seed", type=int, help="random seed", default=0)
    parser.add_argument("--synchronous", action="store_true")
    parser.add_argument(
        "--threshold",
        type=float,
        help="Curriculum threshold for incrementing curriculum, if implemented",
    )
    parser.add_argument(
        "--train_steps",
        type=int,
        help="number of forward steps in A2C",
        default=25,
    )
    # parser.add_argument("--success-reward", type=float)

    agent_parser = parser.add_argument_group("agent_args")
    agent_parser.add_argument(
        "--entropy_coef", type=float, help="entropy term coefficient", default=0.25
    )
    agent_parser.add_argument(
        "--hidden_size",
        type=int,
        default=150,
    )
    agent_parser.add_argument("--num_layers", type=int, default=1)
    agent_parser.add_argument("--recurrent", action="store_true")

    ppo_parser = parser.add_argument_group("ppo_args")
    ppo_parser.add_argument(
        "--clip_param", type=float, help="ppo clip parameter", default=0.2
    )
    ppo_parser.add_argument(
        "--ppo_epoch", type=int, help="number of ppo epochs", default=5
    )
    ppo_parser.add_argument(
        "--value_loss_coef", type=float, help="value loss coefficient", default=0.5
    )
    ppo_parser.add_argument("--learning_rate", type=float, help="", default=0.0025)
    ppo_parser.add_argument(
        "--eps", type=float, help="RMSProp optimizer epsilon", default=1e-5
    )
    ppo_parser.add_argument(
        "--max_grad_norm", type=float, help="max norm of gradients", default=0.5
    )
    rollouts_parser = parser.add_argument_group("rollouts_args")
    rollouts_parser.add_argument(
        "--gamma", type=float, help="discount factor for rewards", default=0.99
    )
    parser.add_argument(
        "--save_interval", type=int, help="how often to save.", default=int(2e4)
    )
    rollouts_parser.add_argument(
        "--tau", type=float, help="gae parameter", default=0.95
    )
    rollouts_parser.add_argument(
        "--use_gae",
        type=bool,
        help="use generalized advantage estimation",
    )

    return Parsers(
        main=parser, rollouts=rollouts_parser, ppo=ppo_parser, agent=agent_parser
    )<|MERGE_RESOLUTION|>--- conflicted
+++ resolved
@@ -44,14 +44,6 @@
         help="eval interval, one eval per n updates",
         # default=int(1e6),
     )
-<<<<<<< HEAD
-    parser.add_argument("--name")
-    parser.add_argument("--normalize", action="store_true")
-    parser.add_argument("--gpus-per-trial", "-g", type=float, default=0.25)
-    parser.add_argument("--cpus-per-trial", "-c", type=float, default=1.5)
-    parser.add_argument("--num-frames", type=int)
-=======
->>>>>>> f5c22c53
     parser.add_argument(
         "--eval_steps",
         type=int,
