import gym
import numpy as np
import torch
from gym import spaces
from gym.spaces import Box

from stable_baselines3.common.vec_env import VecEnvWrapper


class FlattenObs(gym.ObservationWrapper):
    def __init__(self, env):
        super().__init__(env)
        if isinstance(self.env.observation_space, Box):
            self.observation_space = Box(
                low=self.observation_space.low.flatten(),
                high=self.observation_space.high.flatten(),
            )
        else:
            raise NotImplementedError

    def observation(self, observation):
        return observation.flatten()

SubtasksActions = namedtuple('SubtasksActions', 'a cr cg g')
SubtasksObs = namedtuple('SubtasksObs', 'base subtask task next_subtask')


class DebugWrapper(gym.Wrapper):
    def __init__(self, env):
        super().__init__(env)
        self.last_guess = None
        self.last_reward = None
        self.subtask_space = env.task_space.nvec[0]

    def step(self, action):
        action_sections = SubtasksWrapper.parse_action(self, action)
        actions = SubtasksActions(*[
            int(x.item()) for x in np.split(action,
                                            np.cumsum(action_sections)[:-1])
        ])
        s, _, t, i = super().step(action)
        guess = int(actions.g)
        truth = int(self.env.unwrapped.subtask_idx)
        r = float(np.all(guess == truth)) - 1
        self.last_guess = guess
        self.last_reward = r
        return s, r, t, i

    def render(self, mode='human'):
        print('########################################')
        super().render(sleep_time=0)
        print('guess', self.last_guess)
        print('truth', self.env.unwrapped.subtask_idx)
        print('reward', self.last_reward)
        # input('pause')


class SubtasksWrapper(gym.Wrapper):
    def __init__(self, env):
        super().__init__(env)
        obs_space, task_space = env.observation_space.spaces
        assert np.all(task_space.nvec == task_space.nvec[0])
        self.task_space = task_space
        self.observation_space = spaces.Tuple(
            SubtasksObs(
                base=Box(0, 1, shape=obs_space.nvec),
                subtask=spaces.MultiDiscrete(task_space.nvec[0]),
                task=task_space,
                next_subtask=spaces.Discrete(2),
            ))
        self.action_space = spaces.Tuple(
            SubtasksActions(
                a=env.action_space,
                g=spaces.Discrete(env.n_subtasks),
                cg=spaces.Discrete(2),
                cr=spaces.Discrete(2),
            ))
        self.last_g = None
        self.g_one_hots = [np.eye(d) for d in task_space.nvec[0]]

    def step(self, action):
        actions = SubtasksActions(
            *np.split(action, len(self.action_space.spaces)))
        action = int(actions.a)
        self.last_g = int(actions.g)
        s, r, t, i = super().step(action)
        return self.wrap_observation(s), r, t, i

    def reset(self, **kwargs):
        return self.wrap_observation(super().reset())

    def wrap_observation(self, observation):
        obs, task = observation
        _, h, w = obs.shape
        env = self.env.unwrapped

        def broadcast3d(x):
            x = np.array(x)
            return np.broadcast_to(
                x.reshape(-1, 1, 1),
                (x.size, h, w),
            )

        subtask123 = broadcast3d(env.subtask)
        task_spec = broadcast3d(env.task)
        next_subtask = np.full((1, h, w), env.next_subtask)

        obs_parts = [obs, subtask123, task_spec, next_subtask]
        stack = np.vstack(obs_parts)
        # print('obs', obs.shape)
        # print('interaction', interaction_one_hot.shape)
        # print('task_objects', task_objects_one_hot.shape)
        # print('task_spec', task_spec.shape)
        # print('iterate', iterate.shape)
        # print('stack', stack.shape)

        # names = ['obstacles'] + list(env.object_types) + ['ice', 'agent'] + \
        #         list(env.interactions) + ['task objects']
        # assert len(obs) == len(names)
        # for array, name in zip(obs, names):
        #     print(name)
        #     print(array)

        return stack.astype(float)

    def render(self, mode='human'):
        super().render(mode=mode)
        if self.last_g is not None:
            env = self.env.unwrapped
            g_type, g_count, g_obj = tuple(env.task[self.last_g])
            print(
                'Assigned subtask:',
                env.interactions[g_type],
                g_count,
                env.object_types[g_obj],
            )
        input('paused')


# Can be used to test recurrent policies for Reacher-v2
class MaskGoal(gym.ObservationWrapper):
    def observation(self, observation):
        if self.env._elapsed_steps > 0:
            observation[-2:0] = 0
        return observation


class AddTimestep(gym.ObservationWrapper):
    def __init__(self, env=None):
        super(AddTimestep, self).__init__(env)
        self.observation_space = Box(
            self.observation_space.low[0],
            self.observation_space.high[0], [self.observation_space.shape[0] + 1],
            dtype=self.observation_space.dtype)

    def observation(self, observation):
        return np.concatenate((observation, [self.env._elapsed_steps]))


class TransposeImage(gym.ObservationWrapper):
    def __init__(self, env=None):
        super(TransposeImage, self).__init__(env)
        obs_shape = self.observation_space.shape
        self.observation_space = Box(
            self.observation_space.low[0, 0, 0],
            self.observation_space.high[0, 0, 0], [obs_shape[2], obs_shape[1], obs_shape[0]],
            dtype=self.observation_space.dtype)

    def observation(self, observation):
        return observation.transpose(2, 0, 1)


class VecPyTorch(VecEnvWrapper):
    def __init__(self, venv):
        """Return only every `skip`-th frame"""
        super(VecPyTorch, self).__init__(venv)
        self.device = "cpu"
        # TODO: Fix data types
        self.action_bounds = (
            (torch.tensor(self.action_space.low), torch.tensor(self.action_space.high))
            if isinstance(self.action_space, Box)
            else None
        )

    def extract_numpy(self, obs):
        if isinstance(obs, dict):
            return np.hstack([x.reshape(x.shape[0], -1) for x in obs.values()])
        elif not isinstance(obs, (list, tuple)):
            return obs
        assert len(obs) == 1
        return obs[0]

    def reset(self):
        obs = self.extract_numpy(self.venv.reset())
        return torch.from_numpy(obs).float().to(self.device)

    def step_async(self, actions: torch.Tensor):
        actions = actions.cpu().numpy()
        self.venv.step_async(actions)

    def step_wait(self):
        obs, reward, done, info = self.venv.step_wait()
        obs = self.extract_numpy(obs)
        obs = torch.from_numpy(obs).float().to(self.device)
        reward = torch.from_numpy(reward).float()
        return obs, reward, done, info

    def to(self, device):
        self.device = device
        if self.action_bounds is not None:
            self.action_bounds = [t.to(device) for t in self.action_bounds]

    def preprocess(self, action):
        if self.action_bounds is not None:
            low, high = self.action_bounds
            action = torch.min(torch.max(action, low), high)
        if isinstance(self.action_space, spaces.Discrete):
            action = action.squeeze(-1)
        return action

<<<<<<< HEAD
    def set_curriculum(self, *args, **kwargs):
        self.venv.set_curriculum(*args, **kwargs)


class VecNormalize(VecNormalize_):
    def __init__(self, *args, **kwargs):
        super(VecNormalize, self).__init__(*args, **kwargs)
        self.training = True

    def _obfilt(self, obs):
        if self.ob_rms:
            if self.training:
                self.ob_rms.update(obs)
            obs = np.clip((obs - self.ob_rms.mean) / np.sqrt(self.ob_rms.var + self.epsilon),
                          -self.clipob, self.clipob)
            return obs
        else:
            return obs

    def train(self):
        self.training = True

    def eval(self):
        self.training = False

=======
>>>>>>> 45609d35

class VecPyTorchFrameStack(VecEnvWrapper):
    def __init__(self, venv, nstack):
        self.venv = venv
        self.nstack = nstack

        wos = venv.observation_space  # wrapped ob space
        self.shape_dim0 = wos.shape[0]

        low = np.repeat(wos.low, self.nstack, axis=0)
        high = np.repeat(wos.high, self.nstack, axis=0)

        self.stacked_obs = torch.zeros((venv.num_envs,) + low.shape)

        observation_space = gym.spaces.Box(low=low, high=high, dtype=venv.observation_space.dtype)
        VecEnvWrapper.__init__(self, venv, observation_space=observation_space)

    def step_wait(self):
        obs, rews, news, infos = self.venv.step_wait()
        self.stacked_obs[:, : -self.shape_dim0] = self.stacked_obs[:, self.shape_dim0 :]
        for (i, new) in enumerate(news):
            if new:
                self.stacked_obs[i] = 0
        self.stacked_obs[:, -self.shape_dim0 :] = obs
        return self.stacked_obs, rews, news, infos

    def reset(self):
        obs = self.venv.reset()
        self.stacked_obs = torch.zeros(self.stacked_obs.shape)
        self.stacked_obs[:, -self.shape_dim0 :] = obs
        return self.stacked_obs

    def close(self):
        self.venv.close()

    def to(self, device):
        self.stacked_obs = self.stacked_obs.to(device)
<<<<<<< HEAD
        self.venv.to(device)


class OneHotWrapper(gym.Wrapper):
    def wrap_observation(self, obs, observation_space=None):
        if observation_space is None:
            observation_space = self.observation_space
        if isinstance(observation_space, spaces.Discrete):
            return onehot(obs, observation_space.n)
        if isinstance(observation_space, spaces.MultiDiscrete):
            assert observation_space.contains(obs)

            def one_hots():
                nvec = observation_space.nvec
                for o, n in zip(obs.reshape(len(obs), -1).T, nvec.reshape(len(nvec), -1).T):
                    yield onehot(o, n)

            return np.concatenate(list(one_hots()), axis=-1)


def get_vec_normalize(venv):
    if isinstance(venv, VecNormalize):
        return venv
    elif hasattr(venv, "venv"):
        return get_vec_normalize(venv.venv)

    return None
=======
>>>>>>> 45609d35


class TupleActionWrapper(gym.ActionWrapper):
    def __init__(self, env):
        super().__init__(env)
        self.action_space = spaces.MultiDiscrete(
            np.array([space.n for space in env.action_space.spaces])
        )

    def action(self, action):
        return tuple(action)

    def reverse_action(self, action):
        return np.concatenate(action)<|MERGE_RESOLUTION|>--- conflicted
+++ resolved
@@ -218,34 +218,6 @@
             action = action.squeeze(-1)
         return action
 
-<<<<<<< HEAD
-    def set_curriculum(self, *args, **kwargs):
-        self.venv.set_curriculum(*args, **kwargs)
-
-
-class VecNormalize(VecNormalize_):
-    def __init__(self, *args, **kwargs):
-        super(VecNormalize, self).__init__(*args, **kwargs)
-        self.training = True
-
-    def _obfilt(self, obs):
-        if self.ob_rms:
-            if self.training:
-                self.ob_rms.update(obs)
-            obs = np.clip((obs - self.ob_rms.mean) / np.sqrt(self.ob_rms.var + self.epsilon),
-                          -self.clipob, self.clipob)
-            return obs
-        else:
-            return obs
-
-    def train(self):
-        self.training = True
-
-    def eval(self):
-        self.training = False
-
-=======
->>>>>>> 45609d35
 
 class VecPyTorchFrameStack(VecEnvWrapper):
     def __init__(self, venv, nstack):
@@ -283,36 +255,6 @@
 
     def to(self, device):
         self.stacked_obs = self.stacked_obs.to(device)
-<<<<<<< HEAD
-        self.venv.to(device)
-
-
-class OneHotWrapper(gym.Wrapper):
-    def wrap_observation(self, obs, observation_space=None):
-        if observation_space is None:
-            observation_space = self.observation_space
-        if isinstance(observation_space, spaces.Discrete):
-            return onehot(obs, observation_space.n)
-        if isinstance(observation_space, spaces.MultiDiscrete):
-            assert observation_space.contains(obs)
-
-            def one_hots():
-                nvec = observation_space.nvec
-                for o, n in zip(obs.reshape(len(obs), -1).T, nvec.reshape(len(nvec), -1).T):
-                    yield onehot(o, n)
-
-            return np.concatenate(list(one_hots()), axis=-1)
-
-
-def get_vec_normalize(venv):
-    if isinstance(venv, VecNormalize):
-        return venv
-    elif hasattr(venv, "venv"):
-        return get_vec_normalize(venv.venv)
-
-    return None
-=======
->>>>>>> 45609d35
 
 
 class TupleActionWrapper(gym.ActionWrapper):
