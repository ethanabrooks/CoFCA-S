--- conflicted
+++ resolved
@@ -14,9 +14,6 @@
 
 import arguments
 from agents import Agent, AgentOutputs, MLPBase
-<<<<<<< HEAD
-from aggregator import EpisodeAggregator, InfosAggregator, EvalWrapper, TimeAggregator
-=======
 from aggregator import (
     EpisodeAggregator,
     InfosAggregator,
@@ -24,7 +21,6 @@
     TotalTimeKeeper,
     AverageTimeKeeper,
 )
->>>>>>> b3a95824
 from common.vec_env.dummy_vec_env import DummyVecEnv
 from common.vec_env.subproc_vec_env import SubprocVecEnv
 from common.vec_env.util import set_seeds
@@ -232,14 +228,9 @@
             print("Reset environment")
             frames_per_update = train_steps * num_processes
             frames = Counter()
-<<<<<<< HEAD
-            time_spent = Counter()
-            time_per = defaultdict(TimeAggregator)
-=======
             time_spent = TotalTimeKeeper()
             time_per = AverageTimeKeeper()
             time_per["iter"].tick()
->>>>>>> b3a95824
 
             for i in itertools.count():
                 frames.update(so_far=frames_per_update)
@@ -299,15 +290,8 @@
                         **train_results,
                         **dict(train_report.items()),
                         **dict(train_infos.items()),
-<<<<<<< HEAD
-                        time_logging=time_spent["logging"],
-                        time_saving=time_spent["saving"],
-                        time_per_frame=time_per["frame"].average(),
-                        time_per_update=time_per["update"].average(),
-=======
                         **dict(time_per.items()),
                         **dict(time_spent.items()),
->>>>>>> b3a95824
                         frames=frames["so_far"],
                         log_dir=log_dir,
                     )
@@ -331,13 +315,8 @@
                 if done:
                     break
 
-<<<<<<< HEAD
-                time_per["frame"].reset()
-                time_per["update"].reset()
-=======
                 time_per["frame"].tick()
                 time_per["update"].tick()
->>>>>>> b3a95824
                 for output in run_epoch(
                     obs=rollouts.obs[0],
                     rnn_hxs=rollouts.recurrent_hidden_states[0],
