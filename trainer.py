--- conflicted
+++ resolved
@@ -1,21 +1,12 @@
 import inspect
 import itertools
 import os
-<<<<<<< HEAD
-import sys
-import time
-from argparse import ArgumentParser
-from collections import namedtuple, Counter
-from pathlib import Path
-from typing import Dict, Optional
-=======
 import time
 from argparse import ArgumentParser
 from collections import namedtuple, Counter, defaultdict
 from pathlib import Path
 from pprint import pprint
 from typing import Dict, Optional, DefaultDict, Union
->>>>>>> cff77159
 
 import gym
 import ray
@@ -26,19 +17,12 @@
 from tensorboardX import SummaryWriter
 
 import arguments
-<<<<<<< HEAD
-=======
 from agents import Agent, AgentOutputs, MLPBase
->>>>>>> cff77159
 from aggregator import EpisodeAggregator, InfosAggregator, EvalWrapper
 from common.vec_env.dummy_vec_env import DummyVecEnv
 from common.vec_env.subproc_vec_env import SubprocVecEnv
 from common.vec_env.util import set_seeds
 from configs import default
-<<<<<<< HEAD
-from networks import Agent, AgentOutputs, MLPBase
-=======
->>>>>>> cff77159
 from ppo import PPO
 from rollouts import RolloutStorage
 from wrappers import VecPyTorch
@@ -51,43 +35,6 @@
     default = default
 
     @classmethod
-<<<<<<< HEAD
-    def structure_config(cls, **config):
-        agent_args = {}
-        rollouts_args = {}
-        ppo_args = {}
-        env_args = {}
-        gen_args = {}
-        for k, v in config.items():
-            if k in ["num_processes"]:
-                gen_args[k] = v
-            else:
-                if k in inspect.signature(cls.build_agent).parameters:
-                    agent_args[k] = v
-                if k in inspect.signature(Agent.__init__).parameters:
-                    agent_args[k] = v
-                if k in inspect.signature(MLPBase.__init__).parameters:
-                    agent_args[k] = v
-                if k in inspect.signature(RolloutStorage.__init__).parameters:
-                    rollouts_args[k] = v
-                if k in inspect.signature(PPO.__init__).parameters:
-                    ppo_args[k] = v
-                if k in inspect.signature(cls.make_env).parameters:
-                    env_args[k] = v
-                if k in inspect.signature(cls.run).parameters or k not in (
-                    list(agent_args.keys())
-                    + list(rollouts_args.keys())
-                    + list(ppo_args.keys())
-                    + list(env_args.keys())
-                ):
-                    gen_args[k] = v
-        config = dict(
-            agent_args=agent_args,
-            rollouts_args=rollouts_args,
-            ppo_args=ppo_args,
-            env_args=env_args,
-            **gen_args,
-=======
     def args_to_methods(cls):
         return dict(
             agent_args=[
@@ -99,7 +46,6 @@
             ppo_args=[PPO.__init__],
             env_args=[cls.make_env],
             run_args=[cls.run],
->>>>>>> cff77159
         )
 
     @classmethod
@@ -175,11 +121,7 @@
         torch.set_num_threads(1)
         os.environ["OMP_NUM_THREADS"] = "1"
 
-<<<<<<< HEAD
-        if use_tune:
-=======
         if tune.is_session_enabled():
->>>>>>> cff77159
             with tune.checkpoint_dir(0) as _dir:
                 log_dir = str(Path(_dir).parent)
 
@@ -258,11 +200,7 @@
                 rollouts.to(device)
 
             ppo = PPO(agent=agent, **ppo_args)
-<<<<<<< HEAD
-            train_report = SumAcrossEpisode()
-=======
             train_report = EpisodeAggregator()
->>>>>>> cff77159
             train_infos = self.build_infos_aggregator()
             train_results = {}
             if load_path:
@@ -275,17 +213,6 @@
 
             for i in itertools.count():
                 frames.update(so_far=frames_per_update)
-<<<<<<< HEAD
-                if frames["so_far"] >= num_frames:
-                    break
-                eval_report = EvalWrapper(SumAcrossEpisode())
-                eval_infos = EvalWrapper(InfosAggregator())
-                if done or (
-                    not no_eval
-                    and eval_interval
-                    and frames["since_eval"] > eval_interval
-                ):
-=======
                 done = frames["so_far"] >= num_frames
                 if not no_eval and (
                     i == 0
@@ -294,7 +221,6 @@
                 ):
                     eval_report = EvalWrapper(EpisodeAggregator())
                     eval_infos = EvalWrapper(InfosAggregator())
->>>>>>> cff77159
                     frames["since_eval"] = 0
                     # vec_norm = get_vec_normalize(eval_envs)
                     # if vec_norm is not None:
@@ -343,11 +269,6 @@
                             **train_results,
                             **dict(train_report.items()),
                             **dict(train_infos.items()),
-<<<<<<< HEAD
-                            **dict(eval_report.items()),
-                            **dict(eval_infos.items()),
-=======
->>>>>>> cff77159
                             time_logging=time_spent["logging"],
                             time_saving=time_spent["saving"],
                             training_iteration=frames["so_far"],
@@ -405,44 +326,11 @@
                 train_results = ppo.update(rollouts)
                 rollouts.after_update()
 
-<<<<<<< HEAD
-                if frames["since_log"] > log_interval:
-                    tick = time.time()
-                    frames["since_log"] = 0
-                    reporter.send(
-                        dict(
-                            **train_results,
-                            **dict(train_report.items()),
-                            **dict(train_infos.items()),
-                            **dict(eval_report.items()),
-                            **dict(eval_infos.items()),
-                            time_logging=time_spent["logging"],
-                            time_saving=time_spent["saving"],
-                            training_iteration=frames["so_far"],
-                        )
-                    )
-                    train_report = SumAcrossEpisode()
-                    train_infos = self.build_infos_aggregator()
-                    time_spent["logging"] += time.time() - tick
-
-                if save_interval and frames["since_save"] > save_interval:
-                    tick = time.time()
-                    frames["since_save"] = 0
-                    if log_dir:
-                        self.save_checkpoint(log_dir, ppo=ppo, agent=agent, step=i)
-                    time_spent["saving"] += time.time() - tick
-
-=======
->>>>>>> cff77159
         finally:
             train_envs.close()
 
     @staticmethod
-<<<<<<< HEAD
-    def report_generator(use_tune: bool, log_dir: Optional[str]):
-=======
     def report_generator(log_dir: Optional[str]):
->>>>>>> cff77159
 
         if tune.is_session_enabled():
             report = tune.report
@@ -450,10 +338,7 @@
             writer = SummaryWriter(logdir=log_dir) if log_dir else None
 
             def report(training_iteration, **args):
-<<<<<<< HEAD
-=======
                 pprint(args)
->>>>>>> cff77159
                 if writer:
                     for k, v in args.items():
                         writer.add_scalar(k, v, global_step=training_iteration)
@@ -466,10 +351,6 @@
         return InfosAggregator()
 
     @staticmethod
-<<<<<<< HEAD
-    def build_agent(envs, **agent_args):
-        return Agent(envs.observation_space.shape, envs.action_space, **agent_args)
-=======
     def build_agent(envs, activation=nn.ReLU(), **agent_args):
         return Agent(
             envs.observation_space.shape,
@@ -477,7 +358,6 @@
             activation=activation,
             **agent_args,
         )
->>>>>>> cff77159
 
     @staticmethod
     def make_env(env_id, seed, rank, evaluating, **kwargs):
@@ -497,15 +377,11 @@
         seed: Optional[int],
         **kwargs,
     ):
-<<<<<<< HEAD
-        assert config is not None
-=======
         if config is None:
             config = cls.default
         if seed is not None:
             config.update(seed=seed)
 
->>>>>>> cff77159
         for k, v in kwargs.items():
             if k not in config or v is not None:
                 if isinstance(v, bool):  # handle store_{true, false} differently
@@ -526,14 +402,10 @@
         else:
             local_mode = num_samples is None
             ray.init(dashboard_host="127.0.0.1", local_mode=local_mode)
-<<<<<<< HEAD
-            resources_per_trial = dict(gpu=gpus_per_trial, cpu=cpus_per_trial)
-=======
             resources_per_trial = dict(
                 gpu=gpus_per_trial if torch.cuda.is_available() else 0,
                 cpu=cpus_per_trial,
             )
->>>>>>> cff77159
 
             if local_mode:
                 print("Using local mode because num_samples is None")
