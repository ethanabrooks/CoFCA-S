# stdlib
from typing import Iterable

# third party
# first party
import numpy as np
from utils.array_group import ArrayGroup, Key, X


def get_index(value):
    if np.isscalar(value):
        return 1
    if isinstance(value, np.ndarray):
        try:
            return value.shape[0]
        except IndexError:
            return 1
    assert isinstance(value, Iterable)
    indices = set(map(get_index, value))
    if len(indices) == 1:  # all the same
        return indices.pop()
    else:
        return 1


class ReplayBuffer:
    def __init__(self, maxlen: int):
        self.maxlen = maxlen
        self.buffer = None
        self.full = False
        self.pos = 0

    @property
    def empty(self):
        return self.buffer is None

    def __getitem__(self, key: Key):
        assert self.buffer is not None
        return self.buffer[self.modulate(key)]

    def __setitem__(self, key: Key, value):
        self.buffer[self.modulate(key)] = value

    def __len__(self):
        return self.maxlen if self.full else self.pos

    def modulate(self, key: Key):
        if isinstance(key, slice):
<<<<<<< HEAD
            key = np.arange(
                key.start or 0, 0 if key.stop is None else key.stop, key.step
            )
=======
            key = np.arange(key.start or 0, 0 if key.stop is None else key.stop, key.step)
>>>>>>> d8e9bae5
        return (key + self.pos) % self.maxlen

    def sample(self, batch_size: int, seq_len: int = None):
        # indices are negative because indices are relative to pos
        indices = np.random.randint(-len(self), 0, size=batch_size)  # type: np.ndarray
        if seq_len is not None:
            indices = np.array([np.arange(i, i + seq_len) for i in indices])
        assert isinstance(indices, np.ndarray)
        return self[indices]

    def append(self, x: X):
        if self.buffer is None:
            self.buffer = ArrayGroup.shape_like(x=x, pre_shape=(self.maxlen,))
        stop = get_index(x)
        self[:stop] = x
        if self.pos + stop >= self.maxlen:
            self.full = True
        self.pos = self.modulate(stop)

    def extend(self, x: X):
        if self.buffer is None:
<<<<<<< HEAD
            self.buffer = ArrayGroup.shape_like(
                x=ArrayGroup(x)[0], pre_shape=(self.maxlen,)
            )
=======
            self.buffer = ArrayGroup.shape_like(x=ArrayGroup(x)[0], pre_shape=(self.maxlen, ))
>>>>>>> d8e9bae5

        self.append(x)<|MERGE_RESOLUTION|>--- conflicted
+++ resolved
@@ -46,13 +46,7 @@
 
     def modulate(self, key: Key):
         if isinstance(key, slice):
-<<<<<<< HEAD
-            key = np.arange(
-                key.start or 0, 0 if key.stop is None else key.stop, key.step
-            )
-=======
             key = np.arange(key.start or 0, 0 if key.stop is None else key.stop, key.step)
->>>>>>> d8e9bae5
         return (key + self.pos) % self.maxlen
 
     def sample(self, batch_size: int, seq_len: int = None):
@@ -74,12 +68,6 @@
 
     def extend(self, x: X):
         if self.buffer is None:
-<<<<<<< HEAD
-            self.buffer = ArrayGroup.shape_like(
-                x=ArrayGroup(x)[0], pre_shape=(self.maxlen,)
-            )
-=======
             self.buffer = ArrayGroup.shape_like(x=ArrayGroup(x)[0], pre_shape=(self.maxlen, ))
->>>>>>> d8e9bae5
 
         self.append(x)