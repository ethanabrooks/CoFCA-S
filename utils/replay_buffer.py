# stdlib
from typing import Iterable

# third party
# first party
import numpy as np
from utils.array_group import ArrayGroup, Key, X


def get_index(value):
    if np.isscalar(value):
        return 1
    if isinstance(value, np.ndarray):
        try:
            return value.shape[0]
        except IndexError:
            return 1
    assert isinstance(value, Iterable)
    indices = set(map(get_index, value))
    if len(indices) == 1:  # all the same
        return indices.pop()
    else:
        return 1


class ReplayBuffer:
    def __init__(self, maxlen: int):
        self.maxlen = maxlen
        self.buffer = None
        self.full = False
        self.pos = 0

    @property
    def empty(self):
        return self.buffer is None

    def __getitem__(self, key: Key):
        assert self.buffer is not None
        return self.buffer[self.modulate(key)]

    def __setitem__(self, key: Key, value):
        self.buffer[self.modulate(key)] = value

    def __len__(self):
        return self.maxlen if self.full else self.pos

    def modulate(self, key: Key):
        if isinstance(key, slice):
            key = np.arange(
                key.start or 0, 0 if key.stop is None else key.stop, key.step
            )
        return (key + self.pos) % self.maxlen

    def sample(self, batch_size: int, seq_len: int = None):
        # indices are negative because indices are relative to pos
        indices = np.random.randint(-len(self), 0, size=batch_size)  # type: np.ndarray
        if seq_len is not None:
            indices = np.array([np.arange(i, i + seq_len) for i in indices])
        assert isinstance(indices, np.ndarray)
        return self[indices]

    def append(self, x: X):
        if self.buffer is None:
            self.buffer = ArrayGroup.shape_like(x=x, pre_shape=(self.maxlen,))
        stop = get_index(x)
        self[:stop] = x
        if self.pos + stop >= self.maxlen:
            self.full = True
        self.pos = self.modulate(stop)

    def extend(self, x: X):
        if self.buffer is None:
<<<<<<< HEAD
            self.buffer = ArrayGroup.shape_like(x=ArrayGroup(x)[0], pre_shape=(self.maxlen, ))
=======
            self.buffer = ArrayGroup.shape_like(
                x=ArrayGroup(x)[0], pre_shape=(self.maxlen,)
            )
>>>>>>> 1a9758ad

        self.append(x)<|MERGE_RESOLUTION|>--- conflicted
+++ resolved
@@ -70,12 +70,8 @@
 
     def extend(self, x: X):
         if self.buffer is None:
-<<<<<<< HEAD
-            self.buffer = ArrayGroup.shape_like(x=ArrayGroup(x)[0], pre_shape=(self.maxlen, ))
-=======
             self.buffer = ArrayGroup.shape_like(
                 x=ArrayGroup(x)[0], pre_shape=(self.maxlen,)
             )
->>>>>>> 1a9758ad
 
         self.append(x)