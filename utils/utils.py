--- conflicted
+++ resolved
@@ -26,11 +26,7 @@
     if len(set([tuple(image.shape) for image in images])) != 1:
         raise Exception("All images must have same shape")
     if images[0].shape[2] != len(background_color):
-<<<<<<< HEAD
-        raise Exception("Depth of background color must be the same as depth of image.")
-=======
         raise Exception('Depth of background color must be the same as depth of image.')
->>>>>>> d8e9bae5
     height = images[0].shape[0]
     width = images[0].shape[1]
     depth = images[0].shape[2]
@@ -53,13 +49,7 @@
         del kwargs["name"]
         with tf.variable_scope(name, reuse=reuse):
             out = function(*args, **kwargs)
-<<<<<<< HEAD
-            variables = tf.get_variable_scope().get_collection(
-                tf.GraphKeys.TRAINABLE_VARIABLES
-            )
-=======
             variables = tf.get_variable_scope().get_collection(tf.GraphKeys.TRAINABLE_VARIABLES)
->>>>>>> d8e9bae5
             return out, variables
 
     return wrapper
@@ -282,15 +272,7 @@
 
 def parametric_relu(_x):
     alphas = tf.get_variable(
-<<<<<<< HEAD
-        "alpha",
-        _x.get_shape()[-1],
-        initializer=tf.constant_initializer(0.0),
-        dtype=tf.float32,
-    )
-=======
         'alpha', _x.get_shape()[-1], initializer=tf.constant_initializer(0.0), dtype=tf.float32)
->>>>>>> d8e9bae5
     pos = tf.nn.relu(_x)
     neg = alphas * (_x - abs(_x)) * 0.5
     return pos + neg