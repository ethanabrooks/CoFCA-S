# stdlib
from collections import namedtuple
from typing import Any, Callable, Iterable, Sequence, Union

# third party
import gym
import numpy as np
import tensorflow as tf
from tensorflow.python import debug as tf_debug

Shape = Union[int, Sequence[int]]


def leaky_relu(x, alpha=0.2):
    return tf.maximum(x, alpha * x)


def one_hot(idx, num_entries):
    x = np.zeros(num_entries)
    x[idx] = 1
    return x


def horz_stack_images(*images, spacing=5, background_color=(0, 0, 0)):
    # assert that all shapes have the same siz
    if len(set([tuple(image.shape) for image in images])) != 1:
        raise Exception("All images must have same shape")
    if images[0].shape[2] != len(background_color):
        raise Exception("Depth of background color must be the same as depth of image.")
    height = images[0].shape[0]
    width = images[0].shape[1]
    depth = images[0].shape[2]
    canvas = np.ones([height, width * len(images) + spacing * (len(images) - 1), depth])
    bg_color = np.reshape(background_color, [1, 1, depth])
    canvas *= bg_color
    width_pos = 0
    for image in images:
        canvas[:, width_pos : width_pos + width, :] = image
        width_pos += width + spacing
    return canvas


def component(function):
    def wrapper(*args, **kwargs):
        reuse = kwargs.get("reuse", None)
        name = kwargs["name"]
        if "reuse" in kwargs:
            del kwargs["reuse"]
        del kwargs["name"]
        with tf.variable_scope(name, reuse=reuse):
            out = function(*args, **kwargs)
<<<<<<< HEAD
            variables = tf.get_variable_scope().get_collection(tf.GraphKeys.TRAINABLE_VARIABLES)
=======
            variables = tf.get_variable_scope().get_collection(
                tf.GraphKeys.TRAINABLE_VARIABLES
            )
>>>>>>> 1a9758ad
            return out, variables

    return wrapper


def is_scalar(x):
    try:
        return np.shape(x) == ()
    except ValueError:
        return False


def get_size(x):
    if x is None:
        return 0
    if is_scalar(x):
        return 1
    return sum(map(get_size, x))


def assign_to_vector(x, vector: np.ndarray):
    try:
        dim = vector.size / vector.shape[-1]
    except ZeroDivisionError:
        return
    if is_scalar(x):
        x = np.array([x])
    if isinstance(x, np.ndarray):
        vector.reshape(x.shape)[:] = x
    else:
        sizes = np.array(list(map(get_size, x)))
        sizes = np.cumsum(sizes / dim, dtype=int)
        for _x, start, stop in zip(x, [0] + list(sizes), sizes):
            indices = [slice(None) for _ in vector.shape]
            indices[-1] = slice(start, stop)
            assign_to_vector(_x, vector[tuple(indices)])


def vectorize(x, shape: Shape = None):
    if isinstance(x, np.ndarray):
        return x

    size = get_size(x)
    vector = np.zeros(size)
    if shape:
        vector = vector.reshape(shape)

    assert isinstance(vector, np.ndarray)
    assign_to_vector(x=x, vector=vector)
    return vector


def normalize(vector: np.ndarray, low: np.ndarray, high: np.ndarray):
    mean = (low + high) / 2
    mean = np.clip(mean, -1e4, 1e4)
    mean[np.isnan(mean)] = 0
    dev = high - low
    dev[dev < 1e-3] = 1
    dev[np.isinf(dev)] = 1
    return (vector - mean) / dev


def get_space_attrs(space: gym.Space, attr: str):
    if hasattr(space, attr):
        return getattr(space, attr)
    elif isinstance(space, gym.spaces.Dict):
        return {k: get_space_attrs(v, attr) for k, v in space.spaces.items()}
    elif isinstance(space, gym.spaces.Tuple):
        return [get_space_attrs(s, attr) for s in space.spaces]
    raise RuntimeError(f"{space} does not have attribute {attr}.")


def get_env_attr(env: gym.Env, attr: str):
    return getattr(unwrap_env(env, lambda e: hasattr(e, attr)), attr)


def unwrap_env(env: gym.Env, condition: Callable[[gym.Env], bool]):
    while not condition(env):
        try:
            env = env.env
        except AttributeError:
            raise RuntimeError(f"env {env} has no children that meet condition.")
    return env


def concat_spaces(spaces: Iterable[gym.Space], axis: int):
    def get_high_or_low(space: gym.Space, high: bool):
        if isinstance(space, gym.spaces.Box):
            return space.high if high else space.low
        if isinstance(space, gym.spaces.Dict):
            subspaces = space.spaces.values()
        elif isinstance(space, gym.spaces.Tuple):
            subspaces = space.spaces
        else:
            raise NotImplementedError
        concatted = concat_spaces(subspaces, axis=axis)
        return concatted.high if high else concatted.low

    def concat(high: bool):
        subspaces = [get_high_or_low(space, high=high) for space in spaces]
        return np.concatenate(subspaces, axis=axis)

    return gym.spaces.Box(high=concat(high=True), low=concat(high=False))


def space_shape(space: gym.Space):
    if isinstance(space, gym.spaces.Box):
        return space.low.shape
    if isinstance(space, gym.spaces.Dict):
        return {k: space_shape(v) for k, v in space.spaces.items()}
    if isinstance(space, gym.spaces.Tuple):
        return tuple(space_shape(s) for s in space.spaces)
    raise NotImplementedError


def space_rank(space: gym.Space):
    def _rank(shape):
        if len(shape) == 0:
            return 0
        if isinstance(shape[0], int):
            for n in shape:
                assert isinstance(n, int)
            return len(shape)
        if isinstance(shape, dict):
            return {k: _rank(v) for k, v in shape.items()}
        if isinstance(shape, tuple):
            return tuple(_rank(s) for s in shape)

    return _rank(space_shape(space))


def create_sess(debug=False):
    config = tf.ConfigProto(allow_soft_placement=True)
    config.gpu_options.allow_growth = True
    config.inter_op_parallelism_threads = 1
    sess = tf.Session(config=config)
    if debug:
        return tf_debug.LocalCLIDebugWrapperSession(sess)
    return sess


def softmax(X, theta=1.0, axis=None):
    """
    Courtesy of https://nolanbconaway.github.io/blog/2017/softmax-numpy
    Compute the softmax of each element along an axis of X.

    Parameters
    ----------
    X: ND-Array. Probably should be floats.
    theta (optional): float parameter, used as a multiplier
        prior to exponentiation. Default = 1.0
    axis (optional): axis to compute values along. Default is the
        first non-singleton axis.

    Returns an array the same size as X. The result will sum to 1
    along the specified axis.
    :param axis:
    """
    X = np.array(X)

    # make X at least 2d
    y = np.atleast_2d(X)

    # find axis
    if axis is None:
        axis = next(j[0] for j in enumerate(y.shape) if j[1] > 1)

    # multiply y against the theta parameter,
    y = y * float(theta)

    # subtract the max for numerical stability
    y = y - np.expand_dims(np.max(y, axis=axis), axis)

    # exponentiate y
    y = np.exp(y)

    # take the sum along the specified axis
    ax_sum = np.expand_dims(np.sum(y, axis=axis), axis)

    # finally: divide elementwise
    p = y / ax_sum

    # flatten if X was 1D
    if len(X.shape) == 1:
        p = p.flatten()

    return p


Obs = Any


class Step(namedtuple("Step", "s o1 a r o2 t")):
    def replace(self, **kwargs):
        return super()._replace(**kwargs)


ArrayLike = Union[np.ndarray, list]


def parse_double(ctx, param, string):
    if string is None:
        return
    a, b = map(float, string.split(","))
    return a, b


def space_to_size(space: gym.Space):
    if isinstance(space, gym.spaces.Discrete):
        return space.n
    elif isinstance(space, (gym.spaces.Dict, gym.spaces.Tuple)):
        if isinstance(space, gym.spaces.Dict):
            _spaces = list(space.spaces.values())
        else:
            _spaces = list(space.spaces)
        return sum(space_to_size(s) for s in _spaces)
    else:
        return space.shape[0]


def parametric_relu(_x):
    alphas = tf.get_variable(
<<<<<<< HEAD
        'alpha', _x.get_shape()[-1], initializer=tf.constant_initializer(0.0), dtype=tf.float32)
=======
        "alpha",
        _x.get_shape()[-1],
        initializer=tf.constant_initializer(0.0),
        dtype=tf.float32,
    )
>>>>>>> 1a9758ad
    pos = tf.nn.relu(_x)
    neg = alphas * (_x - abs(_x)) * 0.5
    return pos + neg<|MERGE_RESOLUTION|>--- conflicted
+++ resolved
@@ -49,13 +49,9 @@
         del kwargs["name"]
         with tf.variable_scope(name, reuse=reuse):
             out = function(*args, **kwargs)
-<<<<<<< HEAD
-            variables = tf.get_variable_scope().get_collection(tf.GraphKeys.TRAINABLE_VARIABLES)
-=======
             variables = tf.get_variable_scope().get_collection(
                 tf.GraphKeys.TRAINABLE_VARIABLES
             )
->>>>>>> 1a9758ad
             return out, variables
 
     return wrapper
@@ -278,15 +274,11 @@
 
 def parametric_relu(_x):
     alphas = tf.get_variable(
-<<<<<<< HEAD
-        'alpha', _x.get_shape()[-1], initializer=tf.constant_initializer(0.0), dtype=tf.float32)
-=======
         "alpha",
         _x.get_shape()[-1],
         initializer=tf.constant_initializer(0.0),
         dtype=tf.float32,
     )
->>>>>>> 1a9758ad
     pos = tf.nn.relu(_x)
     neg = alphas * (_x - abs(_x)) * 0.5
     return pos + neg