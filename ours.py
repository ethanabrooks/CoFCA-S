import json
from collections import namedtuple, Hashable
from contextlib import contextmanager

import numpy as np
import torch
import torch.nn as nn
import torch.nn.functional as F
<<<<<<< HEAD
from torch import Tensor
from gym import spaces

import lower_env
from distributions import FixedCategorical, Categorical
from upper_env import Action
from lower_agent import Agent, get_obs_sections, optimal_padding
from upper_env import Obs, Env, subtasks
from networks import MultiEmbeddingBag
from transformer import TransformerModel
from utils import init_

RecurrentState = namedtuple(
    "RecurrentState", "a l d h dg p v lh a_probs d_probs dg_probs"
)

ParsedInput = namedtuple("ParsedInput", "obs actions")


def gate(g, new, old):
    old = torch.zeros_like(new).scatter(1, old.unsqueeze(1), 1)
    return FixedCategorical(probs=g * new + (1 - g) * old)


class Recurrence(nn.Module):
    def __init__(
        self,
        action_space,
        conv_hidden_size,
        debug,
        debug_obs,
        max_eval_lines,
        fuzz,
        gate_coef,
        hidden_size,
        inventory_hidden_size,
        kernel_size,
        lower_level_config,
        lower_embed_size,
        lower_level_load_path,
        max_eval_lines,
        no_pointer,
        no_roll,
        no_scan,
        num_edges,
        observation_space,
        olsk,
        stride,
        task_embed_size,
        transformer,
    ):
        super().__init__()
        self.debug_obs = debug_obs
        self.fuzz = fuzz
        self.gate_coef = gate_coef
        self.conv_hidden_size = conv_hidden_size
        self.kernel_size = kernel_size
        self.stride = stride
        self.olsk = olsk
        self.no_pointer = no_pointer
        self.transformer = transformer
        self.no_roll = no_roll
        self.no_scan = no_scan
        self.obs_spaces = Obs(**observation_space.spaces)
        self.action_size = action_space.nvec.size
        self.debug = debug
        self.hidden_size = hidden_size
        self.task_embed_size = task_embed_size

        self.obs_sections = get_obs_sections(self.obs_spaces)
        self.eval_lines = max_eval_lines
=======
from dataclasses import dataclass
from gym import spaces

from data_types import ParsedInput, RecurrentState
from distributions import FixedCategorical, Categorical
from env import Action
from env import Obs
from transformer import TransformerModel
from utils import init_, astuple, asdict


def optimal_padding(h, kernel, stride):
    n = np.ceil((h - kernel) / stride + 1)
    return 1 + int(np.ceil((stride * (n - 1) + kernel - h) / 2))


def conv_output_dimension(h, padding, kernel, stride, dilation=1):
    return int(1 + (h + 2 * padding - dilation * (kernel - 1) - 1) / stride)


def get_obs_sections(obs_spaces):
    return [int(np.prod(s.shape)) for s in obs_spaces]


def gate(g, new, old):
    old = torch.zeros_like(new).scatter(1, old.unsqueeze(1), 1)
    return FixedCategorical(probs=g * new + (1 - g) * old)


@dataclass
class Recurrence(nn.Module):
    action_space: spaces.MultiDiscrete
    conv_hidden_size: int
    debug: bool
    hidden_size: int
    inventory_hidden_size: int
    kernel_size: int
    # lower_embed_size: int
    max_eval_lines: int
    no_pointer: bool
    no_roll: bool
    no_scan: bool
    num_edges: int
    observation_space: spaces.Dict
    olsk: bool
    stride: int
    task_embed_size: int
    transformer: bool

    def __hash__(self):
        return hash(tuple(x for x in astuple(self) if isinstance(x, Hashable)))

    def __post_init__(self):
        super().__init__()
        observation_space = Obs(**self.observation_space.spaces)
        self.obs_spaces = observation_space
        self.action_size = self.action_space.nvec.size

        self.obs_sections = get_obs_sections(self.obs_spaces)
        self.eval_lines = self.max_eval_lines
>>>>>>> cff77159
        self.train_lines = len(self.obs_spaces.lines.nvec)

        # networks
        if self.olsk:
            num_edges = 3
        self.action_space_nvec = Action(*map(int, self.action_space.nvec))
        self.n_a = n_a = self.action_space_nvec.upper
<<<<<<< HEAD
        self.embed_task = MultiEmbeddingBag(
            self.obs_spaces.lines.nvec[0], embedding_dim=task_embed_size
=======
        self.embed_task = nn.EmbeddingBag(
            self.obs_spaces.lines.nvec[0].sum(), self.task_embed_size
>>>>>>> cff77159
        )
        self.task_encoder0 = (
            TransformerModel(
                ntoken=self.num_edges * self.d_space(),
                ninp=self.task_embed_size,
                nhid=self.task_embed_size,
            )
<<<<<<< HEAD
            if transformer
            else nn.GRU(task_embed_size, task_embed_size, batch_first=True)
        )
        self.task_encoder0 = self.task_encoder1 = (
            TransformerModel(
                ntoken=self.ne * self.d_space(),
                ninp=task_embed_size,
                nhid=task_embed_size,
=======
            if self.transformer
            else nn.GRU(
                self.task_embed_size,
                self.task_embed_size,
                bidirectional=True,
                batch_first=True,
>>>>>>> cff77159
            )
            if transformer
            else nn.GRU(task_embed_size, task_embed_size, batch_first=True)
        )

<<<<<<< HEAD
        self.actor = Categorical(hidden_size, n_a)
        self.conv_hidden_size = conv_hidden_size
=======
        self.actor = Categorical(self.hidden_size, n_a)
        self.conv_hidden_size = self.conv_hidden_size
        self.register_buffer("ones", torch.ones(1, dtype=torch.long))
>>>>>>> cff77159
        self.register_buffer(
            "subtasks",
            torch.Tensor([Env.preprocess_line(l) for l in subtasks()]),
        )
<<<<<<< HEAD
        self.register_buffer("ones", torch.ones(1, dtype=torch.long))
        d, h, w = (2, 1, 1) if self.debug_obs else self.obs_spaces.obs.shape
        self.obs_dim = d
        self.kernel_size = min(d, kernel_size)
        self.padding = optimal_padding(h, kernel_size, stride)
        self.embed_lower = nn.Embedding(
            self.action_space_nvec.lower + 1, lower_embed_size
        )
=======
        d, h, w = (2, 1, 1)
        self.obs_dim = d
        self.kernel_size = min(d, self.kernel_size)
        self.padding = optimal_padding(h, self.kernel_size, self.stride) + 1
>>>>>>> cff77159
        self.embed_inventory = nn.Sequential(
            init_(nn.Linear(self.obs_spaces.inventory.n, self.inventory_hidden_size)),
            nn.ReLU(),
        )
        m_size = (
            2 * self.task_embed_size + self.hidden_size
            if self.no_pointer
            else self.task_embed_size
        )
        zeta1_input_size = m_size + self.conv_hidden_size + self.inventory_hidden_size
        self.zeta1 = init_(nn.Linear(zeta1_input_size, self.hidden_size))
        z2_size = zeta1_input_size
        if self.olsk:
            assert self.num_edges == 3
            self.upsilon = nn.GRUCell(z2_size, self.hidden_size)
            self.beta = init_(nn.Linear(self.hidden_size, self.num_edges))
        elif self.no_pointer:
            self.upsilon = nn.GRUCell(z2_size, self.hidden_size)
            self.beta = init_(nn.Linear(self.hidden_size, self.d_space()))
        else:
            self.upsilon = init_(nn.Linear(z2_size, self.num_edges))
            in_size = (2 if self.no_roll or self.no_scan else 1) * self.task_embed_size
            out_size = (
                self.num_edges * self.d_space() if self.no_scan else self.num_edges
            )
            self.beta = nn.Sequential(init_(nn.Linear(in_size, out_size)))
        self.d_gate = Categorical(z2_size, 2)
<<<<<<< HEAD
        self.kernel_net = nn.Linear(m_size, conv_hidden_size * kernel_size ** 2 * d)
        self.conv_bias = nn.Parameter(torch.zeros(conv_hidden_size))
        self.critic = init_(nn.Linear(hidden_size, 1))
        assert lower_level_load_path
        lower_level_params = dict(
            hidden_size=128,
            kernel_size=3,
            num_conv_layers=1,
            num_layers=1,
            stride=2,
            sum_or_max="sum",
            recurrent=False,
        )
        if lower_level_config:
            with open(lower_level_config) as f:
                params = json.load(f)
            lower_level_params = {
                k: v for k, v in params.items() if k in lower_level_params.keys()
            }
        ll_action_space = spaces.Discrete(Action(*action_space.nvec).lower)
        self.lower_level = Agent(
            obs_space=lower_env.Env.observation_space_from_upper(observation_space),
            entropy_coef=0,
            action_space=ll_action_space,
            **lower_level_params,
        )
=======
        self.kernel_net = nn.Linear(
            m_size, self.conv_hidden_size * self.kernel_size ** 2 * d
        )
        self.conv_bias = nn.Parameter(torch.zeros(self.conv_hidden_size))
        self.critic = init_(nn.Linear(self.hidden_size, 1))
>>>>>>> cff77159
        self.state_sizes = RecurrentState(
            a=1,
            a_probs=n_a,
            d=1,
            d_probs=(self.d_space()),
            h=self.hidden_size,
            p=1,
            v=1,
            dg_probs=2,
            dg=1,
<<<<<<< HEAD
            l=1,
            lh=lower_level_params["hidden_size"],
        )
        if lower_level_load_path is not None:
            state_dict = torch.load(lower_level_load_path, map_location="cpu")
            self.lower_level.load_state_dict(state_dict["agent"])
            print(f"Loaded lower_level from {lower_level_load_path}.")
=======
        )
>>>>>>> cff77159

    def d_space(self):
        if self.olsk:
            return 3
        elif self.transformer or self.no_scan or self.no_pointer:
            return 2 * self.eval_lines
        else:
            return 2 * self.train_lines

    # PyAttributeOutsideInit
    @contextmanager
    def evaluating(self, eval_obs_space):
        obs_spaces = self.obs_spaces
        obs_sections = self.obs_sections
        state_sizes = self.state_sizes
        train_lines = self.train_lines
        self.obs_spaces = eval_obs_space.spaces
        self.obs_sections = get_obs_sections(Obs(**self.obs_spaces))
        self.train_lines = len(self.obs_spaces["lines"].nvec)
        # noinspection PyProtectedMember
        self.state_sizes = self.state_sizes._replace(d_probs=self.d_space())
        self.obs_spaces = Obs(**self.obs_spaces)
        yield self
        self.obs_spaces = obs_spaces
        self.obs_sections = obs_sections
        self.state_sizes = state_sizes
        self.train_lines = train_lines

    def forward(self, inputs, rnn_hxs):
        hxs = self.inner_loop(inputs, rnn_hxs)

        def pack():
            states = RecurrentState(*zip(*map(astuple, hxs)))
            for size, (name, hx) in zip(
                astuple(self.state_sizes),
                asdict(states).items(),
            ):
                x = torch.stack(hx).float()
                assert np.prod(x.shape[2:]) == size
                yield x.view(*x.shape[:2], -1)

        rnn_hxs = torch.cat(list(pack()), dim=-1)
        return rnn_hxs, rnn_hxs[-1:]

    @staticmethod
    def get_lines_space(n_eval_lines, train_lines_space):
        return spaces.MultiDiscrete(
            np.repeat(train_lines_space.nvec[:1], repeats=n_eval_lines, axis=0)
        )

    @property
    def gru_in_size(self):
        return self.hidden_size + self.conv_hidden_size + self.encoder_hidden_size

    # noinspection PyPep8Naming
    def inner_loop(self, raw_inputs, rnn_hxs):
        T, N, dim = raw_inputs.shape
        inputs = ParsedInput(
            *torch.split(
                raw_inputs,
                astuple(
                    ParsedInput(obs=sum(self.obs_sections), actions=self.action_size)
                ),
                dim=-1,
            )
        )

        # parse non-action inputs
        state = Obs(*torch.split(inputs.obs, self.obs_sections, dim=-1))
        state = state._replace(obs=state.obs.view(T, N, *self.obs_spaces.obs.shape))
        lines = state.lines.view(T, N, *self.obs_spaces.lines.shape)

        # build memory
        nl = len(self.obs_spaces.lines.nvec)
        M = self.embed_task(
            (state.lines.view(T, N, *self.obs_spaces.lines.shape).long()[0]).view(
                -1, self.obs_spaces.lines.nvec[0].size
            )
        ).view(N, -1, self.task_embed_size)
        new_episode = torch.all(rnn_hxs == 0, dim=-1).squeeze(0)
        hx = self.parse_hidden(rnn_hxs)
<<<<<<< HEAD
        hx = RecurrentState(*[x.squeeze(0) for x in hx])
=======
        hx = RecurrentState(*[_x.squeeze(0) for _x in astuple(hx)])

        if self.no_pointer:
            _, G = self.task_encoder(M)
            return G.transpose(0, 1).reshape(N, -1)
        if self.no_scan:
            if self.no_roll:
                H, _ = self.task_encoder(M)
            else:
                rolled = torch.cat(
                    [torch.roll(M, shifts=-i, dims=1) for i in range(nl)], dim=0
                )
                _, H = self.task_encoder(rolled)
            H = H.transpose(0, 1).reshape(nl, N, -1)
            P = self.beta(H).view(nl, N, -1, self.num_edges).softmax(2)
        elif self.transformer:
            P = (
                self.task_encoder(M.transpose(0, 1))
                .view(nl, N, -1, self.num_edges)
                .softmax(2)
            )
        else:
            if self.no_roll:
                G, _ = self.task_encoder(M)
                G = torch.cat(
                    [
                        G.unsqueeze(1).expand(-1, nl, -1, -1),
                        G.unsqueeze(2).expand(-1, -1, nl, -1),
                    ],
                    dim=-1,
                ).transpose(0, 1)
            else:
                rolled = torch.cat(
                    [torch.roll(M, shifts=-i, dims=1) for i in range(nl)], dim=0
                )
                G, _ = self.task_encoder(rolled)
            G = G.view(nl, N, nl, 2, -1)
            B = self.beta(G).sigmoid()
            # arange = torch.zeros(6).float()
            # arange[0] = 1
            # arange[1] = 1
            # B[:, :, :, 0] = 0  # arange.view(1, 1, -1, 1)
            # B[:, :, :, 1] = 1
            f, b = torch.unbind(B, dim=3)
            B = torch.stack([f, b.flip(2)], dim=-2)
            B = B.view(nl, N, 2 * nl, self.num_edges)
            last = torch.zeros(nl, N, 2 * nl, self.num_edges, device=rnn_hxs.device)
            last[:, :, -1] = 1
            B = (1 - last).flip(2) * B  # this ensures the first B is 0
            zero_last = (1 - last) * B
            B = zero_last + last  # this ensures that the last B is 1
            rolled = torch.roll(zero_last, shifts=1, dims=2)
            C = torch.cumprod(1 - rolled, dim=2)
            P = B * C
            P = P.view(nl, N, nl, 2, self.num_edges)
            f, b = torch.unbind(P, dim=3)
            P = torch.cat([b.flip(2), f], dim=2)
            # noinspection PyArgumentList
            half = P.size(2) // 2 if self.no_scan else nl
>>>>>>> cff77159

        p = hx.p.long().squeeze(-1)
        h = hx.h
        hx.a[new_episode] = self.n_a - 1
        R = torch.arange(N, device=rnn_hxs.device)
        ones = self.ones.expand_as(R)
        actions = Action(*inputs.actions.unbind(dim=2))
        A = torch.cat([actions.upper, hx.a.view(1, N)], dim=0).long()
        D = torch.cat([actions.delta, hx.d.view(1, N)], dim=0).long()
        DG = torch.cat([actions.dg, hx.dg.view(1, N)], dim=0).long()

        for t in range(T):

            if self.no_pointer:
                _, G = self.task_encoder(M)
                return G.transpose(0, 1).reshape(N, -1)
            if self.no_scan:
                if self.no_roll:
                    H, _ = self.task_encoder(M)
                else:
                    rolled = torch.cat(
                        [torch.roll(M, shifts=-i, dims=1) for i in range(nl)], dim=0
                    )
                    _, H = self.task_encoder(rolled)
                H = H.transpose(0, 1).reshape(nl, N, -1)
                P = self.beta(H).view(nl, N, -1, self.ne).softmax(2)
            elif self.transformer:
                P = (
                    self.task_encoder(M.transpose(0, 1))
                    .view(nl, N, -1, self.ne)
                    .softmax(2)
                )
            else:
                if self.no_roll:
                    G, _ = self.task_encoder(M)
                    G = torch.cat(
                        [
                            G.unsqueeze(1).expand(-1, nl, -1, -1),
                            G.unsqueeze(2).expand(-1, -1, nl, -1),
                        ],
                        dim=-1,
                    ).transpose(0, 1)
                else:
                    rolled = torch.stack(
                        [torch.roll(M, shifts=-i, dims=1) for i in range(nl)], dim=0
                    )[p, R]
                    G, _ = self.task_encoder(rolled)
                G = G.view(N, nl, 2, -1)
                B = self.beta(G).sigmoid()
                mask = state.mask[0].view(N, nl, 1, 1)
                B = B * (1 - mask)
                # arange = torch.zeros(6).float()
                # arange[0] = 1
                # arange[1] = 1
                # B[:, :, :, 0] = 0  # arange.view(1, 1, -1, 1)
                # B[:, :, :, 1] = 1
                f, b = torch.unbind(B, dim=2)
                B = torch.stack([f, b.flip(1)], dim=2)
                B = B.view(N, 2 * nl, self.ne)
                last = torch.zeros(N, 2 * nl, self.ne, device=rnn_hxs.device)
                last[:, -1] = 1
                B = (1 - last).flip(1) * B  # this ensures the first B is 0
                zero_last = (1 - last) * B
                B = zero_last + last  # this ensures that the last B is 1
                rolled = torch.roll(zero_last, shifts=1, dims=1)
                C = torch.cumprod(1 - rolled, dim=1)
                P = B * C
                P = P.view(N, nl, 2, self.ne)
                f, b = torch.unbind(P, dim=2)
                P = torch.cat([b.flip(1), f], dim=1)
                # noinspection PyArgumentList
                half = P.size(1) // 2 if self.no_scan else nl

            self.print("p", p)
            m = torch.cat([P, h], dim=-1) if self.no_pointer else M[R, p]
            conv_kernel = self.kernel_net(m).view(
                N,
                self.conv_hidden_size,
                self.obs_dim,
                self.kernel_size,
                self.kernel_size,
            )

<<<<<<< HEAD
            obs = state.obs[t]
=======
            obs = (
                torch.stack(
                    [state.truthy[t][R, p], state.subtask_complete[t].squeeze(-1)],
                    dim=-1,
                )
                .unsqueeze(-1)
                .unsqueeze(-1)
            )

>>>>>>> cff77159
            h1 = torch.cat(
                [
                    F.conv2d(
                        input=o.unsqueeze(0),
                        weight=k,
                        bias=self.conv_bias,
                        stride=self.stride,
                        padding=self.padding,
                    )
                    for o, k in zip(obs.unbind(0), conv_kernel.unbind(0))
                ],
                dim=0,
            ).relu()
            h1 = h1.sum(-1).sum(-1)
            inventory = state.inventory[t]
            embedded_inventory = self.embed_inventory(inventory)
            zeta1_input = torch.cat([m, h1, embedded_inventory], dim=-1)
            z1 = F.relu(self.zeta1(zeta1_input))
            a_dist = self.actor(z1)
            self.sample_new(A[t], a_dist)
            self.print("a_probs", a_dist.probs)

            # while True:
            #    try:
            #        A[:] = float(input("A:"))
            #        assert torch.all(A < self.n_a)
            #        break
            #    except (ValueError, AssertionError):
            #        pass
            # line_type, be, it, _ = lines[t][R, hx.p.long().flatten()].unbind(-1)
            # a = 3 * (it - 1) + (be - 1)

<<<<<<< HEAD
            line = self.subtasks[A[t].clamp(0, len(self.subtasks) - 1)]
            ll_action = self.lower_level(
                lower_env.Obs(inventory=inventory, line=line, obs=obs),
                hx.lh,
                masks=None,
                action=None,
            ).action
            if torch.any(L[0] < 0):
                assert torch.all(L[0] < 0)
                L[t] = ll_action.flatten()

            if self.fuzz:
                assert not self.debug_obs
                ac, be, it, _ = lines[t][R, p].long().unbind(-1)  # N, 2
                sell = (be == 2).long()
                channel_index = 3 * sell + (it - 1) * (1 - sell)
                channel = state.obs[t][R, channel_index]
                agent_channel = state.obs[t][R, -1]
                # self.print("channel", channel)
                # self.print("agent_channel", agent_channel)
                is_subtask = (ac == 0).flatten()
                standing_on = (channel * agent_channel).view(N, -1).sum(-1)
                # correct_action = ((be - 1) == L[t]).float()
                # self.print("be", be)
                # self.print("L[t]", L[t])
                # self.print("correct_action", correct_action)
                # dg = standing_on * correct_action + not_subtask
                fuzz = (
                    is_subtask.long()
                    * (1 - standing_on).long()
                    * torch.randint(2, size=(len(standing_on),), device=rnn_hxs.device)
                )
                lt = (fuzz * (be - 1) + (1 - fuzz) * L[t]).long()
                self.print("fuzz", fuzz, lt)
                # dg = dg.view(N, 1)
                # correct_action = ((be - 1) == lt).float()
            else:
                lt = L[t]

            embedded_lower = self.embed_lower(lt.clone())
            self.print("L[t]", L[t])
=======
>>>>>>> cff77159
            self.print("lines[R, p]", lines[t][R, p])
            # _, _, it, _ = lines[t][R, p].long().unbind(-1)  # N, 2
            # sell = (be == 2).long()
            # index1 = it - 1
            # index2 = 1 + ((it - 3) % 3)
            # channel1 = state.obs[t][R, index1].sum(-1).sum(-1)
            # channel2 = state.obs[t][R, index2].sum(-1).sum(-1)
            # z2 = (channel1 > channel2).unsqueeze(-1).float()

            d_gate = self.d_gate(zeta1_input)
            self.sample_new(DG[t], d_gate)
            dg = DG[t].unsqueeze(-1).float()

            if self.olsk or self.no_pointer:
                h = self.upsilon(zeta1_input, h)
                u = self.beta(h).softmax(dim=-1)
                d_dist = gate(dg, u, ones)
                self.sample_new(D[t], d_dist)
                delta = D[t].clone() - 1
            else:
                u = self.upsilon(zeta1_input).softmax(dim=-1)
                self.print("u", u)
                d_probs = (P @ u.unsqueeze(-1)).squeeze(-1)

                self.print("dg prob", d_gate.probs[:, 1])
                self.print("dg", dg)
                d_dist = gate(dg, d_probs, ones * half)
                self.print("d_probs", d_probs[:, half:])
                self.sample_new(D[t], d_dist)
                # D[:] = float(input("D:")) + half
                delta = D[t].clone() - half
                self.print("D[t], delta", D[t], delta)
            self.print("old p", p)
            p = p + delta
            self.print("new p", p)
            p = torch.clamp(p, min=0, max=M.size(1) - 1)
            yield RecurrentState(
                a=A[t],
                v=self.critic(z1),
                h=h,
                p=p,
                d=D[t],
                dg=dg,
                a_probs=a_dist.probs,
                d_probs=d_dist.probs,
                dg_probs=d_gate.probs,
            )

<<<<<<< HEAD
    @property
    def gru_in_size(self):
        return self.hidden_size + self.conv_hidden_size + self.encoder_hidden_size

    def d_space(self):
        if self.olsk:
            return 3
        elif self.transformer or self.no_scan or self.no_pointer:
            return 2 * self.eval_lines
        else:
            return 2 * self.train_lines

    # noinspection PyProtectedMember
    @contextmanager
    def evaluating(self, eval_obs_space):
        obs_spaces = self.obs_spaces
        obs_sections = self.obs_sections
        state_sizes = self.state_sizes
        train_lines = self.train_lines
        self.obs_spaces = eval_obs_space.spaces
        self.obs_sections = get_obs_sections(Obs(**self.obs_spaces))
        self.train_lines = len(self.obs_spaces["lines"].nvec)
        # noinspection PyProtectedMember
        self.state_sizes = self.state_sizes._replace(d_probs=self.d_space())
        self.obs_spaces = Obs(**self.obs_spaces)
        yield self
        self.obs_spaces = obs_spaces
        self.obs_sections = obs_sections
        self.state_sizes = state_sizes
        self.train_lines = train_lines
=======
    def P_shape(self):
        lines = (
            self.obs_spaces["lines"]
            if isinstance(self.obs_spaces, dict)
            else self.obs_spaces.lines
        )
        if self.olsk or self.no_pointer:
            return np.zeros(1, dtype=int)
        else:
            return np.array([len(lines.nvec), self.d_space(), self.num_edges])
>>>>>>> cff77159

    def parse_hidden(self, hx: torch.Tensor) -> RecurrentState:
        state_sizes = astuple(self.state_sizes)
        return RecurrentState(*torch.split(hx, state_sizes, dim=-1))

    def print(self, *args, **kwargs):
        args = [
            torch.round(100 * a)
            if type(a) is torch.Tensor and a.dtype == torch.float
            else a
            for a in args
        ]
        if self.debug:
            print(*args, **kwargs)

    @staticmethod
    def sample_new(x, dist):
        new = x < 0
        x[new] = dist.sample()[new].flatten()<|MERGE_RESOLUTION|>--- conflicted
+++ resolved
@@ -6,79 +6,6 @@
 import torch
 import torch.nn as nn
 import torch.nn.functional as F
-<<<<<<< HEAD
-from torch import Tensor
-from gym import spaces
-
-import lower_env
-from distributions import FixedCategorical, Categorical
-from upper_env import Action
-from lower_agent import Agent, get_obs_sections, optimal_padding
-from upper_env import Obs, Env, subtasks
-from networks import MultiEmbeddingBag
-from transformer import TransformerModel
-from utils import init_
-
-RecurrentState = namedtuple(
-    "RecurrentState", "a l d h dg p v lh a_probs d_probs dg_probs"
-)
-
-ParsedInput = namedtuple("ParsedInput", "obs actions")
-
-
-def gate(g, new, old):
-    old = torch.zeros_like(new).scatter(1, old.unsqueeze(1), 1)
-    return FixedCategorical(probs=g * new + (1 - g) * old)
-
-
-class Recurrence(nn.Module):
-    def __init__(
-        self,
-        action_space,
-        conv_hidden_size,
-        debug,
-        debug_obs,
-        max_eval_lines,
-        fuzz,
-        gate_coef,
-        hidden_size,
-        inventory_hidden_size,
-        kernel_size,
-        lower_level_config,
-        lower_embed_size,
-        lower_level_load_path,
-        max_eval_lines,
-        no_pointer,
-        no_roll,
-        no_scan,
-        num_edges,
-        observation_space,
-        olsk,
-        stride,
-        task_embed_size,
-        transformer,
-    ):
-        super().__init__()
-        self.debug_obs = debug_obs
-        self.fuzz = fuzz
-        self.gate_coef = gate_coef
-        self.conv_hidden_size = conv_hidden_size
-        self.kernel_size = kernel_size
-        self.stride = stride
-        self.olsk = olsk
-        self.no_pointer = no_pointer
-        self.transformer = transformer
-        self.no_roll = no_roll
-        self.no_scan = no_scan
-        self.obs_spaces = Obs(**observation_space.spaces)
-        self.action_size = action_space.nvec.size
-        self.debug = debug
-        self.hidden_size = hidden_size
-        self.task_embed_size = task_embed_size
-
-        self.obs_sections = get_obs_sections(self.obs_spaces)
-        self.eval_lines = max_eval_lines
-=======
 from dataclasses import dataclass
 from gym import spaces
 
@@ -139,7 +66,6 @@
 
         self.obs_sections = get_obs_sections(self.obs_spaces)
         self.eval_lines = self.max_eval_lines
->>>>>>> cff77159
         self.train_lines = len(self.obs_spaces.lines.nvec)
 
         # networks
@@ -147,13 +73,8 @@
             num_edges = 3
         self.action_space_nvec = Action(*map(int, self.action_space.nvec))
         self.n_a = n_a = self.action_space_nvec.upper
-<<<<<<< HEAD
-        self.embed_task = MultiEmbeddingBag(
-            self.obs_spaces.lines.nvec[0], embedding_dim=task_embed_size
-=======
         self.embed_task = nn.EmbeddingBag(
             self.obs_spaces.lines.nvec[0].sum(), self.task_embed_size
->>>>>>> cff77159
         )
         self.task_encoder0 = (
             TransformerModel(
@@ -161,55 +82,28 @@
                 ninp=self.task_embed_size,
                 nhid=self.task_embed_size,
             )
-<<<<<<< HEAD
-            if transformer
-            else nn.GRU(task_embed_size, task_embed_size, batch_first=True)
-        )
-        self.task_encoder0 = self.task_encoder1 = (
-            TransformerModel(
-                ntoken=self.ne * self.d_space(),
-                ninp=task_embed_size,
-                nhid=task_embed_size,
-=======
             if self.transformer
             else nn.GRU(
                 self.task_embed_size,
                 self.task_embed_size,
                 bidirectional=True,
                 batch_first=True,
->>>>>>> cff77159
             )
             if transformer
             else nn.GRU(task_embed_size, task_embed_size, batch_first=True)
         )
 
-<<<<<<< HEAD
-        self.actor = Categorical(hidden_size, n_a)
-        self.conv_hidden_size = conv_hidden_size
-=======
         self.actor = Categorical(self.hidden_size, n_a)
         self.conv_hidden_size = self.conv_hidden_size
         self.register_buffer("ones", torch.ones(1, dtype=torch.long))
->>>>>>> cff77159
         self.register_buffer(
             "subtasks",
             torch.Tensor([Env.preprocess_line(l) for l in subtasks()]),
         )
-<<<<<<< HEAD
-        self.register_buffer("ones", torch.ones(1, dtype=torch.long))
-        d, h, w = (2, 1, 1) if self.debug_obs else self.obs_spaces.obs.shape
-        self.obs_dim = d
-        self.kernel_size = min(d, kernel_size)
-        self.padding = optimal_padding(h, kernel_size, stride)
-        self.embed_lower = nn.Embedding(
-            self.action_space_nvec.lower + 1, lower_embed_size
-        )
-=======
         d, h, w = (2, 1, 1)
         self.obs_dim = d
         self.kernel_size = min(d, self.kernel_size)
         self.padding = optimal_padding(h, self.kernel_size, self.stride) + 1
->>>>>>> cff77159
         self.embed_inventory = nn.Sequential(
             init_(nn.Linear(self.obs_spaces.inventory.n, self.inventory_hidden_size)),
             nn.ReLU(),
@@ -237,40 +131,11 @@
             )
             self.beta = nn.Sequential(init_(nn.Linear(in_size, out_size)))
         self.d_gate = Categorical(z2_size, 2)
-<<<<<<< HEAD
-        self.kernel_net = nn.Linear(m_size, conv_hidden_size * kernel_size ** 2 * d)
-        self.conv_bias = nn.Parameter(torch.zeros(conv_hidden_size))
-        self.critic = init_(nn.Linear(hidden_size, 1))
-        assert lower_level_load_path
-        lower_level_params = dict(
-            hidden_size=128,
-            kernel_size=3,
-            num_conv_layers=1,
-            num_layers=1,
-            stride=2,
-            sum_or_max="sum",
-            recurrent=False,
-        )
-        if lower_level_config:
-            with open(lower_level_config) as f:
-                params = json.load(f)
-            lower_level_params = {
-                k: v for k, v in params.items() if k in lower_level_params.keys()
-            }
-        ll_action_space = spaces.Discrete(Action(*action_space.nvec).lower)
-        self.lower_level = Agent(
-            obs_space=lower_env.Env.observation_space_from_upper(observation_space),
-            entropy_coef=0,
-            action_space=ll_action_space,
-            **lower_level_params,
-        )
-=======
         self.kernel_net = nn.Linear(
             m_size, self.conv_hidden_size * self.kernel_size ** 2 * d
         )
         self.conv_bias = nn.Parameter(torch.zeros(self.conv_hidden_size))
         self.critic = init_(nn.Linear(self.hidden_size, 1))
->>>>>>> cff77159
         self.state_sizes = RecurrentState(
             a=1,
             a_probs=n_a,
@@ -281,17 +146,7 @@
             v=1,
             dg_probs=2,
             dg=1,
-<<<<<<< HEAD
-            l=1,
-            lh=lower_level_params["hidden_size"],
-        )
-        if lower_level_load_path is not None:
-            state_dict = torch.load(lower_level_load_path, map_location="cpu")
-            self.lower_level.load_state_dict(state_dict["agent"])
-            print(f"Loaded lower_level from {lower_level_load_path}.")
-=======
-        )
->>>>>>> cff77159
+        )
 
     def d_space(self):
         if self.olsk:
@@ -373,9 +228,6 @@
         ).view(N, -1, self.task_embed_size)
         new_episode = torch.all(rnn_hxs == 0, dim=-1).squeeze(0)
         hx = self.parse_hidden(rnn_hxs)
-<<<<<<< HEAD
-        hx = RecurrentState(*[x.squeeze(0) for x in hx])
-=======
         hx = RecurrentState(*[_x.squeeze(0) for _x in astuple(hx)])
 
         if self.no_pointer:
@@ -435,7 +287,6 @@
             P = torch.cat([b.flip(2), f], dim=2)
             # noinspection PyArgumentList
             half = P.size(2) // 2 if self.no_scan else nl
->>>>>>> cff77159
 
         p = hx.p.long().squeeze(-1)
         h = hx.h
@@ -519,9 +370,6 @@
                 self.kernel_size,
             )
 
-<<<<<<< HEAD
-            obs = state.obs[t]
-=======
             obs = (
                 torch.stack(
                     [state.truthy[t][R, p], state.subtask_complete[t].squeeze(-1)],
@@ -531,7 +379,6 @@
                 .unsqueeze(-1)
             )
 
->>>>>>> cff77159
             h1 = torch.cat(
                 [
                     F.conv2d(
@@ -564,50 +411,6 @@
             # line_type, be, it, _ = lines[t][R, hx.p.long().flatten()].unbind(-1)
             # a = 3 * (it - 1) + (be - 1)
 
-<<<<<<< HEAD
-            line = self.subtasks[A[t].clamp(0, len(self.subtasks) - 1)]
-            ll_action = self.lower_level(
-                lower_env.Obs(inventory=inventory, line=line, obs=obs),
-                hx.lh,
-                masks=None,
-                action=None,
-            ).action
-            if torch.any(L[0] < 0):
-                assert torch.all(L[0] < 0)
-                L[t] = ll_action.flatten()
-
-            if self.fuzz:
-                assert not self.debug_obs
-                ac, be, it, _ = lines[t][R, p].long().unbind(-1)  # N, 2
-                sell = (be == 2).long()
-                channel_index = 3 * sell + (it - 1) * (1 - sell)
-                channel = state.obs[t][R, channel_index]
-                agent_channel = state.obs[t][R, -1]
-                # self.print("channel", channel)
-                # self.print("agent_channel", agent_channel)
-                is_subtask = (ac == 0).flatten()
-                standing_on = (channel * agent_channel).view(N, -1).sum(-1)
-                # correct_action = ((be - 1) == L[t]).float()
-                # self.print("be", be)
-                # self.print("L[t]", L[t])
-                # self.print("correct_action", correct_action)
-                # dg = standing_on * correct_action + not_subtask
-                fuzz = (
-                    is_subtask.long()
-                    * (1 - standing_on).long()
-                    * torch.randint(2, size=(len(standing_on),), device=rnn_hxs.device)
-                )
-                lt = (fuzz * (be - 1) + (1 - fuzz) * L[t]).long()
-                self.print("fuzz", fuzz, lt)
-                # dg = dg.view(N, 1)
-                # correct_action = ((be - 1) == lt).float()
-            else:
-                lt = L[t]
-
-            embedded_lower = self.embed_lower(lt.clone())
-            self.print("L[t]", L[t])
-=======
->>>>>>> cff77159
             self.print("lines[R, p]", lines[t][R, p])
             # _, _, it, _ = lines[t][R, p].long().unbind(-1)  # N, 2
             # sell = (be == 2).long()
@@ -656,38 +459,6 @@
                 dg_probs=d_gate.probs,
             )
 
-<<<<<<< HEAD
-    @property
-    def gru_in_size(self):
-        return self.hidden_size + self.conv_hidden_size + self.encoder_hidden_size
-
-    def d_space(self):
-        if self.olsk:
-            return 3
-        elif self.transformer or self.no_scan or self.no_pointer:
-            return 2 * self.eval_lines
-        else:
-            return 2 * self.train_lines
-
-    # noinspection PyProtectedMember
-    @contextmanager
-    def evaluating(self, eval_obs_space):
-        obs_spaces = self.obs_spaces
-        obs_sections = self.obs_sections
-        state_sizes = self.state_sizes
-        train_lines = self.train_lines
-        self.obs_spaces = eval_obs_space.spaces
-        self.obs_sections = get_obs_sections(Obs(**self.obs_spaces))
-        self.train_lines = len(self.obs_spaces["lines"].nvec)
-        # noinspection PyProtectedMember
-        self.state_sizes = self.state_sizes._replace(d_probs=self.d_space())
-        self.obs_spaces = Obs(**self.obs_spaces)
-        yield self
-        self.obs_spaces = obs_spaces
-        self.obs_sections = obs_sections
-        self.state_sizes = state_sizes
-        self.train_lines = train_lines
-=======
     def P_shape(self):
         lines = (
             self.obs_spaces["lines"]
@@ -698,7 +469,6 @@
             return np.zeros(1, dtype=int)
         else:
             return np.array([len(lines.nvec), self.d_space(), self.num_edges])
->>>>>>> cff77159
 
     def parse_hidden(self, hx: torch.Tensor) -> RecurrentState:
         state_sizes = astuple(self.state_sizes)
