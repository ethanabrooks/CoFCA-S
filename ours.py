import multiprocessing
import pickle
import sys
from dataclasses import dataclass
from multiprocessing import Queue
from pathlib import Path
<<<<<<< HEAD
from typing import Optional, DefaultDict, Dict, Union
=======
from typing import Optional
>>>>>>> 9d79efca

import hydra
import numpy as np
from hydra.core.config_store import ConfigStore
<<<<<<< HEAD
from omegaconf import OmegaConf, DictConfig
=======
from omegaconf import DictConfig
>>>>>>> 9d79efca

import data_types
import debug_env as _debug_env
import env
import osx_queue
import our_agent
import trainer
from aggregator import InfosAggregator
<<<<<<< HEAD
from arguments import BaseConfig
=======
>>>>>>> 9d79efca
from common.vec_env import VecEnv, VecEnvWrapper
from config import BaseConfig, NoEval
from data_types import CurriculumSetting
from utils import Discrete
from wrappers import VecPyTorch


@dataclass
class OurConfig(BaseConfig, env.EnvConfig):
    curriculum_level: int = 0
    curriculum_setting_load_path: Optional[str] = None
    curriculum_threshold: float = 0.9
    debug_env: bool = False
    failure_buffer_load_path: Optional[str] = None
    failure_buffer_size: int = 10000
    max_eval_lines: int = 50
    min_eval_lines: int = 1
    conv_hidden_size: int = 100
    debug: bool = False
    gate_coef: float = 0.01
    resources_hidden_size: int = 128
    kernel_size: int = 2
    lower_embed_size: int = 75
    max_curriculum_level: int = 10
    max_lines: int = 10
    min_lines: int = 1
    num_edges: int = 1
    no_pointer: bool = False
    no_roll: bool = False
    no_scan: bool = False
    olsk: bool = False
    stride: int = 1
    task_embed_size: int = 128
    transformer: bool = False


class CurriculumWrapper(VecEnvWrapper):
    def __init__(
        self,
        venv: VecEnv,
        curriculum_setting: CurriculumSetting,
        curriculum_threshold: float,
        log_dir: Path,
        max_curriculum_level: int,
    ):
        super().__init__(venv)
        self.max_curriculum_level = max_curriculum_level
        self.log_dir = log_dir
        self.mean_successes = 0.5
        self.curriculum_threshold = curriculum_threshold
        self.curriculum_iterator = self.curriculum_generator(curriculum_setting)
        next(self.curriculum_iterator)

    def reset(self):
        return self.venv.reset()

    def step_wait(self):
        return self.venv.step_wait()

    def preprocess(self, action):
        return self.venv.preprocess(action)

    def to(self, device):
        return self.venv.to(device)

    def curriculum_generator(self, setting: CurriculumSetting):
        while True:
            if setting.level == self.max_curriculum_level:
                yield setting
                continue
            if setting.n_lines_space.high < setting.max_lines:
                setting = setting.increment_max_lines().increment_level()
                yield setting
            setting = setting.increment_build_tree_depth().increment_level()
            yield setting

    def process_infos(self, infos: InfosAggregator):
        try:
            self.mean_successes += (
                0.1 * np.mean(infos.complete_episodes["success"])
                - 0.9 * self.mean_successes
            )
        except KeyError:
            pass
        if self.mean_successes >= self.curriculum_threshold:
            self.mean_successes = 0.5
            curriculum = next(self.curriculum_iterator)
            self.set_curriculum(curriculum)
            with Path(self.log_dir, "curriculum_setting.pkl").open("wb") as f:
                pickle.dump(curriculum, f)

    def set_curriculum(self, curriculum: CurriculumSetting):
        self.venv.set_curriculum(curriculum)


class Trainer(trainer.Trainer):
    @classmethod
    def args_to_methods(cls):
        mapping = super().args_to_methods()
        mapping["env_args"] += [
            env.Env.__init__,
            CurriculumWrapper.__init__,
            trainer.Trainer.make_vec_envs,
        ]
        mapping["agent_args"] += [our_agent.Agent.__init__]
        return mapping

    @staticmethod
    def build_agent(envs: VecPyTorch, **agent_args):
        return our_agent.Agent(
            observation_space=envs.observation_space,
            action_space=envs.action_space,
            **agent_args,
        )

    @classmethod
    def initial_curriculum(cls, min_lines, max_lines, debug_env):
        return CurriculumSetting(
            max_build_tree_depth=1000,
            max_lines=max_lines,
            n_lines_space=Discrete(min_lines, max_lines),
            level=0,
        )

    @classmethod
    def main(cls):
        if sys.platform == "darwin":
            multiprocessing.set_start_method("fork")

        @hydra.main(config_name="config")
        def app(cfg: DictConfig) -> None:
<<<<<<< HEAD
            print(OmegaConf.to_yaml(cfg))
            return cls.run(**cls.structure_config(**cfg))
=======
            return cls.run(**cls.structure_config(cfg))
>>>>>>> 9d79efca

        app()

    @staticmethod
    def make_env(
        rank: int,
        seed: int,
        debug_env=False,
        env_id=None,
        **kwargs,
    ):
        kwargs.update(rank=rank, random_seed=seed + rank)
        if debug_env:
            return _debug_env.Env(**kwargs)
        else:
            return env.Env(**kwargs)

    # noinspection PyMethodOverriding
    @classmethod
    def make_vec_envs(
        cls,
        curriculum_level: int,
        curriculum_setting_load_path: Optional[Path],
        curriculum_threshold: float,
        debug_env: bool,
        evaluating: bool,
        failure_buffer_load_path: Path,
        failure_buffer_size: int,
        log_dir: Path,
        max_curriculum_level: int,
        max_eval_lines: int,
        max_lines: int,
        min_eval_lines: int,
        min_lines: int,
        world_size: int,
        **kwargs,
    ):
        data_types.WORLD_SIZE = world_size
        assert min_lines >= 1
        assert max_lines >= min_lines
        if curriculum_setting_load_path:
            with curriculum_setting_load_path.open("rb") as f:
                curriculum_setting = pickle.load(f)
                print(
                    f"Loaded curriculum setting {curriculum_setting} "
                    f"from {curriculum_setting_load_path}"
                )
        elif evaluating:
            curriculum_setting = CurriculumSetting(
                max_build_tree_depth=100,
                max_lines=max_eval_lines,
                n_lines_space=Discrete(min_eval_lines, max_eval_lines),
                level=0,
            )

        else:
            curriculum_setting = cls.initial_curriculum(min_lines, max_lines, debug_env)

        kwargs.update(
            curriculum_setting=curriculum_setting,
            world_size=world_size,
        )

        if failure_buffer_load_path:
            with failure_buffer_load_path.open("rb") as f:
                failure_buffer = pickle.load(f)
                assert isinstance(failure_buffer, Queue)
                print(
                    f"Loaded failure buffer of length {failure_buffer.qsize()} "
                    f"from {failure_buffer_load_path}"
                )
        else:
            failure_buffer = Queue(maxsize=failure_buffer_size)
            try:
                failure_buffer.qsize()
            except NotImplementedError:
                failure_buffer = osx_queue.Queue()
        venv = super().make_vec_envs(
            evaluating=evaluating,
            non_pickle_args=dict(failure_buffer=failure_buffer),
            debug_env=debug_env,
            **kwargs,
        )
        venv = CurriculumWrapper(
            venv=venv,
            curriculum_setting=curriculum_setting,
            curriculum_threshold=curriculum_threshold,
            log_dir=log_dir,
            max_curriculum_level=0,
        )
        for _ in range(curriculum_level - curriculum_setting.level):
            curriculum_setting = next(venv.curriculum_iterator)
            venv.set_curriculum(curriculum_setting)
        print(f"starting at curriculum: {curriculum_setting}")
        with Path(log_dir, "curriculum_setting.pkl").open("wb") as f:
            pickle.dump(curriculum_setting, f)
        return venv


if __name__ == "__main__":
    cs = ConfigStore.instance()
    cs.store(name="config", node=OurConfig)

    Trainer.main()<|MERGE_RESOLUTION|>--- conflicted
+++ resolved
@@ -4,20 +4,12 @@
 from dataclasses import dataclass
 from multiprocessing import Queue
 from pathlib import Path
-<<<<<<< HEAD
-from typing import Optional, DefaultDict, Dict, Union
-=======
 from typing import Optional
->>>>>>> 9d79efca
 
 import hydra
 import numpy as np
 from hydra.core.config_store import ConfigStore
-<<<<<<< HEAD
-from omegaconf import OmegaConf, DictConfig
-=======
 from omegaconf import DictConfig
->>>>>>> 9d79efca
 
 import data_types
 import debug_env as _debug_env
@@ -26,10 +18,6 @@
 import our_agent
 import trainer
 from aggregator import InfosAggregator
-<<<<<<< HEAD
-from arguments import BaseConfig
-=======
->>>>>>> 9d79efca
 from common.vec_env import VecEnv, VecEnvWrapper
 from config import BaseConfig, NoEval
 from data_types import CurriculumSetting
@@ -161,12 +149,7 @@
 
         @hydra.main(config_name="config")
         def app(cfg: DictConfig) -> None:
-<<<<<<< HEAD
-            print(OmegaConf.to_yaml(cfg))
-            return cls.run(**cls.structure_config(**cfg))
-=======
             return cls.run(**cls.structure_config(cfg))
->>>>>>> 9d79efca
 
         app()
 
