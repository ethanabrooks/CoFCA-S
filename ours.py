--- conflicted
+++ resolved
@@ -1,7 +1,6 @@
 import multiprocessing
 import pickle
 import sys
-<<<<<<< HEAD
 from dataclasses import dataclass
 from multiprocessing import Queue
 from pathlib import Path
@@ -20,25 +19,10 @@
 import trainer
 from aggregator import InfosAggregator
 from arguments import BaseConfig
-=======
-from pathlib import Path
-from multiprocessing import Queue
-from typing import Optional, DefaultDict, Dict, Union
-
-import numpy as np
-
-import debug_env as _debug_env
-import env
-import our_agent
-import trainer
-from aggregator import InfosAggregator
-import osx_queue
->>>>>>> ec232969
 from common.vec_env import VecEnv, VecEnvWrapper
 from data_types import CurriculumSetting
 from utils import Discrete
 from wrappers import VecPyTorch
-<<<<<<< HEAD
 
 
 @dataclass
@@ -60,7 +44,6 @@
     max_curriculum_level: int = 10
     max_lines: int = 10
     min_lines: int = 1
-    next_actions_embed_size: int = 25
     num_edges: int = 1
     no_pointer: bool = False
     no_roll: bool = False
@@ -69,9 +52,6 @@
     stride: int = 1
     task_embed_size: int = 128
     transformer: bool = False
-=======
-import data_types
->>>>>>> ec232969
 
 
 class CurriculumWrapper(VecEnvWrapper):
@@ -135,45 +115,6 @@
 
 class Trainer(trainer.Trainer):
     @classmethod
-<<<<<<< HEAD
-=======
-    def add_arguments(cls, parser):
-        parser = super().add_arguments(parser)
-        parser.main.add_argument("--curriculum_level", type=int, default=0)
-        parser.main.add_argument("--curriculum_threshold", type=float, default=0.9)
-        parser.main.add_argument("--curriculum_setting_load_path", type=Path)
-        parser.main.add_argument("--debug_env", action="store_true")
-        parser.main.add_argument(
-            "--debug_env_opt", type=bool, default=False, help="necessary for configs"
-        )
-        parser.main.add_argument("--eval", dest="no_eval", action="store_false")
-        parser.main.add_argument("--failure_buffer_load_path", type=Path)
-        parser.main.add_argument("--failure_buffer_size", type=int, default=10000)
-        parser.main.add_argument("--max_eval_lines", type=int, default=50)
-        parser.main.add_argument("--max_curriculum_level", type=int, default=20)
-        parser.main.add_argument("--min_eval_lines", type=int, default=1)
-        env_parser = parser.main.add_argument_group("env_args")
-        env.Env.add_arguments(env_parser)
-        parser.agent.add_argument("--conv_hidden_size", type=int, default=100)
-        parser.agent.add_argument("--debug", action="store_true")
-        parser.agent.add_argument("--gate_coef", type=float, default=0.01)
-        parser.agent.add_argument("--resources_hidden_size", type=int, default=128)
-        parser.agent.add_argument("--kernel_size", type=int, default=2)
-        parser.agent.add_argument("--lower_embed_size", type=int, default=75)
-        parser.agent.add_argument("--max_lines", type=int, default=10)
-        parser.agent.add_argument("--min_lines", type=int, default=1)
-        parser.agent.add_argument("--num_edges", type=int, default=1)
-        parser.agent.add_argument("--no_pointer", action="store_true")
-        parser.agent.add_argument("--no_roll", action="store_true")
-        parser.agent.add_argument("--no_scan", action="store_true")
-        parser.agent.add_argument("--olsk", action="store_true")
-        parser.agent.add_argument("--stride", type=int, default=1)
-        parser.agent.add_argument("--task_embed_size", type=int, default=128)
-        parser.agent.add_argument("--transformer", action="store_true")
-        return parser
-
-    @classmethod
->>>>>>> ec232969
     def args_to_methods(cls):
         mapping = super().args_to_methods()
         mapping["env_args"] += [
@@ -186,11 +127,6 @@
 
     @staticmethod
     def build_agent(envs: VecPyTorch, **agent_args):
-<<<<<<< HEAD
-=======
-        del agent_args["recurrent"]
-        del agent_args["num_layers"]
->>>>>>> ec232969
         return our_agent.Agent(
             observation_space=envs.observation_space,
             action_space=envs.action_space,
@@ -218,7 +154,6 @@
     def main(cls):
         if sys.platform == "darwin":
             multiprocessing.set_start_method("fork")
-<<<<<<< HEAD
 
         @hydra.main(config_name="config")
         def app(cfg: DictConfig) -> None:
@@ -227,10 +162,6 @@
 
         app()
 
-=======
-        super().main()
-
->>>>>>> ec232969
     @staticmethod
     def make_env(
         rank: int,
@@ -326,20 +257,9 @@
             pickle.dump(curriculum_setting, f)
         return venv
 
-<<<<<<< HEAD
 
 if __name__ == "__main__":
     cs = ConfigStore.instance()
     cs.store(name="config", node=OurConfig)
 
-=======
-    @classmethod
-    def structure_config(
-        cls, debug_env_opt, debug_env, **config
-    ) -> DefaultDict[str, Dict[str, Union[bool, int, float]]]:
-        return super().structure_config(debug_env=debug_env or debug_env_opt, **config)
-
-
-if __name__ == "__main__":
->>>>>>> ec232969
     Trainer.main()