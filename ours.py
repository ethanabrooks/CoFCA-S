--- conflicted
+++ resolved
@@ -95,28 +95,11 @@
         init_ = lambda m: init(
             m, nn.init.orthogonal_, lambda x: nn.init.constant_(x, 0), gain=0.01
         )  # TODO: try init
-<<<<<<< HEAD
-        self.actor = init_(
-            nn.Linear(self.hidden_size + self.lower_embed_size, A_probs_size)
-        )
+        self.actor = init_(nn.Linear(self.hidden_size, action_nvec.a))
         self.register_buffer("ones", torch.ones(1, dtype=torch.long))
-        A_size = len(astuple(A_nvec))
-=======
-        self.actor = init_(nn.Linear(self.hidden_size, action_nvec.a))
->>>>>>> 601c23d5
-        self.register_buffer("ones", torch.ones(1, dtype=torch.long))
-
-<<<<<<< HEAD
-        masks = torch.zeros(A_size, A_probs_size)
-        A_nvec = torch.tensor(astuple(A_nvec))
-        masks[torch.arange(A_probs_size).unsqueeze(0) < A_nvec.unsqueeze(1)] = 1
-        self.register_buffer("masks", masks)
-
-        d, h, w = self.obs_spaces.obs.shape
-=======
+
         d, h, w = self.obs_spaces.obs.shape
         d += 1
->>>>>>> 601c23d5
         self.obs_dim = d
         self.kernel_size = min(d, self.kernel_size)
         self.padding = optimal_padding(h, self.kernel_size, self.stride) + 1
@@ -129,16 +112,12 @@
             if self.no_pointer
             else self.task_embed_size
         )
-<<<<<<< HEAD
-        zeta1_input_size = m_size + self.task_embed_size + self.resources_hidden_size
-=======
         zeta1_input_size = (
             m_size
             + self.conv_hidden_size
             + self.resources_hidden_size
             + self.lower_embed_size
         )
->>>>>>> 601c23d5
         self.zeta1 = init_(nn.Linear(zeta1_input_size, self.hidden_size))
         if self.olsk:
             assert self.num_edges == 3
