--- conflicted
+++ resolved
@@ -9,29 +9,17 @@
 from dataclasses import dataclass
 from gym import spaces
 
-<<<<<<< HEAD
-from data_types import ParsedInput, RecurrentState
-=======
 from agents import MultiEmbeddingBag
 from data_types import ParsedInput, RecurrentState, Action
->>>>>>> 830f1b63
 from distributions import FixedCategorical, Categorical
 from env import Obs
 from transformer import TransformerModel
-<<<<<<< HEAD
-from utils import init_, astuple, asdict
-=======
 from utils import init_, astuple, asdict, init
->>>>>>> 830f1b63
 
 
 def optimal_padding(h, kernel, stride):
     n = np.ceil((h - kernel) / stride + 1)
-<<<<<<< HEAD
-    return 1 + int(np.ceil((stride * (n - 1) + kernel - h) / 2))
-=======
     return int(np.ceil((stride * (n - 1) + kernel - h) / 2))
->>>>>>> 830f1b63
 
 
 def conv_output_dimension(h, padding, kernel, stride, dilation=1):
@@ -107,20 +95,11 @@
             else nn.GRU(task_embed_size, task_embed_size, batch_first=True)
         )
 
-<<<<<<< HEAD
-        self.actor = Categorical(self.hidden_size, n_a)
-        self.conv_hidden_size = self.conv_hidden_size
-        self.register_buffer("ones", torch.ones(1, dtype=torch.long))
-        self.register_buffer(
-            "subtasks",
-            torch.Tensor([Env.preprocess_line(l) for l in subtasks()]),
-=======
         init_ = lambda m: init(
             m, nn.init.orthogonal_, lambda x: nn.init.constant_(x, 0), gain=0.01
         )  # TODO: try init
         self.actor = init_(
             nn.Linear(self.hidden_size + self.lower_embed_size, A_probs_size)
->>>>>>> 830f1b63
         )
         self.register_buffer("ones", torch.ones(1, dtype=torch.long))
         A_size = len(astuple(A_nvec))
@@ -267,74 +246,6 @@
 
         # build memory
         nl = len(self.obs_spaces.lines.nvec)
-<<<<<<< HEAD
-        M = self.embed_task(
-            (state.lines.view(T, N, *self.obs_spaces.lines.shape).long()[0]).view(
-                -1, self.obs_spaces.lines.nvec[0].size
-            )
-        ).view(N, -1, self.task_embed_size)
-        new_episode = torch.all(rnn_hxs == 0, dim=-1).squeeze(0)
-        hx = self.parse_hidden(rnn_hxs)
-        hx = RecurrentState(*[_x.squeeze(0) for _x in astuple(hx)])
-
-        if self.no_pointer:
-            _, G = self.task_encoder(M)
-            return G.transpose(0, 1).reshape(N, -1)
-        if self.no_scan:
-            if self.no_roll:
-                H, _ = self.task_encoder(M)
-            else:
-                rolled = torch.cat(
-                    [torch.roll(M, shifts=-i, dims=1) for i in range(nl)], dim=0
-                )
-                _, H = self.task_encoder(rolled)
-            H = H.transpose(0, 1).reshape(nl, N, -1)
-            P = self.beta(H).view(nl, N, -1, self.num_edges).softmax(2)
-        elif self.transformer:
-            P = (
-                self.task_encoder(M.transpose(0, 1))
-                .view(nl, N, -1, self.num_edges)
-                .softmax(2)
-            )
-        else:
-            if self.no_roll:
-                G, _ = self.task_encoder(M)
-                G = torch.cat(
-                    [
-                        G.unsqueeze(1).expand(-1, nl, -1, -1),
-                        G.unsqueeze(2).expand(-1, -1, nl, -1),
-                    ],
-                    dim=-1,
-                ).transpose(0, 1)
-            else:
-                rolled = torch.cat(
-                    [torch.roll(M, shifts=-i, dims=1) for i in range(nl)], dim=0
-                )
-                G, _ = self.task_encoder(rolled)
-            G = G.view(nl, N, nl, 2, -1)
-            B = self.beta(G).sigmoid()
-            # arange = torch.zeros(6).float()
-            # arange[0] = 1
-            # arange[1] = 1
-            # B[:, :, :, 0] = 0  # arange.view(1, 1, -1, 1)
-            # B[:, :, :, 1] = 1
-            f, b = torch.unbind(B, dim=3)
-            B = torch.stack([f, b.flip(2)], dim=-2)
-            B = B.view(nl, N, 2 * nl, self.num_edges)
-            last = torch.zeros(nl, N, 2 * nl, self.num_edges, device=rnn_hxs.device)
-            last[:, :, -1] = 1
-            B = (1 - last).flip(2) * B  # this ensures the first B is 0
-            zero_last = (1 - last) * B
-            B = zero_last + last  # this ensures that the last B is 1
-            rolled = torch.roll(zero_last, shifts=1, dims=2)
-            C = torch.cumprod(1 - rolled, dim=2)
-            P = B * C
-            P = P.view(nl, N, nl, 2, self.num_edges)
-            f, b = torch.unbind(P, dim=3)
-            P = torch.cat([b.flip(2), f], dim=2)
-            # noinspection PyArgumentList
-            half = P.size(2) // 2 if self.no_scan else nl
-=======
         M = self.embed_task(lines.view(-1, self.obs_spaces.lines.nvec[0].size)).view(
             N, -1, self.task_embed_size
         )
@@ -351,7 +262,6 @@
         new_episode = torch.all(rnn_hxs == 0, dim=-1).squeeze(0)
         hx = self.parse_hidden(rnn_hxs)
         hx = RecurrentState(*[_x.squeeze(0) for _x in astuple(hx)])
->>>>>>> 830f1b63
 
         p = hx.p.long().squeeze(-1)
         h = hx.h
@@ -366,10 +276,6 @@
         DG = actions.dg.long()
 
         for t in range(T):
-<<<<<<< HEAD
-
-=======
->>>>>>> 830f1b63
             if self.no_pointer:
                 _, G = self.task_encoder(M)
                 return G.transpose(0, 1).reshape(N, -1)
@@ -382,19 +288,11 @@
                     )
                     _, H = self.task_encoder(rolled)
                 H = H.transpose(0, 1).reshape(nl, N, -1)
-<<<<<<< HEAD
-                P = self.beta(H).view(nl, N, -1, self.ne).softmax(2)
-            elif self.transformer:
-                P = (
-                    self.task_encoder(M.transpose(0, 1))
-                    .view(nl, N, -1, self.ne)
-=======
                 P = self.beta(H).view(nl, N, -1, self.num_edges).softmax(2)
             elif self.transformer:
                 P = (
                     self.task_encoder(M.transpose(0, 1))
                     .view(nl, N, -1, self.num_edges)
->>>>>>> 830f1b63
                     .softmax(2)
                 )
             else:
@@ -408,99 +306,6 @@
                         dim=-1,
                     ).transpose(0, 1)
                 else:
-<<<<<<< HEAD
-                    rolled = torch.stack(
-                        [torch.roll(M, shifts=-i, dims=1) for i in range(nl)], dim=0
-                    )[p, R]
-                    G, _ = self.task_encoder(rolled)
-                G = G.view(N, nl, 2, -1)
-                B = self.beta(G).sigmoid()
-                mask = state.mask[0].view(N, nl, 1, 1)
-                B = B * (1 - mask)
-                # arange = torch.zeros(6).float()
-                # arange[0] = 1
-                # arange[1] = 1
-                # B[:, :, :, 0] = 0  # arange.view(1, 1, -1, 1)
-                # B[:, :, :, 1] = 1
-                f, b = torch.unbind(B, dim=2)
-                B = torch.stack([f, b.flip(1)], dim=2)
-                B = B.view(N, 2 * nl, self.ne)
-                last = torch.zeros(N, 2 * nl, self.ne, device=rnn_hxs.device)
-                last[:, -1] = 1
-                B = (1 - last).flip(1) * B  # this ensures the first B is 0
-                zero_last = (1 - last) * B
-                B = zero_last + last  # this ensures that the last B is 1
-                rolled = torch.roll(zero_last, shifts=1, dims=1)
-                C = torch.cumprod(1 - rolled, dim=1)
-                P = B * C
-                P = P.view(N, nl, 2, self.ne)
-                f, b = torch.unbind(P, dim=2)
-                P = torch.cat([b.flip(1), f], dim=1)
-                # noinspection PyArgumentList
-                half = P.size(1) // 2 if self.no_scan else nl
-
-            self.print("p", p)
-            m = torch.cat([P, h], dim=-1) if self.no_pointer else M[R, p]
-            conv_kernel = self.kernel_net(m).view(
-                N,
-                self.conv_hidden_size,
-                self.obs_dim,
-                self.kernel_size,
-                self.kernel_size,
-            )
-
-            obs = (
-                torch.stack(
-                    [state.truthy[t][R, p], state.subtask_complete[t].squeeze(-1)],
-                    dim=-1,
-                )
-                .unsqueeze(-1)
-                .unsqueeze(-1)
-            )
-
-            h1 = torch.cat(
-                [
-                    F.conv2d(
-                        input=o.unsqueeze(0),
-                        weight=k,
-                        bias=self.conv_bias,
-                        stride=self.stride,
-                        padding=self.padding,
-                    )
-                    for o, k in zip(obs.unbind(0), conv_kernel.unbind(0))
-                ],
-                dim=0,
-            ).relu()
-            h1 = h1.sum(-1).sum(-1)
-            inventory = state.inventory[t]
-            embedded_inventory = self.embed_inventory(inventory)
-            zeta1_input = torch.cat([m, h1, embedded_inventory], dim=-1)
-            z1 = F.relu(self.zeta1(zeta1_input))
-            a_dist = self.actor(z1)
-            self.sample_new(A[t], a_dist)
-            self.print("a_probs", a_dist.probs)
-
-            # while True:
-            #    try:
-            #        A[:] = float(input("A:"))
-            #        assert torch.all(A < self.n_a)
-            #        break
-            #    except (ValueError, AssertionError):
-            #        pass
-            # line_type, be, it, _ = lines[t][R, hx.p.long().flatten()].unbind(-1)
-            # a = 3 * (it - 1) + (be - 1)
-
-            self.print("lines[R, p]", lines[t][R, p])
-            # _, _, it, _ = lines[t][R, p].long().unbind(-1)  # N, 2
-            # sell = (be == 2).long()
-            # index1 = it - 1
-            # index2 = 1 + ((it - 3) % 3)
-            # channel1 = state.obs[t][R, index1].sum(-1).sum(-1)
-            # channel2 = state.obs[t][R, index2].sum(-1).sum(-1)
-            # z2 = (channel1 > channel2).unsqueeze(-1).float()
-
-            d_gate = self.d_gate(zeta1_input)
-=======
                     G, _ = self.task_encoder(rolled[p, R])
                 G = G.view(N, nl, 2, -1)
                 B = self.beta(G).sigmoid()
@@ -561,7 +366,6 @@
             d_probs = F.softmax(d_logits, dim=-1)
             complete = ~check_thresholds(A[t])
             d_gate = gate(complete.long(), d_probs, ones * 0)
->>>>>>> 830f1b63
             self.sample_new(DG[t], d_gate)
             dg = DG[t].unsqueeze(-1).float()
 
@@ -584,10 +388,6 @@
                 # D[:] = float(input("D:")) + half
                 delta = D[t].clone() - half
                 self.print("D[t], delta", D[t], delta)
-<<<<<<< HEAD
-            self.print("old p", p)
-=======
->>>>>>> 830f1b63
             p = p + delta
             self.print("new p", p)
             p = torch.clamp(p, min=0, max=M.size(1) - 1)
