--- conflicted
+++ resolved
@@ -34,11 +34,7 @@
     debug_env: bool = False
     failure_buffer_load_path: Optional[str] = None
     failure_buffer_size: int = 10000
-<<<<<<< HEAD
-    max_eval_lines: int = 25
-=======
     max_eval_lines: int = 13
->>>>>>> fba936f9
     min_eval_lines: int = 1
     conv_hidden_size: int = 100
     debug: bool = False
