--- conflicted
+++ resolved
@@ -9,11 +9,7 @@
 from gym import spaces
 
 from agents import MultiEmbeddingBag
-<<<<<<< HEAD
-from data_types import ParsedInput, RecurrentState, RawAction
-=======
 from data_types import ParsedInput, RecurrentState, RawAction, Action
->>>>>>> 7f901ef1
 from distributions import FixedCategorical
 from env import Obs
 from transformer import TransformerModel
@@ -70,22 +66,13 @@
         self.eval_lines = self.max_eval_lines
         self.train_lines = len(self.obs_spaces.lines.nvec)
 
-<<<<<<< HEAD
-        action_nvec = replace(RawAction(*map(int, self.action_space.nvec)), a=3)
-=======
         action_nvec = RawAction(*map(int, self.action_space.nvec))
->>>>>>> 7f901ef1
 
         self.embed_task = MultiEmbeddingBag(
             self.obs_spaces.lines.nvec[0], embedding_dim=self.task_embed_size
         )
         self.embed_lower = MultiEmbeddingBag(
-<<<<<<< HEAD
-            # self.obs_spaces.partial_action.nvec,
-            np.array([3, 4, 4]),
-=======
             self.obs_spaces.partial_action.nvec,
->>>>>>> 7f901ef1
             embedding_dim=self.lower_embed_size,
         )
         self.task_encoder = (
@@ -106,23 +93,8 @@
         init_ = lambda m: init(
             m, nn.init.orthogonal_, lambda x: nn.init.constant_(x, 0), gain=0.01
         )  # TODO: try init
-<<<<<<< HEAD
-        self.actor = init_(
-            nn.Linear(self.hidden_size + self.lower_embed_size, action_nvec.a)
-        )
-        self.register_buffer("ones", torch.ones(1, dtype=torch.long))
-        A_size = 3
-        A_probs_size = 3
-        self.register_buffer("ones", torch.ones(1, dtype=torch.long))
-        thresholds = torch.zeros(A_size)
-        self.register_buffer("thresholds", thresholds)
-
-        masks = torch.zeros(A_size, A_size)
-        self.register_buffer("masks", masks)
-=======
         self.actor = init_(nn.Linear(self.hidden_size, action_nvec.a))
         self.register_buffer("ones", torch.ones(1, dtype=torch.long))
->>>>>>> 7f901ef1
 
         d, h, w = self.obs_spaces.obs.shape
         d += 1
@@ -160,10 +132,7 @@
             )
             self.beta = nn.Sequential(init_(nn.Linear(in_size, out_size)))
         self.d_gate = init_(nn.Linear(zeta1_input_size, 2))
-<<<<<<< HEAD
-=======
-
->>>>>>> 7f901ef1
+
         self.kernel_net = nn.Linear(
             m_size, self.conv_hidden_size * self.kernel_size ** 2 * d
         )
@@ -280,14 +249,6 @@
 
         p = hx.p.long().squeeze(-1)
         h = hx.h
-<<<<<<< HEAD
-        R = torch.arange(N, device=rnn_hxs.device)
-        ones = self.ones.expand_as(R)
-        actions = RawAction(*inputs.actions.unbind(dim=2))
-        A = torch.cat([actions.a, hx.a.view(1, N)], dim=0).long().unsqueeze(-1)
-        D = torch.cat([actions.delta], dim=0).long()
-        DG = torch.cat([actions.dg], dim=0).long()
-=======
         hx.a[new_episode] = -1
         R = torch.arange(N, device=rnn_hxs.device)
         ones = self.ones.expand_as(R)
@@ -296,7 +257,6 @@
         A = torch.cat([actions.a, prev_a], dim=0).long()
         D = actions.delta.long()
         DG = actions.dg.long()
->>>>>>> 7f901ef1
 
         for t in range(T):
             if self.no_pointer:
@@ -380,24 +340,6 @@
             ).relu()
             h1 = h1.sum(-1).sum(-1)
             inventory = self.embed_inventory(state.inventory[t])
-<<<<<<< HEAD
-            partial_action = self.embed_lower(state.partial_action[t].long())
-            self.print("partial_action", state.partial_action[t])
-            zeta1_input = torch.cat([m, h1, inventory], dim=-1)
-            z1 = F.relu(self.zeta1(zeta1_input))
-            a_logits = self.actor(torch.cat([z1, partial_action], dim=-1))
-            a_probs = F.softmax(a_logits, dim=-1) * state.action_mask[t]
-            a_dist = FixedCategorical(probs=a_probs)
-            self.sample_new(A[t], a_dist)
-            self.print("a_probs", a_dist.probs)
-
-            dg_logits = self.d_gate(zeta1_input)
-            dg_probs = F.softmax(dg_logits, dim=-1)
-            complete = (state.partial_action[t][:, :-1] > 0).prod(-1, keepdim=True)
-            self.print("complete", complete)
-            self.print("dg_probs", dg_probs)
-            d_gate = gate(complete, dg_probs, ones * 0)
-=======
             embedded_lower = self.embed_lower(
                 state.partial_action[t].long()
             )  # +1 to deal with negatives
@@ -415,7 +357,6 @@
             d_probs = F.softmax(d_logits, dim=-1)
             complete = A[t].unsqueeze(-1) < state.complete_if_lt[t]
             d_gate = gate(complete.long(), d_probs, ones * 0)
->>>>>>> 7f901ef1
             self.sample_new(DG[t], d_gate)
             dg = DG[t].unsqueeze(-1).float()
 
