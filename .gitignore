--- conflicted
+++ resolved
@@ -111,9 +111,5 @@
 runs.db
 cartpole.json
 baseline.json
-<<<<<<< HEAD
 plot.png
-=======
-plot.png
-*.json
->>>>>>> 8c5f61ff
+*.json