--- conflicted
+++ resolved
@@ -62,14 +62,10 @@
         self._ezpickle_kwargs = kwargs
 
     def __getstate__(self):
-<<<<<<< HEAD
-        return {"_ezpickle_args": self._ezpickle_args, "_ezpickle_kwargs": self._ezpickle_kwargs}
-=======
         return {
             "_ezpickle_args": self._ezpickle_args,
             "_ezpickle_kwargs": self._ezpickle_kwargs,
         }
->>>>>>> 1a9758ad
 
     def __setstate__(self, d):
         out = type(self)(*d["_ezpickle_args"], **d["_ezpickle_kwargs"])
@@ -185,15 +181,10 @@
     help: str
         help string for the flag
     """
-<<<<<<< HEAD
-    dest = name.replace('-', '_')
-    parser.add_argument("--" + name, action="store_true", default=default, dest=dest, help=help)
-=======
     dest = name.replace("-", "_")
     parser.add_argument(
         "--" + name, action="store_true", default=default, dest=dest, help=help
     )
->>>>>>> 1a9758ad
     parser.add_argument("--no-" + name, action="store_false", dest=dest)
 
 
@@ -251,13 +242,9 @@
         with tempfile.NamedTemporaryFile() as uncompressed_file:
             pickle.dump(obj, uncompressed_file)
             uncompressed_file.file.flush()
-<<<<<<< HEAD
-            with zipfile.ZipFile(temp_storage, "w", compression=zipfile.ZIP_DEFLATED) as myzip:
-=======
             with zipfile.ZipFile(
                 temp_storage, "w", compression=zipfile.ZIP_DEFLATED
             ) as myzip:
->>>>>>> 1a9758ad
                 myzip.write(uncompressed_file.name, "data")
     else:
         with open(temp_storage, "wb") as f:
