import os
import pickle
import random
import tempfile
import zipfile

import gym
import numpy as np


def zipsame(*seqs):
    L = len(seqs[0])
    assert all(len(seq) == L for seq in seqs[1:])
    return zip(*seqs)


def unpack(seq, sizes):
    """
    Unpack 'seq' into a sequence of lists, with lengths specified by 'sizes'.
    None = just one bare element, not a list

    Example:
    unpack([1,2,3,4,5,6], [3,None,2]) -> ([1,2,3], 4, [5,6])
    """
    seq = list(seq)
    it = iter(seq)
    assert sum(1 if s is None else s
               for s in sizes) == len(seq), "Trying to unpack %s into %s" % (seq, sizes)
    for size in sizes:
        if size is None:
            yield it.__next__()
        else:
            li = []
            for _ in range(size):
                li.append(it.__next__())
            yield li


class EzPickle(object):
    """Objects that are pickled and unpickled via their constructor
    arguments.

    Example usage:

        class Dog(Animal, EzPickle):
            def __init__(self, furcolor, tailkind="bushy"):
                Animal.__init__()
                EzPickle.__init__(furcolor, tailkind)
                ...

    When this object is unpickled, a new Dog will be constructed by passing the provided
    furcolor and tailkind into the constructor. However, philosophers are still not sure
    whether it is still the same dog.

    This is generally needed only for environments which wrap C/C++ code, such as MuJoCo
    and Atari.
    """

    def __init__(self, *args, **kwargs):
        self._ezpickle_args = args
        self._ezpickle_kwargs = kwargs

    def __getstate__(self):
        return {"_ezpickle_args": self._ezpickle_args, "_ezpickle_kwargs": self._ezpickle_kwargs}

    def __setstate__(self, d):
        out = type(self)(*d["_ezpickle_args"], **d["_ezpickle_kwargs"])
        self.__dict__.update(out.__dict__)


def set_global_seeds(i):
    try:
        import MPI
        rank = MPI.COMM_WORLD.Get_rank()
    except ImportError:
        rank = 0

    myseed = i + 1000 * rank if i is not None else None
    try:
        import tensorflow as tf
        tf.set_random_seed(myseed)
    except ImportError:
        pass
    np.random.seed(myseed)
    random.seed(myseed)


def pretty_eta(seconds_left):
    """Print the number of seconds in human readable format.

    Examples:
    2 days
    2 hours and 37 minutes
    less than a minute

    Paramters
    ---------
    seconds_left: int
        Number of seconds to be converted to the ETA
    Returns
    -------
    eta: str
        String representing the pretty ETA.
    """
    minutes_left = seconds_left // 60
    seconds_left %= 60
    hours_left = minutes_left // 60
    minutes_left %= 60
    days_left = hours_left // 24
    hours_left %= 24

    def helper(cnt, name):
        return "{} {}{}".format(str(cnt), name, ('s' if cnt > 1 else ''))

    if days_left > 0:
        msg = helper(days_left, 'day')
        if hours_left > 0:
            msg += ' and ' + helper(hours_left, 'hour')
        return msg
    if hours_left > 0:
        msg = helper(hours_left, 'hour')
        if minutes_left > 0:
            msg += ' and ' + helper(minutes_left, 'minute')
        return msg
    if minutes_left > 0:
        return helper(minutes_left, 'minute')
    return 'less than a minute'


class RunningAvg(object):
    def __init__(self, gamma, init_value=None):
        """Keep a running estimate of a quantity. This is a bit like mean
        but more sensitive to recent changes.

        Parameters
        ----------
        gamma: float
            Must be between 0 and 1, where 0 is the most sensitive to recent
            changes.
        init_value: float or None
            Initial value of the estimate. If None, it will be set on the first update.
        """
        self._value = init_value
        self._gamma = gamma

    def update(self, new_val):
        """Update the estimate.

        Parameters
        ----------
        new_val: float
            new observated value of estimated quantity.
        """
        if self._value is None:
            self._value = new_val
        else:
            self._value = self._gamma * self._value + (1.0 - self._gamma) * new_val

    def __float__(self):
        """Get the current estimate"""
        return self._value


def boolean_flag(parser, name, default=False, help=None):
    """Add a boolean flag to argparse parser.

    Parameters
    ----------
    parser: argparse.Parser
        parser to add the flag to
    name: str
        --<name> will enable the flag, while --no-<name> will disable it
    default: bool or None
        default value of the flag
    help: str
        help string for the flag
    """
    dest = name.replace('-', '_')
<<<<<<< HEAD
    parser.add_argument(
        "--" + name, action="store_true", default=default, dest=dest, help=help)
=======
    parser.add_argument("--" + name, action="store_true", default=default, dest=dest, help=help)
>>>>>>> d8e9bae5
    parser.add_argument("--no-" + name, action="store_false", dest=dest)


def get_wrapper_by_name(env, classname):
    """Given an a gym environment possibly wrapped multiple times, returns a wrapper
    of class named classname or raises ValueError if no such wrapper was applied

    Parameters
    ----------
    env: gym.Env of gym.Wrapper
        gym environment
    classname: str
        name of the wrapper

    Returns
    -------
    wrapper: gym.Wrapper
        wrapper named classname
    """
    currentenv = env
    while True:
        if classname == currentenv.class_name():
            return currentenv
        elif isinstance(currentenv, gym.Wrapper):
            currentenv = currentenv.env
        else:
            raise ValueError("Couldn't find wrapper named %s" % classname)


def relatively_safe_pickle_dump(obj, path, compression=False):
    """This is just like regular pickle dump, except from the fact that failure cases are
    different:

        - It's never possible that we end up with a pickle in corrupted state.
        - If a there was a different file at the path, that file will remain unchanged in the
          even of failure (provided that filesystem rename is atomic).
        - it is sometimes possible that we end up with useless temp file which needs to be
          deleted manually (it will be removed automatically on the next function call)

    The indended use case is periodic checkpoints of experiment state, such that we never
    corrupt previous checkpoints if the current one fails.

    Parameters
    ----------
    obj: object
        object to pickle
    path: str
        path to the output file
    compression: bool
        if true pickle will be compressed
    """
    temp_storage = path + ".relatively_safe"
    if compression:
        # Using gzip here would be simpler, but the size is limited to 2GB
        with tempfile.NamedTemporaryFile() as uncompressed_file:
            pickle.dump(obj, uncompressed_file)
            uncompressed_file.file.flush()
<<<<<<< HEAD
            with zipfile.ZipFile(
                    temp_storage, "w", compression=zipfile.ZIP_DEFLATED) as myzip:
=======
            with zipfile.ZipFile(temp_storage, "w", compression=zipfile.ZIP_DEFLATED) as myzip:
>>>>>>> d8e9bae5
                myzip.write(uncompressed_file.name, "data")
    else:
        with open(temp_storage, "wb") as f:
            pickle.dump(obj, f)
    os.rename(temp_storage, path)


def pickle_load(path, compression=False):
    """Unpickle a possible compressed pickle.

    Parameters
    ----------
    path: str
        path to the output file
    compression: bool
        if true assumes that pickle was compressed when created and attempts decompression.

    Returns
    -------
    obj: object
        the unpickled object
    """

    if compression:
        with zipfile.ZipFile(path, "r", compression=zipfile.ZIP_DEFLATED) as myzip:
            with myzip.open("data") as f:
                return pickle.load(f)
    else:
        with open(path, "rb") as f:
            return pickle.load(f)<|MERGE_RESOLUTION|>--- conflicted
+++ resolved
@@ -176,12 +176,7 @@
         help string for the flag
     """
     dest = name.replace('-', '_')
-<<<<<<< HEAD
-    parser.add_argument(
-        "--" + name, action="store_true", default=default, dest=dest, help=help)
-=======
     parser.add_argument("--" + name, action="store_true", default=default, dest=dest, help=help)
->>>>>>> d8e9bae5
     parser.add_argument("--no-" + name, action="store_false", dest=dest)
 
 
@@ -239,12 +234,7 @@
         with tempfile.NamedTemporaryFile() as uncompressed_file:
             pickle.dump(obj, uncompressed_file)
             uncompressed_file.file.flush()
-<<<<<<< HEAD
-            with zipfile.ZipFile(
-                    temp_storage, "w", compression=zipfile.ZIP_DEFLATED) as myzip:
-=======
             with zipfile.ZipFile(temp_storage, "w", compression=zipfile.ZIP_DEFLATED) as myzip:
->>>>>>> d8e9bae5
                 myzip.write(uncompressed_file.name, "data")
     else:
         with open(temp_storage, "wb") as f:
