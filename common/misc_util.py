--- conflicted
+++ resolved
@@ -24,14 +24,8 @@
     """
     seq = list(seq)
     it = iter(seq)
-<<<<<<< HEAD
-    assert sum(1 if s is None else s for s in sizes) == len(
-        seq
-    ), "Trying to unpack %s into %s" % (seq, sizes)
-=======
     assert sum(1 if s is None else s
                for s in sizes) == len(seq), "Trying to unpack %s into %s" % (seq, sizes)
->>>>>>> d8e9bae5
     for size in sizes:
         if size is None:
             yield it.__next__()
@@ -67,14 +61,7 @@
         self._ezpickle_kwargs = kwargs
 
     def __getstate__(self):
-<<<<<<< HEAD
-        return {
-            "_ezpickle_args": self._ezpickle_args,
-            "_ezpickle_kwargs": self._ezpickle_kwargs,
-        }
-=======
         return {"_ezpickle_args": self._ezpickle_args, "_ezpickle_kwargs": self._ezpickle_kwargs}
->>>>>>> d8e9bae5
 
     def __setstate__(self, d):
         out = type(self)(*d["_ezpickle_args"], **d["_ezpickle_kwargs"])
@@ -190,15 +177,8 @@
     help: str
         help string for the flag
     """
-<<<<<<< HEAD
-    dest = name.replace("-", "_")
-    parser.add_argument(
-        "--" + name, action="store_true", default=default, dest=dest, help=help
-    )
-=======
     dest = name.replace('-', '_')
     parser.add_argument("--" + name, action="store_true", default=default, dest=dest, help=help)
->>>>>>> d8e9bae5
     parser.add_argument("--no-" + name, action="store_false", dest=dest)
 
 
@@ -256,13 +236,7 @@
         with tempfile.NamedTemporaryFile() as uncompressed_file:
             pickle.dump(obj, uncompressed_file)
             uncompressed_file.file.flush()
-<<<<<<< HEAD
-            with zipfile.ZipFile(
-                temp_storage, "w", compression=zipfile.ZIP_DEFLATED
-            ) as myzip:
-=======
             with zipfile.ZipFile(temp_storage, "w", compression=zipfile.ZIP_DEFLATED) as myzip:
->>>>>>> d8e9bae5
                 myzip.write(uncompressed_file.name, "data")
     else:
         with open(temp_storage, "wb") as f:
