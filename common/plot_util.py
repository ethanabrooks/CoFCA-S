from collections import defaultdict, namedtuple
import json
import os
import os.path as osp

import matplotlib.pyplot as plt
import numpy as np
import pandas

from baselines.bench import monitor
from baselines.logger import read_csv, read_json


def smooth(y, radius, mode="two_sided", valid_only=False):
    """
    Smooth signal y, where radius is determines the size of the window

    mode='twosided':
        average over the window [max(index - radius, 0), min(index + radius, len(y)-1)]
    mode='causal':
        average over the window [max(index - radius, 0), index]

    valid_only: put nan in entries where the full-sized window is not available

    """
    assert mode in ("two_sided", "causal")
    if len(y) < 2 * radius + 1:
        return np.ones_like(y) * y.mean()
    elif mode == "two_sided":
        convkernel = np.ones(2 * radius + 1)
        out = np.convolve(y, convkernel, mode="same") / np.convolve(
            np.ones_like(y), convkernel, mode="same"
        )
        if valid_only:
            out[:radius] = out[-radius:] = np.nan
    elif mode == "causal":
        convkernel = np.ones(radius)
        out = np.convolve(y, convkernel, mode="full") / np.convolve(
            np.ones_like(y), convkernel, mode="full"
        )
        out = out[: -radius + 1]
        if valid_only:
            out[:radius] = np.nan
    return out


def one_sided_ema(
    xolds, yolds, low=None, high=None, n=512, decay_steps=1.0, low_counts_threshold=1e-8
):
    """
    perform one-sided (causal) EMA (exponential moving average)
    smoothing and resampling to an even grid with n points.
    Does not do extrapolation, so we assume
    xolds[0] <= low && high <= xolds[-1]

    Arguments:

    xolds: array or list  - x values of data. Needs to be sorted in ascending order
    yolds: array of list  - y values of data. Has to have the same length as xolds

    low: float            - min value of the new x grid. By default equals to xolds[0]
    high: float           - max value of the new x grid. By default equals to xolds[-1]

    n: int                - number of points in new x grid

    decay_steps: float    - EMA decay factor, expressed in new x grid steps.

    low_counts_threshold: float or int
                          - y values with counts less than this value will be set to NaN

    Returns:
        tuple sum_ys, count_ys where
            xs        - array with new x grid
            ys        - array of EMA of y at each point of the new x grid
            count_ys  - array of EMA of y counts at each point of the new x grid

    """

    low = xolds[0] if low is None else low
    high = xolds[-1] if high is None else high

<<<<<<< HEAD
    assert (
        xolds[0] <= low
    ), "low = {} < xolds[0] = {} - extrapolation not permitted!".format(low, xolds[0])
    assert (
        xolds[-1] >= high
    ), "high = {} > xolds[-1] = {}  - extrapolation not permitted!".format(
        high, xolds[-1]
    )
    assert len(xolds) == len(
        yolds
    ), "length of xolds ({}) and yolds ({}) do not match!".format(
        len(xolds), len(yolds)
    )
=======
    assert xolds[0] <= low, 'low = {} < xolds[0] = {} - extrapolation not permitted!'.format(
        low, xolds[0])
    assert xolds[-1] >= high, 'high = {} > xolds[-1] = {}  - extrapolation not permitted!'.format(
        high, xolds[-1])
    assert len(xolds) == len(yolds), 'length of xolds ({}) and yolds ({}) do not match!'.format(
        len(xolds), len(yolds))
>>>>>>> d8e9bae5

    xolds = xolds.astype("float64")
    yolds = yolds.astype("float64")

    luoi = 0  # last unused old index
    sum_y = 0.0
    count_y = 0.0
    xnews = np.linspace(low, high, n)
    decay_period = (high - low) / (n - 1) * decay_steps
    interstep_decay = np.exp(-1.0 / decay_steps)
    sum_ys = np.zeros_like(xnews)
    count_ys = np.zeros_like(xnews)
    for i in range(n):
        xnew = xnews[i]
        sum_y *= interstep_decay
        count_y *= interstep_decay
        while True:
            xold = xolds[luoi]
            if xold <= xnew:
                decay = np.exp(-(xnew - xold) / decay_period)
                sum_y += decay * yolds[luoi]
                count_y += decay
                luoi += 1
            else:
                break
            if luoi >= len(xolds):
                break
        sum_ys[i] = sum_y
        count_ys[i] = count_y

    ys = sum_ys / count_ys
    ys[count_ys < low_counts_threshold] = np.nan

    return xnews, ys, count_ys


def symmetric_ema(
    xolds, yolds, low=None, high=None, n=512, decay_steps=1.0, low_counts_threshold=1e-8
):
    """
    perform symmetric EMA (exponential moving average)
    smoothing and resampling to an even grid with n points.
    Does not do extrapolation, so we assume
    xolds[0] <= low && high <= xolds[-1]

    Arguments:

    xolds: array or list  - x values of data. Needs to be sorted in ascending order
    yolds: array of list  - y values of data. Has to have the same length as xolds

    low: float            - min value of the new x grid. By default equals to xolds[0]
    high: float           - max value of the new x grid. By default equals to xolds[-1]

    n: int                - number of points in new x grid

    decay_steps: float    - EMA decay factor, expressed in new x grid steps.

    low_counts_threshold: float or int
                          - y values with counts less than this value will be set to NaN

    Returns:
        tuple sum_ys, count_ys where
            xs        - array with new x grid
            ys        - array of EMA of y at each point of the new x grid
            count_ys  - array of EMA of y counts at each point of the new x grid

    """
    xs, ys1, count_ys1 = one_sided_ema(
        xolds, yolds, low, high, n, decay_steps, low_counts_threshold=0
    )
    _, ys2, count_ys2 = one_sided_ema(
<<<<<<< HEAD
        -xolds[::-1], yolds[::-1], -high, -low, n, decay_steps, low_counts_threshold=0
    )
=======
        -xolds[::-1], yolds[::-1], -high, -low, n, decay_steps, low_counts_threshold=0)
>>>>>>> d8e9bae5
    ys2 = ys2[::-1]
    count_ys2 = count_ys2[::-1]
    count_ys = count_ys1 + count_ys2
    ys = (ys1 * count_ys1 + ys2 * count_ys2) / count_ys
    ys[count_ys < low_counts_threshold] = np.nan
    return xs, ys, count_ys


Result = namedtuple("Result", "monitor progress dirname metadata")
Result.__new__.__defaults__ = (None,) * len(Result._fields)


<<<<<<< HEAD
def load_results(
    root_dir_or_dirs, enable_progress=True, enable_monitor=True, verbose=False
):
    """
=======
def load_results(root_dir_or_dirs, enable_progress=True, enable_monitor=True, verbose=False):
    '''
>>>>>>> d8e9bae5
    load summaries of runs from a list of directories (including subdirectories)
    Arguments:

    enable_progress: bool - if True, will attempt to load data from progress.csv files (data saved by logger). Default: True

    enable_monitor: bool - if True, will attempt to load data from monitor.csv files (data saved by Monitor environment wrapper). Default: True

    verbose: bool - if True, will print out list of directories from which the data is loaded. Default: False


    Returns:
    List of Result objects with the following fields:
         - dirname - path to the directory data was loaded from
         - metadata - run metadata (such as command-line arguments and anything else in metadata.json file
         - monitor - if enable_monitor is True, this field contains pandas dataframe with loaded monitor.csv file (or aggregate of all *.monitor.csv files in the directory)
         - progress - if enable_progress is True, this field contains pandas dataframe with loaded progress.csv file
    """
    import re

    if isinstance(root_dir_or_dirs, str):
        rootdirs = [osp.expanduser(root_dir_or_dirs)]
    else:
        rootdirs = [osp.expanduser(d) for d in root_dir_or_dirs]
    allresults = []
    for rootdir in rootdirs:
        assert osp.exists(rootdir), "%s doesn't exist" % rootdir
        for dirname, dirs, files in os.walk(rootdir):
            if "-proc" in dirname:
                files[:] = []
                continue
            monitor_re = re.compile(r"(\d+\.)?(\d+\.)?monitor\.csv")
            if set(
                ["metadata.json", "monitor.json", "progress.json", "progress.csv"]
            ).intersection(files) or any(
                [f for f in files if monitor_re.match(f)]
            ):  # also match monitor files like 0.1.monitor.csv
                # used to be uncommented, which means do not go deeper than current directory if any of the data files
                # are found
                # dirs[:] = []
                result = {"dirname": dirname}
                if "metadata.json" in files:
                    with open(osp.join(dirname, "metadata.json"), "r") as fh:
                        result["metadata"] = json.load(fh)
                progjson = osp.join(dirname, "progress.json")
                progcsv = osp.join(dirname, "progress.csv")
                if enable_progress:
                    if osp.exists(progjson):
<<<<<<< HEAD
                        result["progress"] = pandas.DataFrame(read_json(progjson))
=======
                        result['progress'] = pandas.DataFrame(read_json(progjson))
>>>>>>> d8e9bae5
                    elif osp.exists(progcsv):
                        try:
                            result["progress"] = read_csv(progcsv)
                        except pandas.errors.EmptyDataError:
<<<<<<< HEAD
                            print("skipping progress file in ", dirname, "empty data")
=======
                            print('skipping progress file in ', dirname, 'empty data')
>>>>>>> d8e9bae5
                    else:
                        if verbose:
                            print("skipping %s: no progress file" % dirname)

                if enable_monitor:
                    try:
<<<<<<< HEAD
                        result["monitor"] = pandas.DataFrame(
                            monitor.load_results(dirname)
                        )
=======
                        result['monitor'] = pandas.DataFrame(monitor.load_results(dirname))
>>>>>>> d8e9bae5
                    except monitor.LoadMonitorResultsError:
                        print("skipping %s: no monitor files" % dirname)
                    except Exception as e:
<<<<<<< HEAD
                        print("exception loading monitor file in %s: %s" % (dirname, e))

                if (
                    result.get("monitor") is not None
                    or result.get("progress") is not None
                ):
=======
                        print('exception loading monitor file in %s: %s' % (dirname, e))

                if result.get('monitor') is not None or result.get('progress') is not None:
>>>>>>> d8e9bae5
                    allresults.append(Result(**result))
                    if verbose:
                        print("successfully loaded %s" % dirname)

    if verbose:
        print("loaded %i results" % len(allresults))
    return allresults


COLORS = [
<<<<<<< HEAD
    "blue",
    "green",
    "red",
    "cyan",
    "magenta",
    "yellow",
    "black",
    "purple",
    "pink",
    "brown",
    "orange",
    "teal",
    "lightblue",
    "lime",
    "lavender",
    "turquoise",
    "darkgreen",
    "tan",
    "salmon",
    "gold",
    "darkred",
    "darkblue",
=======
    'blue', 'green', 'red', 'cyan', 'magenta', 'yellow', 'black', 'purple', 'pink', 'brown',
    'orange', 'teal', 'lightblue', 'lime', 'lavender', 'turquoise', 'darkgreen', 'tan', 'salmon',
    'gold', 'darkred', 'darkblue'
>>>>>>> d8e9bae5
]


def default_xy_fn(r):
    x = np.cumsum(r.monitor.l)
    y = smooth(r.monitor.r, radius=10)
    return x, y


def default_split_fn(r):
    import re

    # match name between slash and -<digits> at the end of the string
    # (slash in the beginning or -<digits> in the end or either may be missing)
    match = re.search(r"[^/-]+(?=(-\d+)?\Z)", r.dirname)
    if match:
        return match.group(0)


def plot_results(
    allresults,
    *,
    xy_fn=default_xy_fn,
    split_fn=default_split_fn,
    group_fn=default_split_fn,
    average_group=False,
    shaded_std=True,
    shaded_err=True,
    figsize=None,
    legend_outside=False,
    resample=0,
    smooth_step=1.0,
):
    """
    Plot multiple Results objects

    xy_fn: function Result -> x,y           - function that converts results objects into tuple of x and y values.
                                              By default, x is cumsum of episode lengths, and y is episode rewards

    split_fn: function Result -> hashable   - function that converts results objects into keys to split curves into sub-panels by.
                                              That is, the results r for which split_fn(r) is different will be put on different sub-panels.
                                              By default, the portion of r.dirname between last / and -<digits> is returned. The sub-panels are
                                              stacked vertically in the figure.

    group_fn: function Result -> hashable   - function that converts results objects into keys to group curves by.
                                              That is, the results r for which group_fn(r) is the same will be put into the same group.
                                              Curves in the same group have the same color (if average_group is False), or averaged over
                                              (if average_group is True). The default value is the same as default value for split_fn

    average_group: bool                     - if True, will average the curves in the same group and plot the mean. Enables resampling
                                              (if resample = 0, will use 512 steps)

    shaded_std: bool                        - if True (default), the shaded region corresponding to standard deviation of the group of curves will be
                                              shown (only applicable if average_group = True)

    shaded_err: bool                        - if True (default), the shaded region corresponding to error in mean estimate of the group of curves
                                              (that is, standard deviation divided by square root of number of curves) will be
                                              shown (only applicable if average_group = True)

    figsize: tuple or None                  - size of the resulting figure (including sub-panels). By default, width is 6 and height is 6 times number of
                                              sub-panels.


    legend_outside: bool                    - if True, will place the legend outside of the sub-panels.

    resample: int                           - if not zero, size of the uniform grid in x direction to resample onto. Resampling is performed via symmetric
                                              EMA smoothing (see the docstring for symmetric_ema).
                                              Default is zero (no resampling). Note that if average_group is True, resampling is necessary; in that case, default
                                              value is 512.

    smooth_step: float                      - when resampling (i.e. when resample > 0 or average_group is True), use this EMA decay parameter (in units of the new grid step).
                                              See docstrings for decay_steps in symmetric_ema or one_sided_ema functions.

    """

    if split_fn is None:
        split_fn = lambda _: ""
    if group_fn is None:
        group_fn = lambda _: ""
    sk2r = defaultdict(list)  # splitkey2results
    for result in allresults:
        splitkey = split_fn(result)
        sk2r[splitkey].append(result)
    assert len(sk2r) > 0
    assert isinstance(resample, int), "0: don't resample. <integer>: that many samples"
    nrows = len(sk2r)
    ncols = 1
    figsize = figsize or (6, 6 * nrows)
    f, axarr = plt.subplots(nrows, ncols, sharex=False, squeeze=False, figsize=figsize)

    groups = list(set(group_fn(result) for result in allresults))

    default_samples = 512
    if average_group:
        resample = resample or default_samples

    for (isplit, sk) in enumerate(sorted(sk2r.keys())):
        g2l = {}
        g2c = defaultdict(int)
        sresults = sk2r[sk]
        gresults = defaultdict(list)
        ax = axarr[isplit][0]
        for result in sresults:
            group = group_fn(result)
            g2c[group] += 1
            x, y = xy_fn(result)
            if x is None:
                x = np.arange(len(y))
            x, y = map(np.asarray, (x, y))
            if average_group:
                gresults[group].append((x, y))
            else:
                if resample:
                    x, y, counts = symmetric_ema(
<<<<<<< HEAD
                        x, y, x[0], x[-1], resample, decay_steps=smooth_step
                    )
=======
                        x, y, x[0], x[-1], resample, decay_steps=smooth_step)
>>>>>>> d8e9bae5
                l, = ax.plot(x, y, color=COLORS[groups.index(group) % len(COLORS)])
                g2l[group] = l
        if average_group:
            for group in sorted(groups):
                xys = gresults[group]
                if not any(xys):
                    continue
                color = COLORS[groups.index(group) % len(COLORS)]
                origxs = [xy[0] for xy in xys]
                minxlen = min(map(len, origxs))

                def allequal(qs):
                    return all((q == qs[0]).all() for q in qs[1:])

                if resample:
                    low = max(x[0] for x in origxs)
                    high = min(x[-1] for x in origxs)
                    usex = np.linspace(low, high, resample)
                    ys = []
                    for (x, y) in xys:
                        ys.append(
<<<<<<< HEAD
                            symmetric_ema(
                                x, y, low, high, resample, decay_steps=smooth_step
                            )[1]
                        )
=======
                            symmetric_ema(x, y, low, high, resample, decay_steps=smooth_step)[1])
>>>>>>> d8e9bae5
                else:
                    assert allequal(
                        [x[:minxlen] for x in origxs]
                    ), "If you want to average unevenly sampled data, set resample=<number of samples you want>"
                    usex = origxs[0]
                    ys = [xy[1][:minxlen] for xy in xys]
                ymean = np.mean(ys, axis=0)
                ystd = np.std(ys, axis=0)
                ystderr = ystd / np.sqrt(len(ys))
                l, = axarr[isplit][0].plot(usex, ymean, color=color)
                g2l[group] = l
                if shaded_err:
<<<<<<< HEAD
                    ax.fill_between(
                        usex, ymean - ystderr, ymean + ystderr, color=color, alpha=0.4
                    )
                if shaded_std:
                    ax.fill_between(
                        usex, ymean - ystd, ymean + ystd, color=color, alpha=0.2
                    )
=======
                    ax.fill_between(usex, ymean - ystderr, ymean + ystderr, color=color, alpha=.4)
                if shaded_std:
                    ax.fill_between(usex, ymean - ystd, ymean + ystd, color=color, alpha=.2)
>>>>>>> d8e9bae5

        # https://matplotlib.org/users/legend_guide.html
        plt.tight_layout()
        if any(g2l.keys()):
            ax.legend(
                g2l.values(),
<<<<<<< HEAD
                ["%s (%i)" % (g, g2c[g]) for g in g2l] if average_group else g2l.keys(),
=======
                ['%s (%i)' % (g, g2c[g]) for g in g2l] if average_group else g2l.keys(),
>>>>>>> d8e9bae5
                loc=2 if legend_outside else None,
                bbox_to_anchor=(1, 1) if legend_outside else None,
            )
        ax.set_title(sk)
    return f, axarr


def regression_analysis(df):
    xcols = list(df.columns.copy())
    xcols.remove("score")
    ycols = ["score"]
    import statsmodels.api as sm

    mod = sm.OLS(df[ycols], sm.add_constant(df[xcols]), hasconst=False)
    res = mod.fit()
    print(res.summary())


def test_smooth():
    norig = 100
    nup = 300
    ndown = 30
    xs = np.cumsum(np.random.rand(norig) * 10 / norig)
    yclean = np.sin(xs)
<<<<<<< HEAD
    ys = yclean + 0.1 * np.random.randn(yclean.size)
    xup, yup, _ = symmetric_ema(
        xs, ys, xs.min(), xs.max(), nup, decay_steps=nup / ndown
    )
    xdown, ydown, _ = symmetric_ema(
        xs, ys, xs.min(), xs.max(), ndown, decay_steps=ndown / ndown
    )
    xsame, ysame, _ = symmetric_ema(
        xs, ys, xs.min(), xs.max(), norig, decay_steps=norig / ndown
    )
    plt.plot(xs, ys, label="orig", marker="x")
    plt.plot(xup, yup, label="up", marker="x")
    plt.plot(xdown, ydown, label="down", marker="x")
    plt.plot(xsame, ysame, label="same", marker="x")
    plt.plot(xs, yclean, label="clean", marker="x")
=======
    ys = yclean + .1 * np.random.randn(yclean.size)
    xup, yup, _ = symmetric_ema(xs, ys, xs.min(), xs.max(), nup, decay_steps=nup / ndown)
    xdown, ydown, _ = symmetric_ema(xs, ys, xs.min(), xs.max(), ndown, decay_steps=ndown / ndown)
    xsame, ysame, _ = symmetric_ema(xs, ys, xs.min(), xs.max(), norig, decay_steps=norig / ndown)
    plt.plot(xs, ys, label='orig', marker='x')
    plt.plot(xup, yup, label='up', marker='x')
    plt.plot(xdown, ydown, label='down', marker='x')
    plt.plot(xsame, ysame, label='same', marker='x')
    plt.plot(xs, yclean, label='clean', marker='x')
>>>>>>> d8e9bae5
    plt.legend()
    plt.show()<|MERGE_RESOLUTION|>--- conflicted
+++ resolved
@@ -79,28 +79,12 @@
     low = xolds[0] if low is None else low
     high = xolds[-1] if high is None else high
 
-<<<<<<< HEAD
-    assert (
-        xolds[0] <= low
-    ), "low = {} < xolds[0] = {} - extrapolation not permitted!".format(low, xolds[0])
-    assert (
-        xolds[-1] >= high
-    ), "high = {} > xolds[-1] = {}  - extrapolation not permitted!".format(
-        high, xolds[-1]
-    )
-    assert len(xolds) == len(
-        yolds
-    ), "length of xolds ({}) and yolds ({}) do not match!".format(
-        len(xolds), len(yolds)
-    )
-=======
     assert xolds[0] <= low, 'low = {} < xolds[0] = {} - extrapolation not permitted!'.format(
         low, xolds[0])
     assert xolds[-1] >= high, 'high = {} > xolds[-1] = {}  - extrapolation not permitted!'.format(
         high, xolds[-1])
     assert len(xolds) == len(yolds), 'length of xolds ({}) and yolds ({}) do not match!'.format(
         len(xolds), len(yolds))
->>>>>>> d8e9bae5
 
     xolds = xolds.astype("float64")
     yolds = yolds.astype("float64")
@@ -172,12 +156,7 @@
         xolds, yolds, low, high, n, decay_steps, low_counts_threshold=0
     )
     _, ys2, count_ys2 = one_sided_ema(
-<<<<<<< HEAD
-        -xolds[::-1], yolds[::-1], -high, -low, n, decay_steps, low_counts_threshold=0
-    )
-=======
         -xolds[::-1], yolds[::-1], -high, -low, n, decay_steps, low_counts_threshold=0)
->>>>>>> d8e9bae5
     ys2 = ys2[::-1]
     count_ys2 = count_ys2[::-1]
     count_ys = count_ys1 + count_ys2
@@ -190,15 +169,8 @@
 Result.__new__.__defaults__ = (None,) * len(Result._fields)
 
 
-<<<<<<< HEAD
-def load_results(
-    root_dir_or_dirs, enable_progress=True, enable_monitor=True, verbose=False
-):
-    """
-=======
 def load_results(root_dir_or_dirs, enable_progress=True, enable_monitor=True, verbose=False):
     '''
->>>>>>> d8e9bae5
     load summaries of runs from a list of directories (including subdirectories)
     Arguments:
 
@@ -246,48 +218,25 @@
                 progcsv = osp.join(dirname, "progress.csv")
                 if enable_progress:
                     if osp.exists(progjson):
-<<<<<<< HEAD
-                        result["progress"] = pandas.DataFrame(read_json(progjson))
-=======
                         result['progress'] = pandas.DataFrame(read_json(progjson))
->>>>>>> d8e9bae5
                     elif osp.exists(progcsv):
                         try:
                             result["progress"] = read_csv(progcsv)
                         except pandas.errors.EmptyDataError:
-<<<<<<< HEAD
-                            print("skipping progress file in ", dirname, "empty data")
-=======
                             print('skipping progress file in ', dirname, 'empty data')
->>>>>>> d8e9bae5
                     else:
                         if verbose:
                             print("skipping %s: no progress file" % dirname)
 
                 if enable_monitor:
                     try:
-<<<<<<< HEAD
-                        result["monitor"] = pandas.DataFrame(
-                            monitor.load_results(dirname)
-                        )
-=======
                         result['monitor'] = pandas.DataFrame(monitor.load_results(dirname))
->>>>>>> d8e9bae5
                     except monitor.LoadMonitorResultsError:
                         print("skipping %s: no monitor files" % dirname)
                     except Exception as e:
-<<<<<<< HEAD
-                        print("exception loading monitor file in %s: %s" % (dirname, e))
-
-                if (
-                    result.get("monitor") is not None
-                    or result.get("progress") is not None
-                ):
-=======
                         print('exception loading monitor file in %s: %s' % (dirname, e))
 
                 if result.get('monitor') is not None or result.get('progress') is not None:
->>>>>>> d8e9bae5
                     allresults.append(Result(**result))
                     if verbose:
                         print("successfully loaded %s" % dirname)
@@ -298,34 +247,9 @@
 
 
 COLORS = [
-<<<<<<< HEAD
-    "blue",
-    "green",
-    "red",
-    "cyan",
-    "magenta",
-    "yellow",
-    "black",
-    "purple",
-    "pink",
-    "brown",
-    "orange",
-    "teal",
-    "lightblue",
-    "lime",
-    "lavender",
-    "turquoise",
-    "darkgreen",
-    "tan",
-    "salmon",
-    "gold",
-    "darkred",
-    "darkblue",
-=======
     'blue', 'green', 'red', 'cyan', 'magenta', 'yellow', 'black', 'purple', 'pink', 'brown',
     'orange', 'teal', 'lightblue', 'lime', 'lavender', 'turquoise', 'darkgreen', 'tan', 'salmon',
     'gold', 'darkred', 'darkblue'
->>>>>>> d8e9bae5
 ]
 
 
@@ -440,12 +364,7 @@
             else:
                 if resample:
                     x, y, counts = symmetric_ema(
-<<<<<<< HEAD
-                        x, y, x[0], x[-1], resample, decay_steps=smooth_step
-                    )
-=======
                         x, y, x[0], x[-1], resample, decay_steps=smooth_step)
->>>>>>> d8e9bae5
                 l, = ax.plot(x, y, color=COLORS[groups.index(group) % len(COLORS)])
                 g2l[group] = l
         if average_group:
@@ -467,14 +386,7 @@
                     ys = []
                     for (x, y) in xys:
                         ys.append(
-<<<<<<< HEAD
-                            symmetric_ema(
-                                x, y, low, high, resample, decay_steps=smooth_step
-                            )[1]
-                        )
-=======
                             symmetric_ema(x, y, low, high, resample, decay_steps=smooth_step)[1])
->>>>>>> d8e9bae5
                 else:
                     assert allequal(
                         [x[:minxlen] for x in origxs]
@@ -487,30 +399,16 @@
                 l, = axarr[isplit][0].plot(usex, ymean, color=color)
                 g2l[group] = l
                 if shaded_err:
-<<<<<<< HEAD
-                    ax.fill_between(
-                        usex, ymean - ystderr, ymean + ystderr, color=color, alpha=0.4
-                    )
-                if shaded_std:
-                    ax.fill_between(
-                        usex, ymean - ystd, ymean + ystd, color=color, alpha=0.2
-                    )
-=======
                     ax.fill_between(usex, ymean - ystderr, ymean + ystderr, color=color, alpha=.4)
                 if shaded_std:
                     ax.fill_between(usex, ymean - ystd, ymean + ystd, color=color, alpha=.2)
->>>>>>> d8e9bae5
 
         # https://matplotlib.org/users/legend_guide.html
         plt.tight_layout()
         if any(g2l.keys()):
             ax.legend(
                 g2l.values(),
-<<<<<<< HEAD
-                ["%s (%i)" % (g, g2c[g]) for g in g2l] if average_group else g2l.keys(),
-=======
                 ['%s (%i)' % (g, g2c[g]) for g in g2l] if average_group else g2l.keys(),
->>>>>>> d8e9bae5
                 loc=2 if legend_outside else None,
                 bbox_to_anchor=(1, 1) if legend_outside else None,
             )
@@ -535,23 +433,6 @@
     ndown = 30
     xs = np.cumsum(np.random.rand(norig) * 10 / norig)
     yclean = np.sin(xs)
-<<<<<<< HEAD
-    ys = yclean + 0.1 * np.random.randn(yclean.size)
-    xup, yup, _ = symmetric_ema(
-        xs, ys, xs.min(), xs.max(), nup, decay_steps=nup / ndown
-    )
-    xdown, ydown, _ = symmetric_ema(
-        xs, ys, xs.min(), xs.max(), ndown, decay_steps=ndown / ndown
-    )
-    xsame, ysame, _ = symmetric_ema(
-        xs, ys, xs.min(), xs.max(), norig, decay_steps=norig / ndown
-    )
-    plt.plot(xs, ys, label="orig", marker="x")
-    plt.plot(xup, yup, label="up", marker="x")
-    plt.plot(xdown, ydown, label="down", marker="x")
-    plt.plot(xsame, ysame, label="same", marker="x")
-    plt.plot(xs, yclean, label="clean", marker="x")
-=======
     ys = yclean + .1 * np.random.randn(yclean.size)
     xup, yup, _ = symmetric_ema(xs, ys, xs.min(), xs.max(), nup, decay_steps=nup / ndown)
     xdown, ydown, _ = symmetric_ema(xs, ys, xs.min(), xs.max(), ndown, decay_steps=ndown / ndown)
@@ -561,6 +442,5 @@
     plt.plot(xdown, ydown, label='down', marker='x')
     plt.plot(xsame, ysame, label='same', marker='x')
     plt.plot(xs, yclean, label='clean', marker='x')
->>>>>>> d8e9bae5
     plt.legend()
     plt.show()