# flake8: noqa F403, F405
import gym
import numpy as np

# local
from .atari_wrappers import *


class TimeLimit(gym.Wrapper):
    def __init__(self, env, max_episode_steps=None):
        super(TimeLimit, self).__init__(env)
        self._max_episode_steps = max_episode_steps
        self._elapsed_steps = 0

    def step(self, ac):
        observation, reward, done, info = self.env.step(ac)
        self._elapsed_steps += 1
        if self._elapsed_steps >= self._max_episode_steps:
            done = True
            info['TimeLimit.truncated'] = True
        return observation, reward, done, info

    def reset(self, **kwargs):
        self._elapsed_steps = 0
        return self.env.reset(**kwargs)


class StochasticFrameSkip(gym.Wrapper):
    def __init__(self, env, n, stickprob):
        gym.Wrapper.__init__(self, env)
        self.n = n
        self.stickprob = stickprob
        self.curac = None
        self.rng = np.random.RandomState()
        self.supports_want_render = hasattr(env, "supports_want_render")

    def reset(self, **kwargs):
        self.curac = None
        return self.env.reset(**kwargs)

    def step(self, ac):
        done = False
        totrew = 0
        for i in range(self.n):
            # First step after reset, use action
            if self.curac is None:
                self.curac = ac
            # First substep, delay with probability=stickprob
            elif i == 0:
                if self.rng.rand() > self.stickprob:
                    self.curac = ac
            # Second substep, new action definitely kicks in
            elif i == 1:
                self.curac = ac
            if self.supports_want_render and i < self.n - 1:
                ob, rew, done, info = self.env.step(self.curac, want_render=False)
            else:
                ob, rew, done, info = self.env.step(self.curac)
            totrew += rew
            if done: break
        return ob, totrew, done, info

    def seed(self, s):
        self.rng.seed(s)


class PartialFrameStack(gym.Wrapper):
    def __init__(self, env, k, channel=1):
        """
        Stack one channel (channel keyword) from previous frames
        """
        gym.Wrapper.__init__(self, env)
        shp = env.observation_space.shape
        self.channel = channel
        self.observation_space = gym.spaces.Box(
            low=0,
            high=255,
            shape=(shp[0], shp[1], shp[2] + k - 1),
            dtype=env.observation_space.dtype)
        self.k = k
        self.frames = deque([], maxlen=k)
        shp = env.observation_space.shape

    def reset(self):
        ob = self.env.reset()
        assert ob.shape[2] > self.channel
        for _ in range(self.k):
            self.frames.append(ob)
        return self._get_ob()

    def step(self, ac):
        ob, reward, done, info = self.env.step(ac)
        self.frames.append(ob)
        return self._get_ob(), reward, done, info

    def _get_ob(self):
        assert len(self.frames) == self.k
        return np.concatenate([
            frame if i == self.k - 1 else frame[:, :, self.channel:self.channel + 1]
            for (i, frame) in enumerate(self.frames)
        ],
                              axis=2)


class Downsample(gym.ObservationWrapper):
    def __init__(self, env, ratio):
        """
        Downsample images by a factor of ratio
        """
        gym.ObservationWrapper.__init__(self, env)
        (oldh, oldw, oldc) = env.observation_space.shape
        newshape = (oldh // ratio, oldw // ratio, oldc)
        self.observation_space = spaces.Box(low=0, high=255, shape=newshape, dtype=np.uint8)

    def observation(self, frame):
        height, width, _ = self.observation_space.shape
        frame = cv2.resize(frame, (width, height), interpolation=cv2.INTER_AREA)
        if frame.ndim == 2:
            frame = frame[:, :, None]
        return frame


class Rgb2gray(gym.ObservationWrapper):
    def __init__(self, env):
        """
        Downsample images by a factor of ratio
        """
        gym.ObservationWrapper.__init__(self, env)
        (oldh, oldw, _oldc) = env.observation_space.shape
        self.observation_space = spaces.Box(
            low=0, high=255, shape=(oldh, oldw, 1), dtype=np.uint8)

    def observation(self, frame):
        frame = cv2.cvtColor(frame, cv2.COLOR_RGB2GRAY)
        return frame[:, :, None]


class MovieRecord(gym.Wrapper):
    def __init__(self, env, savedir, k):
        gym.Wrapper.__init__(self, env)
        self.savedir = savedir
        self.k = k
        self.epcount = 0

    def reset(self):
        if self.epcount % self.k == 0:
            self.env.unwrapped.movie_path = self.savedir
        else:
            self.env.unwrapped.movie_path = None
            self.env.unwrapped.movie = None
        self.epcount += 1
        return self.env.reset()


class AppendTimeout(gym.Wrapper):
    def __init__(self, env):
        gym.Wrapper.__init__(self, env)
        self.action_space = env.action_space
        self.timeout_space = gym.spaces.Box(
            low=np.array([0.0]), high=np.array([1.0]), dtype=np.float32)
        self.original_os = env.observation_space
        if isinstance(self.original_os, gym.spaces.Dict):
            import copy
            ordered_dict = copy.deepcopy(self.original_os.spaces)
            ordered_dict['value_estimation_timeout'] = self.timeout_space
            self.observation_space = gym.spaces.Dict(ordered_dict)
            self.dict_mode = True
        else:
            self.observation_space = gym.spaces.Dict({
                'original':
                self.original_os,
                'value_estimation_timeout':
                self.timeout_space
            })
            self.dict_mode = False
        self.ac_count = None
        while 1:
<<<<<<< HEAD
            if not hasattr(env, "_max_episode_steps"
                           ):  # Looking for TimeLimit wrapper that has this field
=======
            if not hasattr(
                    env,
                    "_max_episode_steps"):  # Looking for TimeLimit wrapper that has this field
>>>>>>> d8e9bae5
                env = env.env
                continue
            break
        self.timeout = env._max_episode_steps

    def step(self, ac):
        self.ac_count += 1
        ob, rew, done, info = self.env.step(ac)
        return self._process(ob), rew, done, info

    def reset(self):
        self.ac_count = 0
        return self._process(self.env.reset())

    def _process(self, ob):
        fracmissing = 1 - self.ac_count / self.timeout
        if self.dict_mode:
            ob['value_estimation_timeout'] = fracmissing
        else:
            return {'original': ob, 'value_estimation_timeout': fracmissing}


class StartDoingRandomActionsWrapper(gym.Wrapper):
    """
    Warning: can eat info dicts, not good if you depend on them
    """

    def __init__(self, env, max_random_steps, on_startup=True, every_episode=False):
        gym.Wrapper.__init__(self, env)
        self.on_startup = on_startup
        self.every_episode = every_episode
        self.random_steps = max_random_steps
        self.last_obs = None
        if on_startup:
            self.some_random_steps()

    def some_random_steps(self):
        self.last_obs = self.env.reset()
        n = np.random.randint(self.random_steps)
        #print("running for random %i frames" % n)
        for _ in range(n):
            self.last_obs, _, done, _ = self.env.step(self.env.action_space.sample())
            if done: self.last_obs = self.env.reset()

    def reset(self):
        return self.last_obs

    def step(self, a):
        self.last_obs, rew, done, info = self.env.step(a)
        if done:
            self.last_obs = self.env.reset()
            if self.every_episode:
                self.some_random_steps()
        return self.last_obs, rew, done, info


def make_retro(*, game, state, max_episode_steps, **kwargs):
    import retro
    env = retro.make(game, state, **kwargs)
    env = StochasticFrameSkip(env, n=4, stickprob=0.25)
    if max_episode_steps is not None:
        env = TimeLimit(env, max_episode_steps=max_episode_steps)
    return env


def wrap_deepmind_retro(env, scale=True, frame_stack=4):
    """
    Configure environment for retro games, using config similar to DeepMind-style Atari in wrap_deepmind
    """
    env = WarpFrame(env)
    env = ClipRewardEnv(env)
    env = FrameStack(env, frame_stack)
    if scale:
        env = ScaledFloatFrame(env)
    return env


class SonicDiscretizer(gym.ActionWrapper):
    """
    Wrap a gym-retro environment and make it use discrete
    actions for the Sonic game.
    """

    def __init__(self, env):
        super(SonicDiscretizer, self).__init__(env)
<<<<<<< HEAD
        buttons = [
            "B", "A", "MODE", "START", "UP", "DOWN", "LEFT", "RIGHT", "C", "Y", "X", "Z"
        ]
=======
        buttons = ["B", "A", "MODE", "START", "UP", "DOWN", "LEFT", "RIGHT", "C", "Y", "X", "Z"]
>>>>>>> d8e9bae5
        actions = [['LEFT'], ['RIGHT'], ['LEFT', 'DOWN'], ['RIGHT', 'DOWN'], ['DOWN'],
                   ['DOWN', 'B'], ['B']]
        self._actions = []
        for action in actions:
            arr = np.array([False] * 12)
            for button in action:
                arr[buttons.index(button)] = True
            self._actions.append(arr)
        self.action_space = gym.spaces.Discrete(len(self._actions))

    def action(self, a):  # pylint: disable=W0221
        return self._actions[a].copy()


class RewardScaler(gym.RewardWrapper):
    """
    Bring rewards to a reasonable scale for PPO.
    This is incredibly important and effects performance
    drastically.
    """

    def __init__(self, env, scale=0.01):
        super(RewardScaler, self).__init__(env)
        self.scale = scale

    def reward(self, reward):
        return reward * self.scale


class AllowBacktracking(gym.Wrapper):
    """
    Use deltas in max(X) as the reward, rather than deltas
    in X. This way, agents are not discouraged too heavily
    from exploring backwards if there is no way to advance
    head-on in the level.
    """

    def __init__(self, env):
        super(AllowBacktracking, self).__init__(env)
        self._cur_x = 0
        self._max_x = 0

    def reset(self, **kwargs):  # pylint: disable=E0202
        self._cur_x = 0
        self._max_x = 0
        return self.env.reset(**kwargs)

    def step(self, action):  # pylint: disable=E0202
        obs, rew, done, info = self.env.step(action)
        self._cur_x += rew
        rew = max(0, self._cur_x - self._max_x)
        self._max_x = max(self._max_x, self._cur_x)
        return obs, rew, done, info<|MERGE_RESOLUTION|>--- conflicted
+++ resolved
@@ -175,14 +175,9 @@
             self.dict_mode = False
         self.ac_count = None
         while 1:
-<<<<<<< HEAD
-            if not hasattr(env, "_max_episode_steps"
-                           ):  # Looking for TimeLimit wrapper that has this field
-=======
             if not hasattr(
                     env,
                     "_max_episode_steps"):  # Looking for TimeLimit wrapper that has this field
->>>>>>> d8e9bae5
                 env = env.env
                 continue
             break
@@ -268,13 +263,7 @@
 
     def __init__(self, env):
         super(SonicDiscretizer, self).__init__(env)
-<<<<<<< HEAD
-        buttons = [
-            "B", "A", "MODE", "START", "UP", "DOWN", "LEFT", "RIGHT", "C", "Y", "X", "Z"
-        ]
-=======
         buttons = ["B", "A", "MODE", "START", "UP", "DOWN", "LEFT", "RIGHT", "C", "Y", "X", "Z"]
->>>>>>> d8e9bae5
         actions = [['LEFT'], ['RIGHT'], ['LEFT', 'DOWN'], ['RIGHT', 'DOWN'], ['DOWN'],
                    ['DOWN', 'B'], ['B']]
         self._actions = []
