import numpy as np
import tensorflow as tf
from tensorflow.python.ops import math_ops

from baselines.a2c.utils import fc
import common.tf_util as U


class Pd(object):
    """
    A particular probability distribution
    """

    def flatparam(self):
        raise NotImplementedError

    def mode(self):
        raise NotImplementedError

    def neglogp(self, x):
        # Usually it's easier to define the negative logprob
        raise NotImplementedError

    def kl(self, other):
        raise NotImplementedError

    def entropy(self):
        raise NotImplementedError

    def sample(self):
        raise NotImplementedError

    def logp(self, x):
        return -self.neglogp(x)

    def get_shape(self):
        return self.flatparam().shape

    @property
    def shape(self):
        return self.get_shape()

    def __getitem__(self, idx):
        return self.__class__(self.flatparam()[idx])


class PdType(object):
    """
    Parametrized family of probability distributions
    """

    def pdclass(self):
        raise NotImplementedError

    def pdfromflat(self, flat):
        return self.pdclass()(flat)

    def pdfromlatent(self, latent_vector, init_scale, init_bias):
        raise NotImplementedError

    def param_shape(self):
        raise NotImplementedError

    def sample_shape(self):
        raise NotImplementedError

    def sample_dtype(self):
        raise NotImplementedError

    def param_placeholder(self, prepend_shape, name=None):
        return tf.placeholder(
<<<<<<< HEAD
            dtype=tf.float32, shape=prepend_shape + self.param_shape(), name=name
        )

    def sample_placeholder(self, prepend_shape, name=None):
        return tf.placeholder(
            dtype=self.sample_dtype(),
            shape=prepend_shape + self.sample_shape(),
            name=name,
        )
=======
            dtype=tf.float32, shape=prepend_shape + self.param_shape(), name=name)

    def sample_placeholder(self, prepend_shape, name=None):
        return tf.placeholder(
            dtype=self.sample_dtype(), shape=prepend_shape + self.sample_shape(), name=name)
>>>>>>> d8e9bae5

    def __eq__(self, other):
        return (type(self) == type(other)) and (self.__dict__ == other.__dict__)


class CategoricalPdType(PdType):
    def __init__(self, ncat):
        self.ncat = ncat

    def pdclass(self):
        return CategoricalPd

    def pdfromlatent(self, latent_vector, init_scale=1.0, init_bias=0.0):
        pdparam = _matching_fc(
<<<<<<< HEAD
            latent_vector, "pi", self.ncat, init_scale=init_scale, init_bias=init_bias
        )
=======
            latent_vector, 'pi', self.ncat, init_scale=init_scale, init_bias=init_bias)
>>>>>>> d8e9bae5
        return self.pdfromflat(pdparam), pdparam

    def param_shape(self):
        return [self.ncat]

    def sample_shape(self):
        return []

    def sample_dtype(self):
        return tf.int32


class MultiCategoricalPdType(PdType):
    def __init__(self, nvec):
        self.ncats = nvec

    def pdclass(self):
        return MultiCategoricalPd

    def pdfromflat(self, flat):
        return MultiCategoricalPd(self.ncats, flat)

    def pdfromlatent(self, latent, init_scale=1.0, init_bias=0.0):
        pdparam = _matching_fc(
<<<<<<< HEAD
            latent, "pi", self.ncats.sum(), init_scale=init_scale, init_bias=init_bias
        )
=======
            latent, 'pi', self.ncats.sum(), init_scale=init_scale, init_bias=init_bias)
>>>>>>> d8e9bae5
        return self.pdfromflat(pdparam), pdparam

    def param_shape(self):
        return [sum(self.ncats)]

    def sample_shape(self):
        return [len(self.ncats)]

    def sample_dtype(self):
        return tf.int32


class DiagGaussianPdType(PdType):
    def __init__(self, size):
        self.size = size

    def pdclass(self):
        return DiagGaussianPd

    def pdfromlatent(self, latent_vector, init_scale=1.0, init_bias=0.0):
        mean = _matching_fc(
<<<<<<< HEAD
            latent_vector, "pi", self.size, init_scale=init_scale, init_bias=init_bias
        )
        logstd = tf.get_variable(
            name="pi/logstd", shape=[1, self.size], initializer=tf.zeros_initializer()
        )
=======
            latent_vector, 'pi', self.size, init_scale=init_scale, init_bias=init_bias)
        logstd = tf.get_variable(
            name='pi/logstd', shape=[1, self.size], initializer=tf.zeros_initializer())
>>>>>>> d8e9bae5
        pdparam = tf.concat([mean, mean * 0.0 + logstd], axis=1)
        return self.pdfromflat(pdparam), mean

    def param_shape(self):
        return [2 * self.size]

    def sample_shape(self):
        return [self.size]

    def sample_dtype(self):
        return tf.float32


class BernoulliPdType(PdType):
    def __init__(self, size):
        self.size = size

    def pdclass(self):
        return BernoulliPd

    def param_shape(self):
        return [self.size]

    def sample_shape(self):
        return [self.size]

    def sample_dtype(self):
        return tf.int32

    def pdfromlatent(self, latent_vector, init_scale=1.0, init_bias=0.0):
        pdparam = _matching_fc(
<<<<<<< HEAD
            latent_vector, "pi", self.size, init_scale=init_scale, init_bias=init_bias
        )
=======
            latent_vector, 'pi', self.size, init_scale=init_scale, init_bias=init_bias)
>>>>>>> d8e9bae5
        return self.pdfromflat(pdparam), pdparam


# WRONG SECOND DERIVATIVES
# class CategoricalPd(Pd):
#     def __init__(self, logits):
#         self.logits = logits
#         self.ps = tf.nn.softmax(logits)
#     @classmethod
#     def fromflat(cls, flat):
#         return cls(flat)
#     def flatparam(self):
#         return self.logits
#     def mode(self):
#         return U.argmax(self.logits, axis=-1)
#     def logp(self, x):
#         return -tf.nn.sparse_softmax_cross_entropy_with_logits(self.logits, x)
#     def kl(self, other):
#         return tf.nn.softmax_cross_entropy_with_logits(other.logits, self.ps) \
#                 - tf.nn.softmax_cross_entropy_with_logits(self.logits, self.ps)
#     def entropy(self):
#         return tf.nn.softmax_cross_entropy_with_logits(self.logits, self.ps)
#     def sample(self):
#         u = tf.random_uniform(tf.shape(self.logits))
#         return U.argmax(self.logits - tf.log(-tf.log(u)), axis=-1)


class CategoricalPd(Pd):
    def __init__(self, logits):
        self.logits = logits

    def flatparam(self):
        return self.logits

    def mode(self):
        return tf.argmax(self.logits, axis=-1)

    @property
    def mean(self):
        return tf.nn.softmax(self.logits)

    def neglogp(self, x):
        # return tf.nn.sparse_softmax_cross_entropy_with_logits(logits=self.logits, labels=x)
        # Note: we can't use sparse_softmax_cross_entropy_with_logits because
        #       the implementation does not allow second-order derivatives...
        if x.dtype in {tf.uint8, tf.int32, tf.int64}:
            # one-hot encoding
            x_shape_list = x.shape.as_list()
            logits_shape_list = self.logits.get_shape().as_list()[:-1]
            for xs, ls in zip(x_shape_list, logits_shape_list):
                if xs is not None and ls is not None:
<<<<<<< HEAD
                    assert xs == ls, "shape mismatch: {} in x vs {} in logits".format(
                        xs, ls
                    )
=======
                    assert xs == ls, 'shape mismatch: {} in x vs {} in logits'.format(xs, ls)
>>>>>>> d8e9bae5

            x = tf.one_hot(x, self.logits.get_shape().as_list()[-1])
        else:
            # already encoded
            assert x.shape.as_list() == self.logits.shape.as_list()

        return tf.nn.softmax_cross_entropy_with_logits_v2(logits=self.logits, labels=x)

    def kl(self, other):
        a0 = self.logits - tf.reduce_max(self.logits, axis=-1, keepdims=True)
        a1 = other.logits - tf.reduce_max(other.logits, axis=-1, keepdims=True)
        ea0 = tf.exp(a0)
        ea1 = tf.exp(a1)
        z0 = tf.reduce_sum(ea0, axis=-1, keepdims=True)
        z1 = tf.reduce_sum(ea1, axis=-1, keepdims=True)
        p0 = ea0 / z0
        return tf.reduce_sum(p0 * (a0 - tf.log(z0) - a1 + tf.log(z1)), axis=-1)

    def entropy(self):
        a0 = self.logits - tf.reduce_max(self.logits, axis=-1, keepdims=True)
        ea0 = tf.exp(a0)
        z0 = tf.reduce_sum(ea0, axis=-1, keepdims=True)
        p0 = ea0 / z0
        return tf.reduce_sum(p0 * (tf.log(z0) - a0), axis=-1)

    def sample(self):
        u = tf.random_uniform(tf.shape(self.logits), dtype=self.logits.dtype)
        return tf.argmax(self.logits - tf.log(-tf.log(u)), axis=-1)

    @classmethod
    def fromflat(cls, flat):
        return cls(flat)


class MultiCategoricalPd(Pd):
    def __init__(self, nvec, flat):
        self.flat = flat
        self.categoricals = list(map(CategoricalPd, tf.split(flat, nvec, axis=-1)))

    def flatparam(self):
        return self.flat

    def mode(self):
<<<<<<< HEAD
        return tf.cast(
            tf.stack([p.mode() for p in self.categoricals], axis=-1), tf.int32
        )

    def neglogp(self, x):
        return tf.add_n(
            [p.neglogp(px) for p, px in zip(self.categoricals, tf.unstack(x, axis=-1))]
        )

    def kl(self, other):
        return tf.add_n(
            [p.kl(q) for p, q in zip(self.categoricals, other.categoricals)]
        )
=======
        return tf.cast(tf.stack([p.mode() for p in self.categoricals], axis=-1), tf.int32)

    def neglogp(self, x):
        return tf.add_n(
            [p.neglogp(px) for p, px in zip(self.categoricals, tf.unstack(x, axis=-1))])

    def kl(self, other):
        return tf.add_n([p.kl(q) for p, q in zip(self.categoricals, other.categoricals)])
>>>>>>> d8e9bae5

    def entropy(self):
        return tf.add_n([p.entropy() for p in self.categoricals])

    def sample(self):
<<<<<<< HEAD
        return tf.cast(
            tf.stack([p.sample() for p in self.categoricals], axis=-1), tf.int32
        )
=======
        return tf.cast(tf.stack([p.sample() for p in self.categoricals], axis=-1), tf.int32)
>>>>>>> d8e9bae5

    @classmethod
    def fromflat(cls, flat):
        raise NotImplementedError


class DiagGaussianPd(Pd):
    def __init__(self, flat):
        self.flat = flat
<<<<<<< HEAD
        mean, logstd = tf.split(
            axis=len(flat.shape) - 1, num_or_size_splits=2, value=flat
        )
=======
        mean, logstd = tf.split(axis=len(flat.shape) - 1, num_or_size_splits=2, value=flat)
>>>>>>> d8e9bae5
        self.mean = mean
        self.logstd = logstd
        self.std = tf.exp(logstd)

    def flatparam(self):
        return self.flat

    def mode(self):
        return self.mean

    def neglogp(self, x):
        return (
            0.5 * tf.reduce_sum(tf.square((x - self.mean) / self.std), axis=-1)
            + 0.5 * np.log(2.0 * np.pi) * tf.to_float(tf.shape(x)[-1])
            + tf.reduce_sum(self.logstd, axis=-1)
        )

    def kl(self, other):
        assert isinstance(other, DiagGaussianPd)
        return tf.reduce_sum(
<<<<<<< HEAD
            other.logstd
            - self.logstd
            + (tf.square(self.std) + tf.square(self.mean - other.mean))
            / (2.0 * tf.square(other.std))
            - 0.5,
            axis=-1,
        )

    def entropy(self):
        return tf.reduce_sum(self.logstd + 0.5 * np.log(2.0 * np.pi * np.e), axis=-1)
=======
            other.logstd - self.logstd + (tf.square(self.std) + tf.square(self.mean - other.mean))
            / (2.0 * tf.square(other.std)) - 0.5,
            axis=-1)

    def entropy(self):
        return tf.reduce_sum(self.logstd + .5 * np.log(2.0 * np.pi * np.e), axis=-1)
>>>>>>> d8e9bae5

    def sample(self):
        return self.mean + self.std * tf.random_normal(tf.shape(self.mean))

    @classmethod
    def fromflat(cls, flat):
        return cls(flat)


class BernoulliPd(Pd):
    def __init__(self, logits):
        self.logits = logits
        self.ps = tf.sigmoid(logits)

    def flatparam(self):
        return self.logits

    @property
    def mean(self):
        return self.ps

    def mode(self):
        return tf.round(self.ps)

    def neglogp(self, x):
        return tf.reduce_sum(
<<<<<<< HEAD
            tf.nn.sigmoid_cross_entropy_with_logits(
                logits=self.logits, labels=tf.to_float(x)
            ),
            axis=-1,
        )

    def kl(self, other):
        return tf.reduce_sum(
            tf.nn.sigmoid_cross_entropy_with_logits(
                logits=other.logits, labels=self.ps
            ),
            axis=-1,
        ) - tf.reduce_sum(
            tf.nn.sigmoid_cross_entropy_with_logits(logits=self.logits, labels=self.ps),
            axis=-1,
        )

    def entropy(self):
        return tf.reduce_sum(
            tf.nn.sigmoid_cross_entropy_with_logits(logits=self.logits, labels=self.ps),
            axis=-1,
        )
=======
            tf.nn.sigmoid_cross_entropy_with_logits(logits=self.logits, labels=tf.to_float(x)),
            axis=-1)

    def kl(self, other):
        return tf.reduce_sum(
            tf.nn.sigmoid_cross_entropy_with_logits(logits=other.logits, labels=self.ps),
            axis=-1) - tf.reduce_sum(
                tf.nn.sigmoid_cross_entropy_with_logits(logits=self.logits, labels=self.ps),
                axis=-1)

    def entropy(self):
        return tf.reduce_sum(
            tf.nn.sigmoid_cross_entropy_with_logits(logits=self.logits, labels=self.ps), axis=-1)
>>>>>>> d8e9bae5

    def sample(self):
        u = tf.random_uniform(tf.shape(self.ps))
        return tf.to_float(math_ops.less(u, self.ps))

    @classmethod
    def fromflat(cls, flat):
        return cls(flat)


def make_pdtype(ac_space):
    from gym import spaces

    if isinstance(ac_space, spaces.Box):
        assert len(ac_space.shape) == 1
        return DiagGaussianPdType(ac_space.shape[0])
    elif isinstance(ac_space, spaces.Discrete):
        return CategoricalPdType(ac_space.n)
    elif isinstance(ac_space, spaces.MultiDiscrete):
        return MultiCategoricalPdType(ac_space.nvec)
    elif isinstance(ac_space, spaces.MultiBinary):
        return BernoulliPdType(ac_space.n)
    else:
        raise NotImplementedError


def shape_el(v, i):
    maybe = v.get_shape()[i]
    if maybe is not None:
        return maybe
    else:
        return tf.shape(v)[i]


@U.in_session
def test_probtypes():
    np.random.seed(0)

    pdparam_diag_gauss = np.array([-0.2, 0.3, 0.4, -0.5, 0.1, -0.5, 0.1, 0.8])
    diag_gauss = DiagGaussianPdType(
        pdparam_diag_gauss.size // 2
    )  # pylint: disable=E1101
    validate_probtype(diag_gauss, pdparam_diag_gauss)

    pdparam_categorical = np.array([-0.2, 0.3, 0.5])
    categorical = CategoricalPdType(pdparam_categorical.size)  # pylint: disable=E1101
    validate_probtype(categorical, pdparam_categorical)

    nvec = [1, 2, 3]
    pdparam_multicategorical = np.array([-0.2, 0.3, 0.5, 0.1, 1, -0.1])
    multicategorical = MultiCategoricalPdType(nvec)  # pylint: disable=E1101
    validate_probtype(multicategorical, pdparam_multicategorical)

    pdparam_bernoulli = np.array([-0.2, 0.3, 0.5])
    bernoulli = BernoulliPdType(pdparam_bernoulli.size)  # pylint: disable=E1101
    validate_probtype(bernoulli, pdparam_bernoulli)


def validate_probtype(probtype, pdparam):
    N = 100000
    # Check to see if mean negative log likelihood == differential entropy
    Mval = np.repeat(pdparam[None, :], N, axis=0)
    M = probtype.param_placeholder([N])
    X = probtype.sample_placeholder([N])
    pd = probtype.pdfromflat(M)
    calcloglik = U.function([X, M], pd.logp(X))
    calcent = U.function([M], pd.entropy())
    Xval = tf.get_default_session().run(pd.sample(), feed_dict={M: Mval})
    logliks = calcloglik(Xval, Mval)
    entval_ll = -logliks.mean()  # pylint: disable=E1101
    entval_ll_stderr = logliks.std() / np.sqrt(N)  # pylint: disable=E1101
    entval = calcent(Mval).mean()  # pylint: disable=E1101
    assert np.abs(entval - entval_ll) < 3 * entval_ll_stderr  # within 3 sigmas

    # Check to see if kldiv[p,q] = - ent[p] - E_p[log q]
    M2 = probtype.param_placeholder([N])
    pd2 = probtype.pdfromflat(M2)
    q = pdparam + np.random.randn(pdparam.size) * 0.1
    Mval2 = np.repeat(q[None, :], N, axis=0)
    calckl = U.function([M, M2], pd.kl(pd2))
    klval = calckl(Mval, Mval2).mean()  # pylint: disable=E1101
    logliks = calcloglik(Xval, Mval2)
    klval_ll = -entval - logliks.mean()  # pylint: disable=E1101
    klval_ll_stderr = logliks.std() / np.sqrt(N)  # pylint: disable=E1101
    assert np.abs(klval - klval_ll) < 3 * klval_ll_stderr  # within 3 sigmas
    print("ok on", probtype, pdparam)


def _matching_fc(tensor, name, size, init_scale, init_bias):
    if tensor.shape[-1] == size:
        return tensor
    else:
        return fc(tensor, name, size, init_scale=init_scale, init_bias=init_bias)<|MERGE_RESOLUTION|>--- conflicted
+++ resolved
@@ -69,23 +69,11 @@
 
     def param_placeholder(self, prepend_shape, name=None):
         return tf.placeholder(
-<<<<<<< HEAD
-            dtype=tf.float32, shape=prepend_shape + self.param_shape(), name=name
-        )
-
-    def sample_placeholder(self, prepend_shape, name=None):
-        return tf.placeholder(
-            dtype=self.sample_dtype(),
-            shape=prepend_shape + self.sample_shape(),
-            name=name,
-        )
-=======
             dtype=tf.float32, shape=prepend_shape + self.param_shape(), name=name)
 
     def sample_placeholder(self, prepend_shape, name=None):
         return tf.placeholder(
             dtype=self.sample_dtype(), shape=prepend_shape + self.sample_shape(), name=name)
->>>>>>> d8e9bae5
 
     def __eq__(self, other):
         return (type(self) == type(other)) and (self.__dict__ == other.__dict__)
@@ -100,12 +88,7 @@
 
     def pdfromlatent(self, latent_vector, init_scale=1.0, init_bias=0.0):
         pdparam = _matching_fc(
-<<<<<<< HEAD
-            latent_vector, "pi", self.ncat, init_scale=init_scale, init_bias=init_bias
-        )
-=======
             latent_vector, 'pi', self.ncat, init_scale=init_scale, init_bias=init_bias)
->>>>>>> d8e9bae5
         return self.pdfromflat(pdparam), pdparam
 
     def param_shape(self):
@@ -130,12 +113,7 @@
 
     def pdfromlatent(self, latent, init_scale=1.0, init_bias=0.0):
         pdparam = _matching_fc(
-<<<<<<< HEAD
-            latent, "pi", self.ncats.sum(), init_scale=init_scale, init_bias=init_bias
-        )
-=======
             latent, 'pi', self.ncats.sum(), init_scale=init_scale, init_bias=init_bias)
->>>>>>> d8e9bae5
         return self.pdfromflat(pdparam), pdparam
 
     def param_shape(self):
@@ -157,17 +135,9 @@
 
     def pdfromlatent(self, latent_vector, init_scale=1.0, init_bias=0.0):
         mean = _matching_fc(
-<<<<<<< HEAD
-            latent_vector, "pi", self.size, init_scale=init_scale, init_bias=init_bias
-        )
-        logstd = tf.get_variable(
-            name="pi/logstd", shape=[1, self.size], initializer=tf.zeros_initializer()
-        )
-=======
             latent_vector, 'pi', self.size, init_scale=init_scale, init_bias=init_bias)
         logstd = tf.get_variable(
             name='pi/logstd', shape=[1, self.size], initializer=tf.zeros_initializer())
->>>>>>> d8e9bae5
         pdparam = tf.concat([mean, mean * 0.0 + logstd], axis=1)
         return self.pdfromflat(pdparam), mean
 
@@ -199,12 +169,7 @@
 
     def pdfromlatent(self, latent_vector, init_scale=1.0, init_bias=0.0):
         pdparam = _matching_fc(
-<<<<<<< HEAD
-            latent_vector, "pi", self.size, init_scale=init_scale, init_bias=init_bias
-        )
-=======
             latent_vector, 'pi', self.size, init_scale=init_scale, init_bias=init_bias)
->>>>>>> d8e9bae5
         return self.pdfromflat(pdparam), pdparam
 
 
@@ -256,13 +221,7 @@
             logits_shape_list = self.logits.get_shape().as_list()[:-1]
             for xs, ls in zip(x_shape_list, logits_shape_list):
                 if xs is not None and ls is not None:
-<<<<<<< HEAD
-                    assert xs == ls, "shape mismatch: {} in x vs {} in logits".format(
-                        xs, ls
-                    )
-=======
                     assert xs == ls, 'shape mismatch: {} in x vs {} in logits'.format(xs, ls)
->>>>>>> d8e9bae5
 
             x = tf.one_hot(x, self.logits.get_shape().as_list()[-1])
         else:
@@ -306,21 +265,6 @@
         return self.flat
 
     def mode(self):
-<<<<<<< HEAD
-        return tf.cast(
-            tf.stack([p.mode() for p in self.categoricals], axis=-1), tf.int32
-        )
-
-    def neglogp(self, x):
-        return tf.add_n(
-            [p.neglogp(px) for p, px in zip(self.categoricals, tf.unstack(x, axis=-1))]
-        )
-
-    def kl(self, other):
-        return tf.add_n(
-            [p.kl(q) for p, q in zip(self.categoricals, other.categoricals)]
-        )
-=======
         return tf.cast(tf.stack([p.mode() for p in self.categoricals], axis=-1), tf.int32)
 
     def neglogp(self, x):
@@ -329,19 +273,12 @@
 
     def kl(self, other):
         return tf.add_n([p.kl(q) for p, q in zip(self.categoricals, other.categoricals)])
->>>>>>> d8e9bae5
 
     def entropy(self):
         return tf.add_n([p.entropy() for p in self.categoricals])
 
     def sample(self):
-<<<<<<< HEAD
-        return tf.cast(
-            tf.stack([p.sample() for p in self.categoricals], axis=-1), tf.int32
-        )
-=======
         return tf.cast(tf.stack([p.sample() for p in self.categoricals], axis=-1), tf.int32)
->>>>>>> d8e9bae5
 
     @classmethod
     def fromflat(cls, flat):
@@ -351,13 +288,7 @@
 class DiagGaussianPd(Pd):
     def __init__(self, flat):
         self.flat = flat
-<<<<<<< HEAD
-        mean, logstd = tf.split(
-            axis=len(flat.shape) - 1, num_or_size_splits=2, value=flat
-        )
-=======
         mean, logstd = tf.split(axis=len(flat.shape) - 1, num_or_size_splits=2, value=flat)
->>>>>>> d8e9bae5
         self.mean = mean
         self.logstd = logstd
         self.std = tf.exp(logstd)
@@ -378,25 +309,12 @@
     def kl(self, other):
         assert isinstance(other, DiagGaussianPd)
         return tf.reduce_sum(
-<<<<<<< HEAD
-            other.logstd
-            - self.logstd
-            + (tf.square(self.std) + tf.square(self.mean - other.mean))
-            / (2.0 * tf.square(other.std))
-            - 0.5,
-            axis=-1,
-        )
-
-    def entropy(self):
-        return tf.reduce_sum(self.logstd + 0.5 * np.log(2.0 * np.pi * np.e), axis=-1)
-=======
             other.logstd - self.logstd + (tf.square(self.std) + tf.square(self.mean - other.mean))
             / (2.0 * tf.square(other.std)) - 0.5,
             axis=-1)
 
     def entropy(self):
         return tf.reduce_sum(self.logstd + .5 * np.log(2.0 * np.pi * np.e), axis=-1)
->>>>>>> d8e9bae5
 
     def sample(self):
         return self.mean + self.std * tf.random_normal(tf.shape(self.mean))
@@ -423,30 +341,6 @@
 
     def neglogp(self, x):
         return tf.reduce_sum(
-<<<<<<< HEAD
-            tf.nn.sigmoid_cross_entropy_with_logits(
-                logits=self.logits, labels=tf.to_float(x)
-            ),
-            axis=-1,
-        )
-
-    def kl(self, other):
-        return tf.reduce_sum(
-            tf.nn.sigmoid_cross_entropy_with_logits(
-                logits=other.logits, labels=self.ps
-            ),
-            axis=-1,
-        ) - tf.reduce_sum(
-            tf.nn.sigmoid_cross_entropy_with_logits(logits=self.logits, labels=self.ps),
-            axis=-1,
-        )
-
-    def entropy(self):
-        return tf.reduce_sum(
-            tf.nn.sigmoid_cross_entropy_with_logits(logits=self.logits, labels=self.ps),
-            axis=-1,
-        )
-=======
             tf.nn.sigmoid_cross_entropy_with_logits(logits=self.logits, labels=tf.to_float(x)),
             axis=-1)
 
@@ -460,7 +354,6 @@
     def entropy(self):
         return tf.reduce_sum(
             tf.nn.sigmoid_cross_entropy_with_logits(logits=self.logits, labels=self.ps), axis=-1)
->>>>>>> d8e9bae5
 
     def sample(self):
         u = tf.random_uniform(tf.shape(self.ps))
