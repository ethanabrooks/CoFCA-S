import numpy as np
import tensorflow as tf
from tensorflow.python.ops import math_ops

from baselines.a2c.utils import fc
import common.tf_util as U


class Pd(object):
    """
    A particular probability distribution
    """

    def flatparam(self):
        raise NotImplementedError

    def mode(self):
        raise NotImplementedError

    def neglogp(self, x):
        # Usually it's easier to define the negative logprob
        raise NotImplementedError

    def kl(self, other):
        raise NotImplementedError

    def entropy(self):
        raise NotImplementedError

    def sample(self):
        raise NotImplementedError

    def logp(self, x):
        return -self.neglogp(x)

    def get_shape(self):
        return self.flatparam().shape

    @property
    def shape(self):
        return self.get_shape()

    def __getitem__(self, idx):
        return self.__class__(self.flatparam()[idx])


class PdType(object):
    """
    Parametrized family of probability distributions
    """

    def pdclass(self):
        raise NotImplementedError

    def pdfromflat(self, flat):
        return self.pdclass()(flat)

    def pdfromlatent(self, latent_vector, init_scale, init_bias):
        raise NotImplementedError

    def param_shape(self):
        raise NotImplementedError

    def sample_shape(self):
        raise NotImplementedError

    def sample_dtype(self):
        raise NotImplementedError

    def param_placeholder(self, prepend_shape, name=None):
        return tf.placeholder(
            dtype=tf.float32, shape=prepend_shape + self.param_shape(), name=name)

    def sample_placeholder(self, prepend_shape, name=None):
        return tf.placeholder(
            dtype=self.sample_dtype(), shape=prepend_shape + self.sample_shape(), name=name)

    def __eq__(self, other):
        return (type(self) == type(other)) and (self.__dict__ == other.__dict__)


class CategoricalPdType(PdType):
    def __init__(self, ncat):
        self.ncat = ncat

    def pdclass(self):
        return CategoricalPd

    def pdfromlatent(self, latent_vector, init_scale=1.0, init_bias=0.0):
        pdparam = _matching_fc(
            latent_vector, 'pi', self.ncat, init_scale=init_scale, init_bias=init_bias)
        return self.pdfromflat(pdparam), pdparam

    def param_shape(self):
        return [self.ncat]

    def sample_shape(self):
        return []

    def sample_dtype(self):
        return tf.int32


class MultiCategoricalPdType(PdType):
    def __init__(self, nvec):
        self.ncats = nvec

    def pdclass(self):
        return MultiCategoricalPd

    def pdfromflat(self, flat):
        return MultiCategoricalPd(self.ncats, flat)

    def pdfromlatent(self, latent, init_scale=1.0, init_bias=0.0):
        pdparam = _matching_fc(
            latent, 'pi', self.ncats.sum(), init_scale=init_scale, init_bias=init_bias)
        return self.pdfromflat(pdparam), pdparam

    def param_shape(self):
        return [sum(self.ncats)]

    def sample_shape(self):
        return [len(self.ncats)]

    def sample_dtype(self):
        return tf.int32


class DiagGaussianPdType(PdType):
    def __init__(self, size):
        self.size = size

    def pdclass(self):
        return DiagGaussianPd

    def pdfromlatent(self, latent_vector, init_scale=1.0, init_bias=0.0):
        mean = _matching_fc(
            latent_vector, 'pi', self.size, init_scale=init_scale, init_bias=init_bias)
        logstd = tf.get_variable(
            name='pi/logstd', shape=[1, self.size], initializer=tf.zeros_initializer())
        pdparam = tf.concat([mean, mean * 0.0 + logstd], axis=1)
        return self.pdfromflat(pdparam), mean

    def param_shape(self):
        return [2 * self.size]

    def sample_shape(self):
        return [self.size]

    def sample_dtype(self):
        return tf.float32


class BernoulliPdType(PdType):
    def __init__(self, size):
        self.size = size

    def pdclass(self):
        return BernoulliPd

    def param_shape(self):
        return [self.size]

    def sample_shape(self):
        return [self.size]

    def sample_dtype(self):
        return tf.int32

    def pdfromlatent(self, latent_vector, init_scale=1.0, init_bias=0.0):
        pdparam = _matching_fc(
            latent_vector, 'pi', self.size, init_scale=init_scale, init_bias=init_bias)
        return self.pdfromflat(pdparam), pdparam


# WRONG SECOND DERIVATIVES
# class CategoricalPd(Pd):
#     def __init__(self, logits):
#         self.logits = logits
#         self.ps = tf.nn.softmax(logits)
#     @classmethod
#     def fromflat(cls, flat):
#         return cls(flat)
#     def flatparam(self):
#         return self.logits
#     def mode(self):
#         return U.argmax(self.logits, axis=-1)
#     def logp(self, x):
#         return -tf.nn.sparse_softmax_cross_entropy_with_logits(self.logits, x)
#     def kl(self, other):
#         return tf.nn.softmax_cross_entropy_with_logits(other.logits, self.ps) \
#                 - tf.nn.softmax_cross_entropy_with_logits(self.logits, self.ps)
#     def entropy(self):
#         return tf.nn.softmax_cross_entropy_with_logits(self.logits, self.ps)
#     def sample(self):
#         u = tf.random_uniform(tf.shape(self.logits))
#         return U.argmax(self.logits - tf.log(-tf.log(u)), axis=-1)


class CategoricalPd(Pd):
    def __init__(self, logits):
        self.logits = logits

    def flatparam(self):
        return self.logits

    def mode(self):
        return tf.argmax(self.logits, axis=-1)

    @property
    def mean(self):
        return tf.nn.softmax(self.logits)

    def neglogp(self, x):
        # return tf.nn.sparse_softmax_cross_entropy_with_logits(logits=self.logits, labels=x)
        # Note: we can't use sparse_softmax_cross_entropy_with_logits because
        #       the implementation does not allow second-order derivatives...
        if x.dtype in {tf.uint8, tf.int32, tf.int64}:
            # one-hot encoding
            x_shape_list = x.shape.as_list()
            logits_shape_list = self.logits.get_shape().as_list()[:-1]
            for xs, ls in zip(x_shape_list, logits_shape_list):
                if xs is not None and ls is not None:
                    assert xs == ls, 'shape mismatch: {} in x vs {} in logits'.format(xs, ls)

            x = tf.one_hot(x, self.logits.get_shape().as_list()[-1])
        else:
            # already encoded
            assert x.shape.as_list() == self.logits.shape.as_list()

        return tf.nn.softmax_cross_entropy_with_logits_v2(logits=self.logits, labels=x)

    def kl(self, other):
        a0 = self.logits - tf.reduce_max(self.logits, axis=-1, keepdims=True)
        a1 = other.logits - tf.reduce_max(other.logits, axis=-1, keepdims=True)
        ea0 = tf.exp(a0)
        ea1 = tf.exp(a1)
        z0 = tf.reduce_sum(ea0, axis=-1, keepdims=True)
        z1 = tf.reduce_sum(ea1, axis=-1, keepdims=True)
        p0 = ea0 / z0
        return tf.reduce_sum(p0 * (a0 - tf.log(z0) - a1 + tf.log(z1)), axis=-1)

    def entropy(self):
        a0 = self.logits - tf.reduce_max(self.logits, axis=-1, keepdims=True)
        ea0 = tf.exp(a0)
        z0 = tf.reduce_sum(ea0, axis=-1, keepdims=True)
        p0 = ea0 / z0
        return tf.reduce_sum(p0 * (tf.log(z0) - a0), axis=-1)

    def sample(self):
        u = tf.random_uniform(tf.shape(self.logits), dtype=self.logits.dtype)
        return tf.argmax(self.logits - tf.log(-tf.log(u)), axis=-1)

    @classmethod
    def fromflat(cls, flat):
        return cls(flat)


class MultiCategoricalPd(Pd):
    def __init__(self, nvec, flat):
        self.flat = flat
        self.categoricals = list(map(CategoricalPd, tf.split(flat, nvec, axis=-1)))

    def flatparam(self):
        return self.flat

    def mode(self):
        return tf.cast(tf.stack([p.mode() for p in self.categoricals], axis=-1), tf.int32)

    def neglogp(self, x):
        return tf.add_n(
            [p.neglogp(px) for p, px in zip(self.categoricals, tf.unstack(x, axis=-1))])

    def kl(self, other):
        return tf.add_n([p.kl(q) for p, q in zip(self.categoricals, other.categoricals)])

    def entropy(self):
        return tf.add_n([p.entropy() for p in self.categoricals])

    def sample(self):
<<<<<<< HEAD
        return tf.cast(
            tf.stack([p.sample() for p in self.categoricals], axis=-1), tf.int32)
=======
        return tf.cast(tf.stack([p.sample() for p in self.categoricals], axis=-1), tf.int32)
>>>>>>> d8e9bae5

    @classmethod
    def fromflat(cls, flat):
        raise NotImplementedError


class DiagGaussianPd(Pd):
    def __init__(self, flat):
        self.flat = flat
        mean, logstd = tf.split(axis=len(flat.shape) - 1, num_or_size_splits=2, value=flat)
        self.mean = mean
        self.logstd = logstd
        self.std = tf.exp(logstd)

    def flatparam(self):
        return self.flat

    def mode(self):
        return self.mean

    def neglogp(self, x):
        return 0.5 * tf.reduce_sum(tf.square((x - self.mean) / self.std), axis=-1) \
               + 0.5 * np.log(2.0 * np.pi) * tf.to_float(tf.shape(x)[-1]) \
               + tf.reduce_sum(self.logstd, axis=-1)

    def kl(self, other):
        assert isinstance(other, DiagGaussianPd)
        return tf.reduce_sum(
            other.logstd - self.logstd + (tf.square(self.std) + tf.square(self.mean - other.mean))
            / (2.0 * tf.square(other.std)) - 0.5,
            axis=-1)

    def entropy(self):
        return tf.reduce_sum(self.logstd + .5 * np.log(2.0 * np.pi * np.e), axis=-1)

    def sample(self):
        return self.mean + self.std * tf.random_normal(tf.shape(self.mean))

    @classmethod
    def fromflat(cls, flat):
        return cls(flat)


class BernoulliPd(Pd):
    def __init__(self, logits):
        self.logits = logits
        self.ps = tf.sigmoid(logits)

    def flatparam(self):
        return self.logits

    @property
    def mean(self):
        return self.ps

    def mode(self):
        return tf.round(self.ps)

    def neglogp(self, x):
        return tf.reduce_sum(
            tf.nn.sigmoid_cross_entropy_with_logits(logits=self.logits, labels=tf.to_float(x)),
            axis=-1)

    def kl(self, other):
        return tf.reduce_sum(
            tf.nn.sigmoid_cross_entropy_with_logits(logits=other.logits, labels=self.ps),
            axis=-1) - tf.reduce_sum(
                tf.nn.sigmoid_cross_entropy_with_logits(logits=self.logits, labels=self.ps),
                axis=-1)

    def entropy(self):
        return tf.reduce_sum(
<<<<<<< HEAD
            tf.nn.sigmoid_cross_entropy_with_logits(logits=self.logits, labels=self.ps),
            axis=-1)
=======
            tf.nn.sigmoid_cross_entropy_with_logits(logits=self.logits, labels=self.ps), axis=-1)
>>>>>>> d8e9bae5

    def sample(self):
        u = tf.random_uniform(tf.shape(self.ps))
        return tf.to_float(math_ops.less(u, self.ps))

    @classmethod
    def fromflat(cls, flat):
        return cls(flat)


def make_pdtype(ac_space):
    from gym import spaces
    if isinstance(ac_space, spaces.Box):
        assert len(ac_space.shape) == 1
        return DiagGaussianPdType(ac_space.shape[0])
    elif isinstance(ac_space, spaces.Discrete):
        return CategoricalPdType(ac_space.n)
    elif isinstance(ac_space, spaces.MultiDiscrete):
        return MultiCategoricalPdType(ac_space.nvec)
    elif isinstance(ac_space, spaces.MultiBinary):
        return BernoulliPdType(ac_space.n)
    else:
        raise NotImplementedError


def shape_el(v, i):
    maybe = v.get_shape()[i]
    if maybe is not None:
        return maybe
    else:
        return tf.shape(v)[i]


@U.in_session
def test_probtypes():
    np.random.seed(0)

    pdparam_diag_gauss = np.array([-.2, .3, .4, -.5, .1, -.5, .1, 0.8])
    diag_gauss = DiagGaussianPdType(pdparam_diag_gauss.size // 2)  #pylint: disable=E1101
    validate_probtype(diag_gauss, pdparam_diag_gauss)

    pdparam_categorical = np.array([-.2, .3, .5])
    categorical = CategoricalPdType(pdparam_categorical.size)  #pylint: disable=E1101
    validate_probtype(categorical, pdparam_categorical)

    nvec = [1, 2, 3]
    pdparam_multicategorical = np.array([-.2, .3, .5, .1, 1, -.1])
    multicategorical = MultiCategoricalPdType(nvec)  #pylint: disable=E1101
    validate_probtype(multicategorical, pdparam_multicategorical)

    pdparam_bernoulli = np.array([-.2, .3, .5])
    bernoulli = BernoulliPdType(pdparam_bernoulli.size)  #pylint: disable=E1101
    validate_probtype(bernoulli, pdparam_bernoulli)


def validate_probtype(probtype, pdparam):
    N = 100000
    # Check to see if mean negative log likelihood == differential entropy
    Mval = np.repeat(pdparam[None, :], N, axis=0)
    M = probtype.param_placeholder([N])
    X = probtype.sample_placeholder([N])
    pd = probtype.pdfromflat(M)
    calcloglik = U.function([X, M], pd.logp(X))
    calcent = U.function([M], pd.entropy())
    Xval = tf.get_default_session().run(pd.sample(), feed_dict={M: Mval})
    logliks = calcloglik(Xval, Mval)
    entval_ll = -logliks.mean()  #pylint: disable=E1101
    entval_ll_stderr = logliks.std() / np.sqrt(N)  #pylint: disable=E1101
    entval = calcent(Mval).mean()  #pylint: disable=E1101
    assert np.abs(entval - entval_ll) < 3 * entval_ll_stderr  # within 3 sigmas

    # Check to see if kldiv[p,q] = - ent[p] - E_p[log q]
    M2 = probtype.param_placeholder([N])
    pd2 = probtype.pdfromflat(M2)
    q = pdparam + np.random.randn(pdparam.size) * 0.1
    Mval2 = np.repeat(q[None, :], N, axis=0)
    calckl = U.function([M, M2], pd.kl(pd2))
    klval = calckl(Mval, Mval2).mean()  #pylint: disable=E1101
    logliks = calcloglik(Xval, Mval2)
    klval_ll = -entval - logliks.mean()  #pylint: disable=E1101
    klval_ll_stderr = logliks.std() / np.sqrt(N)  #pylint: disable=E1101
    assert np.abs(klval - klval_ll) < 3 * klval_ll_stderr  # within 3 sigmas
    print('ok on', probtype, pdparam)


def _matching_fc(tensor, name, size, init_scale, init_bias):
    if tensor.shape[-1] == size:
        return tensor
    else:
        return fc(tensor, name, size, init_scale=init_scale, init_bias=init_bias)<|MERGE_RESOLUTION|>--- conflicted
+++ resolved
@@ -278,12 +278,7 @@
         return tf.add_n([p.entropy() for p in self.categoricals])
 
     def sample(self):
-<<<<<<< HEAD
-        return tf.cast(
-            tf.stack([p.sample() for p in self.categoricals], axis=-1), tf.int32)
-=======
         return tf.cast(tf.stack([p.sample() for p in self.categoricals], axis=-1), tf.int32)
->>>>>>> d8e9bae5
 
     @classmethod
     def fromflat(cls, flat):
@@ -356,12 +351,7 @@
 
     def entropy(self):
         return tf.reduce_sum(
-<<<<<<< HEAD
-            tf.nn.sigmoid_cross_entropy_with_logits(logits=self.logits, labels=self.ps),
-            axis=-1)
-=======
             tf.nn.sigmoid_cross_entropy_with_logits(logits=self.logits, labels=self.ps), axis=-1)
->>>>>>> d8e9bae5
 
     def sample(self):
         u = tf.random_uniform(tf.shape(self.ps))
