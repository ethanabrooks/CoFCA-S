--- conflicted
+++ resolved
@@ -45,26 +45,11 @@
                 dummy.close()
                 del dummy
         VecEnv.__init__(self, len(env_fns), observation_space, action_space)
-<<<<<<< HEAD
-        self.obs_keys, self.obs_shapes, self.obs_dtypes = obs_space_info(
-            observation_space
-        )
-        self.obs_bufs = [
-            {
-                k: Array(
-                    _NP_TO_CT[self.obs_dtypes[k].type], int(np.prod(self.obs_shapes[k]))
-                )
-                for k in self.obs_keys
-            }
-            for _ in env_fns
-        ]
-=======
         self.obs_keys, self.obs_shapes, self.obs_dtypes = obs_space_info(observation_space)
         self.obs_bufs = [{
             k: Array(_NP_TO_CT[self.obs_dtypes[k].type], int(np.prod(self.obs_shapes[k])))
             for k in self.obs_keys
         } for _ in env_fns]
->>>>>>> d8e9bae5
         self.parent_pipes = []
         self.procs = []
         for env_fn, obs_buf in zip(env_fns, self.obs_bufs):
@@ -72,21 +57,8 @@
             parent_pipe, child_pipe = Pipe()
             proc = Process(
                 target=_subproc_worker,
-<<<<<<< HEAD
-                args=(
-                    child_pipe,
-                    parent_pipe,
-                    wrapped_fn,
-                    obs_buf,
-                    self.obs_shapes,
-                    self.obs_dtypes,
-                    self.obs_keys,
-                ),
-            )
-=======
                 args=(child_pipe, parent_pipe, wrapped_fn, obs_buf, self.obs_shapes,
                       self.obs_dtypes, self.obs_keys))
->>>>>>> d8e9bae5
             proc.daemon = True
             self.procs.append(proc)
             self.parent_pipes.append(parent_pipe)
@@ -98,11 +70,7 @@
 
     def reset(self):
         if self.waiting_step:
-<<<<<<< HEAD
-            logger.warn("Called reset() while waiting for the step to complete")
-=======
             logger.warn('Called reset() while waiting for the step to complete')
->>>>>>> d8e9bae5
             self.step_wait()
         for pipe in self.parent_pipes:
             pipe.send(("reset", None))
@@ -140,26 +108,14 @@
 
             bufs = [b[k] for b in self.obs_bufs]
             o = [
-<<<<<<< HEAD
-                np.frombuffer(b.get_obj(), dtype=self.obs_dtypes[k]).reshape(
-                    self.obs_shapes[k]
-                )
-=======
                 np.frombuffer(b.get_obj(), dtype=self.obs_dtypes[k]).reshape(self.obs_shapes[k])
->>>>>>> d8e9bae5
                 for b in bufs
             ]
             result[k] = np.array(o)
         return dict_to_obs(result)
 
 
-<<<<<<< HEAD
-def _subproc_worker(
-    pipe, parent_pipe, env_fn_wrapper, obs_bufs, obs_shapes, obs_dtypes, keys
-):
-=======
 def _subproc_worker(pipe, parent_pipe, env_fn_wrapper, obs_bufs, obs_shapes, obs_dtypes, keys):
->>>>>>> d8e9bae5
     """
     Control a single environment instance using IPC and
     shared memory.
@@ -169,13 +125,7 @@
         flatdict = obs_to_dict(maybe_dict_obs)
         for k in keys:
             dst = obs_bufs[k].get_obj()
-<<<<<<< HEAD
-            dst_np = np.frombuffer(dst, dtype=obs_dtypes[k]).reshape(
-                obs_shapes[k]
-            )  # pylint: disable=W0212
-=======
             dst_np = np.frombuffer(dst, dtype=obs_dtypes[k]).reshape(obs_shapes[k])  # pylint: disable=W0212
->>>>>>> d8e9bae5
             np.copyto(dst_np, flatdict[k])
 
     env = env_fn_wrapper.x()
