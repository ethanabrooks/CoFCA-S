"""
An interface for asynchronous vectorized environments.
"""

import ctypes
from multiprocessing import Array, Pipe, Process

import numpy as np

from baselines import logger

# local
from . import CloudpickleWrapper, VecEnv
from .util import dict_to_obs, obs_space_info, obs_to_dict

_NP_TO_CT = {
    np.float32: ctypes.c_float,
    np.int32: ctypes.c_int32,
    np.int8: ctypes.c_int8,
    np.uint8: ctypes.c_char,
    np.bool: ctypes.c_bool,
}


class ShmemVecEnv(VecEnv):
    """
    Optimized version of SubprocVecEnv that uses shared variables to communicate observations.
    """

    def __init__(self, env_fns, spaces=None):
        """
        If you don't specify observation_space, we'll have to create a dummy
        environment to get it.
        """
        if spaces:
            observation_space, action_space = spaces
        else:
            logger.log("Creating dummy env object to get spaces")
            with logger.scoped_configure(format_strs=[]):
                dummy = env_fns[0]()
                observation_space, action_space = (
                    dummy.observation_space,
                    dummy.action_space,
                )
                dummy.close()
                del dummy
        VecEnv.__init__(self, len(env_fns), observation_space, action_space)
<<<<<<< HEAD
        self.obs_keys, self.obs_shapes, self.obs_dtypes = obs_space_info(observation_space)
        self.obs_bufs = [{
            k: Array(_NP_TO_CT[self.obs_dtypes[k].type], int(np.prod(self.obs_shapes[k])))
            for k in self.obs_keys
        } for _ in env_fns]
=======
        self.obs_keys, self.obs_shapes, self.obs_dtypes = obs_space_info(
            observation_space
        )
        self.obs_bufs = [
            {
                k: Array(
                    _NP_TO_CT[self.obs_dtypes[k].type], int(np.prod(self.obs_shapes[k]))
                )
                for k in self.obs_keys
            }
            for _ in env_fns
        ]
>>>>>>> 1a9758ad
        self.parent_pipes = []
        self.procs = []
        for env_fn, obs_buf in zip(env_fns, self.obs_bufs):
            wrapped_fn = CloudpickleWrapper(env_fn)
            parent_pipe, child_pipe = Pipe()
            proc = Process(
                target=_subproc_worker,
                args=(
                    child_pipe,
                    parent_pipe,
                    wrapped_fn,
                    obs_buf,
                    self.obs_shapes,
                    self.obs_dtypes,
                    self.obs_keys,
                ),
            )
            proc.daemon = True
            self.procs.append(proc)
            self.parent_pipes.append(parent_pipe)
            proc.start()
            child_pipe.close()
        self.waiting_step = False
        self.specs = [f().spec for f in env_fns]
        self.viewer = None

    def reset(self):
        if self.waiting_step:
            logger.warn("Called reset() while waiting for the step to complete")
            self.step_wait()
        for pipe in self.parent_pipes:
            pipe.send(("reset", None))
        return self._decode_obses([pipe.recv() for pipe in self.parent_pipes])

    def step_async(self, actions):
        assert len(actions) == len(self.parent_pipes)
        for pipe, act in zip(self.parent_pipes, actions):
            pipe.send(("step", act))

    def step_wait(self):
        outs = [pipe.recv() for pipe in self.parent_pipes]
        obs, rews, dones, infos = zip(*outs)
        return self._decode_obses(obs), np.array(rews), np.array(dones), infos

    def close_extras(self):
        if self.waiting_step:
            self.step_wait()
        for pipe in self.parent_pipes:
            pipe.send(("close", None))
        for pipe in self.parent_pipes:
            pipe.recv()
            pipe.close()
        for proc in self.procs:
            proc.join()

    def get_images(self, mode="human"):
        for pipe in self.parent_pipes:
            pipe.send(("render", None))
        return [pipe.recv() for pipe in self.parent_pipes]

    def _decode_obses(self, obs):
        result = {}
        for k in self.obs_keys:

            bufs = [b[k] for b in self.obs_bufs]
            o = [
<<<<<<< HEAD
                np.frombuffer(b.get_obj(), dtype=self.obs_dtypes[k]).reshape(self.obs_shapes[k])
=======
                np.frombuffer(b.get_obj(), dtype=self.obs_dtypes[k]).reshape(
                    self.obs_shapes[k]
                )
>>>>>>> 1a9758ad
                for b in bufs
            ]
            result[k] = np.array(o)
        return dict_to_obs(result)


<<<<<<< HEAD
def _subproc_worker(pipe, parent_pipe, env_fn_wrapper, obs_bufs, obs_shapes, obs_dtypes, keys):
=======
def _subproc_worker(
    pipe, parent_pipe, env_fn_wrapper, obs_bufs, obs_shapes, obs_dtypes, keys
):
>>>>>>> 1a9758ad
    """
    Control a single environment instance using IPC and
    shared memory.
    """

    def _write_obs(maybe_dict_obs):
        flatdict = obs_to_dict(maybe_dict_obs)
        for k in keys:
            dst = obs_bufs[k].get_obj()
            dst_np = np.frombuffer(dst, dtype=obs_dtypes[k]).reshape(
                obs_shapes[k]
            )  # pylint: disable=W0212
            np.copyto(dst_np, flatdict[k])

    env = env_fn_wrapper.x()
    parent_pipe.close()
    try:
        while True:
            cmd, data = pipe.recv()
            if cmd == "reset":
                pipe.send(_write_obs(env.reset()))
            elif cmd == "step":
                obs, reward, done, info = env.step(data)
                if done:
                    obs = env.reset()
                pipe.send((_write_obs(obs), reward, done, info))
            elif cmd == "render":
                pipe.send(env.render(mode="rgb_array"))
            elif cmd == "close":
                pipe.send(None)
                break
            else:
                raise RuntimeError("Got unrecognized cmd %s" % cmd)
    except KeyboardInterrupt:
        print("ShmemVecEnv worker: got KeyboardInterrupt")
    finally:
        env.close()<|MERGE_RESOLUTION|>--- conflicted
+++ resolved
@@ -45,13 +45,6 @@
                 dummy.close()
                 del dummy
         VecEnv.__init__(self, len(env_fns), observation_space, action_space)
-<<<<<<< HEAD
-        self.obs_keys, self.obs_shapes, self.obs_dtypes = obs_space_info(observation_space)
-        self.obs_bufs = [{
-            k: Array(_NP_TO_CT[self.obs_dtypes[k].type], int(np.prod(self.obs_shapes[k])))
-            for k in self.obs_keys
-        } for _ in env_fns]
-=======
         self.obs_keys, self.obs_shapes, self.obs_dtypes = obs_space_info(
             observation_space
         )
@@ -64,7 +57,6 @@
             }
             for _ in env_fns
         ]
->>>>>>> 1a9758ad
         self.parent_pipes = []
         self.procs = []
         for env_fn, obs_buf in zip(env_fns, self.obs_bufs):
@@ -131,26 +123,18 @@
 
             bufs = [b[k] for b in self.obs_bufs]
             o = [
-<<<<<<< HEAD
-                np.frombuffer(b.get_obj(), dtype=self.obs_dtypes[k]).reshape(self.obs_shapes[k])
-=======
                 np.frombuffer(b.get_obj(), dtype=self.obs_dtypes[k]).reshape(
                     self.obs_shapes[k]
                 )
->>>>>>> 1a9758ad
                 for b in bufs
             ]
             result[k] = np.array(o)
         return dict_to_obs(result)
 
 
-<<<<<<< HEAD
-def _subproc_worker(pipe, parent_pipe, env_fn_wrapper, obs_bufs, obs_shapes, obs_dtypes, keys):
-=======
 def _subproc_worker(
     pipe, parent_pipe, env_fn_wrapper, obs_bufs, obs_shapes, obs_dtypes, keys
 ):
->>>>>>> 1a9758ad
     """
     Control a single environment instance using IPC and
     shared memory.
