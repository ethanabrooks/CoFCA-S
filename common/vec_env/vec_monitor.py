--- conflicted
+++ resolved
@@ -14,11 +14,7 @@
         self.eprets = None
         self.eplens = None
         self.tstart = time.time()
-<<<<<<< HEAD
-        self.results_writer = ResultsWriter(filename, header={"t_start": self.tstart})
-=======
         self.results_writer = ResultsWriter(filename, header={'t_start': self.tstart})
->>>>>>> d8e9bae5
 
     def reset(self):
         obs = self.venv.reset()
@@ -36,17 +32,8 @@
         ):
             info = info.copy()
             if done:
-<<<<<<< HEAD
-                epinfo = {
-                    "r": ret,
-                    "l": eplen,
-                    "t": round(time.time() - self.tstart, 6),
-                }
-                info["episode"] = epinfo
-=======
                 epinfo = {'r': ret, 'l': eplen, 't': round(time.time() - self.tstart, 6)}
                 info['episode'] = epinfo
->>>>>>> d8e9bae5
                 self.eprets[i] = 0
                 self.eplens[i] = 0
                 self.results_writer.write_row(epinfo)
