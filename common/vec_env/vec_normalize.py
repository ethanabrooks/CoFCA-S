--- conflicted
+++ resolved
@@ -12,10 +12,6 @@
     and returns from an environment.
     """
 
-<<<<<<< HEAD
-    def __init__(self, venv, ob=True, ret=True, clipob=10., cliprew=10., gamma=0.99,
-                 epsilon=1e-8):
-=======
     def __init__(
         self,
         venv,
@@ -26,7 +22,6 @@
         gamma=0.99,
         epsilon=1e-8,
     ):
->>>>>>> 1a9758ad
         VecEnvWrapper.__init__(self, venv)
         self.ob_rms = RunningMeanStd(shape=self.observation_space.shape) if ob else None
         self.ret_rms = RunningMeanStd(shape=()) if ret else None
@@ -53,16 +48,11 @@
     def _obfilt(self, obs):
         if self.ob_rms:
             self.ob_rms.update(obs)
-<<<<<<< HEAD
-            obs = np.clip((obs - self.ob_rms.mean) / np.sqrt(self.ob_rms.var + self.epsilon),
-                          -self.clipob, self.clipob)
-=======
             obs = np.clip(
                 (obs - self.ob_rms.mean) / np.sqrt(self.ob_rms.var + self.epsilon),
                 -self.clipob,
                 self.clipob,
             )
->>>>>>> 1a9758ad
             return obs
         else:
             return obs
