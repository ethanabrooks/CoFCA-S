--- conflicted
+++ resolved
@@ -12,21 +12,8 @@
     and returns from an environment.
     """
 
-<<<<<<< HEAD
-    def __init__(
-        self,
-        venv,
-        ob=True,
-        ret=True,
-        clipob=10.0,
-        cliprew=10.0,
-        gamma=0.99,
-        epsilon=1e-8,
-    ):
-=======
     def __init__(self, venv, ob=True, ret=True, clipob=10., cliprew=10., gamma=0.99,
                  epsilon=1e-8):
->>>>>>> d8e9bae5
         VecEnvWrapper.__init__(self, venv)
         self.ob_rms = RunningMeanStd(shape=self.observation_space.shape) if ob else None
         self.ret_rms = RunningMeanStd(shape=()) if ret else None
@@ -42,33 +29,16 @@
         obs = self._obfilt(obs)
         if self.ret_rms:
             self.ret_rms.update(self.ret)
-<<<<<<< HEAD
-            rews = np.clip(
-                rews / np.sqrt(self.ret_rms.var + self.epsilon),
-                -self.cliprew,
-                self.cliprew,
-            )
-        self.ret[news] = 0.0
-=======
             rews = np.clip(rews / np.sqrt(self.ret_rms.var + self.epsilon), -self.cliprew,
                            self.cliprew)
         self.ret[news] = 0.
->>>>>>> d8e9bae5
         return obs, rews, news, infos
 
     def _obfilt(self, obs):
         if self.ob_rms:
             self.ob_rms.update(obs)
-<<<<<<< HEAD
-            obs = np.clip(
-                (obs - self.ob_rms.mean) / np.sqrt(self.ob_rms.var + self.epsilon),
-                -self.clipob,
-                self.clipob,
-            )
-=======
             obs = np.clip((obs - self.ob_rms.mean) / np.sqrt(self.ob_rms.var + self.epsilon),
                           -self.clipob, self.clipob)
->>>>>>> d8e9bae5
             return obs
         else:
             return obs
