--- conflicted
+++ resolved
@@ -61,14 +61,8 @@
             if isinstance(self.envs[e].action_space, spaces.Discrete):
                 action = int(action)
 
-<<<<<<< HEAD
-            obs, self.buf_rews[e], self.buf_dones[e], self.buf_infos[e] = self.envs[
-                e
-            ].step(action)
-=======
             obs, self.buf_rews[e], self.buf_dones[e], self.buf_infos[e] = self.envs[e].step(
                 action)
->>>>>>> d8e9bae5
 
             if self.buf_dones[e]:
                 if e == 0 and self._render:
@@ -78,17 +72,8 @@
             self._save_obs(e, obs)
         if self._render:
             self.render()
-<<<<<<< HEAD
-        return (
-            self._obs_from_buf(),
-            np.copy(self.buf_rews),
-            np.copy(self.buf_dones),
-            self.buf_infos.copy(),
-        )
-=======
         return (self._obs_from_buf(), np.copy(self.buf_rews), np.copy(self.buf_dones),
                 self.buf_infos.copy())
->>>>>>> d8e9bae5
 
     def reset(self):
         for e in range(self.num_envs):
