from gym import spaces
import numpy as np

# local
from . import VecEnv
from .util import copy_obs_dict, dict_to_obs, obs_space_info


class DummyVecEnv(VecEnv):
    """
    VecEnv that does runs multiple environments sequentially, that is,
    the step and reset commands are send to one environment at a time.
    Useful when debugging and when num_env == 1 (in the latter case,
    avoids communication overhead)
    """

    def __init__(self, env_fns, render):
        """
        Arguments:

        env_fns: iterable of callables      functions that build environments
        """
        self._render = render
        self.envs = [fn() for fn in env_fns]
        env = self.envs[0]
        VecEnv.__init__(self, len(env_fns), env.observation_space, env.action_space)
        obs_space = env.observation_space
        self.keys, shapes, dtypes = obs_space_info(obs_space)

        self.buf_obs = {
            k: np.zeros((self.num_envs, ) + tuple(shapes[k]), dtype=dtypes[k])
            for k in self.keys
        }
        self.buf_dones = np.zeros((self.num_envs, ), dtype=np.bool)
        self.buf_rews = np.zeros((self.num_envs, ), dtype=np.float32)
        self.buf_infos = [{} for _ in range(self.num_envs)]
        self.actions = None
        self.specs = [e.spec for e in self.envs]

    def step_async(self, actions):
        listify = True
        try:
            if len(actions) == self.num_envs:
                listify = False
        except TypeError:
            pass

        if not listify:
            self.actions = actions
        else:
            assert self.num_envs == 1, "actions {} is either not a list or has a wrong size - cannot match to {} environments".format(
                actions, self.num_envs)
            self.actions = [actions]

    def step_wait(self):
        for e in range(self.num_envs):
            action = self.actions[e]
            if isinstance(self.envs[e].action_space, spaces.Discrete):
                action = int(action)

<<<<<<< HEAD
            obs, self.buf_rews[e], self.buf_dones[e], self.buf_infos[e] = self.envs[
                e].step(action)
=======
            obs, self.buf_rews[e], self.buf_dones[e], self.buf_infos[e] = self.envs[e].step(
                action)
>>>>>>> d8e9bae5

            if self.buf_dones[e]:
                if e == 0 and self._render:
                    self.render()
                obs = self.envs[e].reset()

            self._save_obs(e, obs)
        if self._render:
            self.render()
        return (self._obs_from_buf(), np.copy(self.buf_rews), np.copy(self.buf_dones),
                self.buf_infos.copy())

    def reset(self):
        for e in range(self.num_envs):
            obs = self.envs[e].reset()

            self._save_obs(e, obs)
        if self._render:
            self.render()
        return self._obs_from_buf()

    def _save_obs(self, e, obs):
        for k in self.keys:
            if k is None:
                self.buf_obs[k][e] = obs
            else:
                self.buf_obs[k][e] = obs[k]

    def _obs_from_buf(self):
        return dict_to_obs(copy_obs_dict(self.buf_obs))

    def get_images(self):
        return [env.render(mode='rgb_array') for env in self.envs]

    def render(self, mode='human'):
        return self.envs[0].render(mode=mode)
        # if self.num_envs == 1:
        #     return self.envs[0].render(mode=mode)
        # else:
        #     return super().render(mode=mode)<|MERGE_RESOLUTION|>--- conflicted
+++ resolved
@@ -58,13 +58,8 @@
             if isinstance(self.envs[e].action_space, spaces.Discrete):
                 action = int(action)
 
-<<<<<<< HEAD
-            obs, self.buf_rews[e], self.buf_dones[e], self.buf_infos[e] = self.envs[
-                e].step(action)
-=======
             obs, self.buf_rews[e], self.buf_dones[e], self.buf_infos[e] = self.envs[e].step(
                 action)
->>>>>>> d8e9bae5
 
             if self.buf_dones[e]:
                 if e == 0 and self._render:
