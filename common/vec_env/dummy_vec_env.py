--- conflicted
+++ resolved
@@ -61,14 +61,9 @@
             if isinstance(self.envs[e].action_space, spaces.Discrete):
                 action = int(action)
 
-<<<<<<< HEAD
-            obs, self.buf_rews[e], self.buf_dones[e], self.buf_infos[e] = self.envs[e].step(
-                action)
-=======
             obs, self.buf_rews[e], self.buf_dones[e], self.buf_infos[e] = self.envs[
                 e
             ].step(action)
->>>>>>> 1a9758ad
 
             if self.buf_dones[e]:
                 if e == 0 and self._render:
