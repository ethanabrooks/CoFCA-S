"""
Helpers for dealing with vectorized environments.
"""

from collections import OrderedDict

import gym
import gym.spaces
import numpy as np
import torch


def copy_obs_dict(obs):
    """
    Deep-copy an observation dict.
    """
    return {k: np.copy(v) for k, v in obs.items()}


def dict_to_obs(obs_dict):
    """
    Convert an observation dict into a raw array if the
    original observation space was not a Dict space.
    """
    if set(obs_dict.keys()) == {None}:
        return obs_dict[None]
    return obs_dict


def space_shape(space: gym.Space):
    if isinstance(space, gym.spaces.Box):
        return space.low.shape
    if isinstance(space, gym.spaces.Dict):
        return {k: space_shape(v) for k, v in space.spaces.items()}
    if isinstance(space, gym.spaces.Tuple):
        return tuple(space_shape(s) for s in space.spaces)
    if isinstance(space, gym.spaces.MultiDiscrete):
        return space.nvec.shape
    if isinstance(space, gym.spaces.Discrete):
        return (1,)
    if isinstance(space, gym.spaces.MultiBinary):
        return (space.n,)
    raise NotImplementedError


def buffer_shape(space: gym.Space):
    shape = space_shape(space)
    if not all(isinstance(d, int) for d in shape):
        shape = 26, 4, 4  # TODO
    return shape


def obs_space_info(obs_space):
    """
    Get dict-structured information about a gym.Space.

    Returns:
      A tuple (keys, shapes, dtypes):
        keys: a list of dict keys.
        shapes: a dict mapping keys to shapes.
        dtypes: a dict mapping keys to dtypes.
    """
    if isinstance(obs_space, gym.spaces.Dict):
        assert isinstance(obs_space.spaces, OrderedDict)
        subspaces = obs_space.spaces
    else:
        subspaces = {None: obs_space}
    keys = []
    shapes = {}
    dtypes = {}
    for key, space in subspaces.items():
        keys.append(key)
        shape = space_shape(space)
        shapes[key] = shape
        dtypes[key] = space.dtype
    return keys, shapes, dtypes


def obs_to_dict(obs):
    """
    Convert an observation into a dict.
    """
    if isinstance(obs, dict):
        return obs
    return {None: obs}


def set_seeds(seed):
    torch.manual_seed(seed)
    torch.cuda.manual_seed_all(seed)
    np.random.seed(seed)
<<<<<<< HEAD
=======
    torch.backends.cudnn.benchmark = False
    torch.backends.cudnn.deterministic = True
    # torch.set_deterministic(True)
>>>>>>> cff77159
    torch.set_num_threads(1)<|MERGE_RESOLUTION|>--- conflicted
+++ resolved
@@ -89,10 +89,7 @@
     torch.manual_seed(seed)
     torch.cuda.manual_seed_all(seed)
     np.random.seed(seed)
-<<<<<<< HEAD
-=======
     torch.backends.cudnn.benchmark = False
     torch.backends.cudnn.deterministic = True
     # torch.set_deterministic(True)
->>>>>>> cff77159
     torch.set_num_threads(1)