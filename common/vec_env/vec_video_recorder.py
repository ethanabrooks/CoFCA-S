import os

from gym.wrappers.monitoring import video_recorder

from baselines import logger
from common.vec_env import VecEnvWrapper


class VecVideoRecorder(VecEnvWrapper):
    """
    Wrap VecEnv to record rendered image as mp4 video.
    """

    def __init__(self, venv, directory, record_video_trigger, video_length=200):
        """
        # Arguments
            venv: VecEnv to wrap
            directory: Where to save videos
            record_video_trigger:
                Function that defines when to start recording.
                The function takes the current number of step,
                and returns whether we should start recording or not.
            video_length: Length of recorded video
        """

        VecEnvWrapper.__init__(self, venv)
        self.record_video_trigger = record_video_trigger
        self.video_recorder = None

        self.directory = os.path.abspath(directory)
        if not os.path.exists(self.directory):
            os.mkdir(self.directory)

        self.file_prefix = "vecenv"
        self.file_infix = "{}".format(os.getpid())
        self.step_id = 0
        self.video_length = video_length

        self.recording = False
        self.recorded_frames = 0

    def reset(self):
        obs = self.venv.reset()

        self.start_video_recorder()

        return obs

    def start_video_recorder(self):
        self.close_video_recorder()

        base_path = os.path.join(
<<<<<<< HEAD
            self.directory, '{}.video.{}.video{:06}'.format(self.file_prefix, self.file_infix,
                                                            self.step_id))
=======
            self.directory,
            "{}.video.{}.video{:06}".format(
                self.file_prefix, self.file_infix, self.step_id
            ),
        )
>>>>>>> 1a9758ad
        self.video_recorder = video_recorder.VideoRecorder(
            env=self.venv, base_path=base_path, metadata={"step_id": self.step_id}
        )

        self.video_recorder.capture_frame()
        self.recorded_frames = 1
        self.recording = True

    def _video_enabled(self):
        return self.record_video_trigger(self.step_id)

    def step_wait(self):
        obs, rews, dones, infos = self.venv.step_wait()

        self.step_id += 1
        if self.recording:
            self.video_recorder.capture_frame()
            self.recorded_frames += 1
            if self.recorded_frames > self.video_length:
                logger.info("Saving video to ", self.video_recorder.path)
                self.close_video_recorder()
        elif self._video_enabled():
            self.start_video_recorder()

        return obs, rews, dones, infos

    def close_video_recorder(self):
        if self.recording:
            self.video_recorder.close()
        self.recording = False
        self.recorded_frames = 0

    def close(self):
        VecEnvWrapper.close(self)
        self.close_video_recorder()

    def __del__(self):
        self.close()<|MERGE_RESOLUTION|>--- conflicted
+++ resolved
@@ -50,16 +50,11 @@
         self.close_video_recorder()
 
         base_path = os.path.join(
-<<<<<<< HEAD
-            self.directory, '{}.video.{}.video{:06}'.format(self.file_prefix, self.file_infix,
-                                                            self.step_id))
-=======
             self.directory,
             "{}.video.{}.video{:06}".format(
                 self.file_prefix, self.file_infix, self.step_id
             ),
         )
->>>>>>> 1a9758ad
         self.video_recorder = video_recorder.VideoRecorder(
             env=self.venv, base_path=base_path, metadata={"step_id": self.step_id}
         )
