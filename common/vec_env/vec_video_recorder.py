--- conflicted
+++ resolved
@@ -50,21 +50,10 @@
         self.close_video_recorder()
 
         base_path = os.path.join(
-<<<<<<< HEAD
-            self.directory,
-            "{}.video.{}.video{:06}".format(
-                self.file_prefix, self.file_infix, self.step_id
-            ),
-        )
-        self.video_recorder = video_recorder.VideoRecorder(
-            env=self.venv, base_path=base_path, metadata={"step_id": self.step_id}
-        )
-=======
             self.directory, '{}.video.{}.video{:06}'.format(self.file_prefix, self.file_infix,
                                                             self.step_id))
         self.video_recorder = video_recorder.VideoRecorder(
             env=self.venv, base_path=base_path, metadata={'step_id': self.step_id})
->>>>>>> d8e9bae5
 
         self.video_recorder.capture_frame()
         self.recorded_frames = 1
