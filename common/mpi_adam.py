--- conflicted
+++ resolved
@@ -46,11 +46,7 @@
             globalg = np.copy(localg)
 
         self.t += 1
-<<<<<<< HEAD
-        a = stepsize * np.sqrt(1 - self.beta2 ** self.t) / (1 - self.beta1 ** self.t)
-=======
         a = stepsize * np.sqrt(1 - self.beta2**self.t) / (1 - self.beta1**self.t)
->>>>>>> d8e9bae5
         self.m = self.beta1 * self.m + (1 - self.beta1) * globalg
         self.v = self.beta2 * self.v + (1 - self.beta2) * (globalg * globalg)
         step = (-a) * self.m / (np.sqrt(self.v) + self.epsilon)
@@ -110,13 +106,7 @@
         print(i, l)
         losslist_test.append(l)
 
-<<<<<<< HEAD
-    np.testing.assert_allclose(
-        np.array(losslist_ref), np.array(losslist_test), atol=1e-4
-    )
-=======
     np.testing.assert_allclose(np.array(losslist_ref), np.array(losslist_test), atol=1e-4)
->>>>>>> d8e9bae5
 
 
 if __name__ == "__main__":
