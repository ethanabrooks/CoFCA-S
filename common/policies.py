import gym
import tensorflow as tf

from baselines.a2c.utils import fc
from common import tf_util
from common.distributions import make_pdtype
from common.input import encode_observation, observation_placeholder
from common.models import get_network_builder
from common.mpi_running_mean_std import RunningMeanStd
from common.tf_util import adjust_shape


class PolicyWithValue(object):
    """
    Encapsulates fields and methods for RL policy and value function estimation with shared parameters
    """

    def __init__(
        self,
        env,
        observations,
        latent,
        estimate_q=False,
        vf_latent=None,
        sess=None,
        **tensors
    ):
        """
        Parameters:
        ----------
        env             RL environment

        observations    tensorflow placeholder in which the observations will be fed

        latent          latent state from which policy distribution parameters should be inferred

        vf_latent       latent state from which value function should be inferred (if None, then latent is used)

        sess            tensorflow session to run calculations in (if None, default session is used)

        **tensors       tensorflow tensors for additional attributes such as state or mask

        """

        self.X = observations
        self.state = tf.constant([])
        self.initial_state = None
        self.__dict__.update(tensors)

        vf_latent = vf_latent if vf_latent is not None else latent

        vf_latent = tf.layers.flatten(vf_latent)
        latent = tf.layers.flatten(latent)

        # Based on the action space, will select what probability distribution type
        self.pdtype = make_pdtype(env.action_space)

        self.pd, self.pi = self.pdtype.pdfromlatent(latent, init_scale=0.01)

        # Take an action
        self.action = self.pd.sample()

        # Calculate the neg log of our probability
        self.neglogp = self.pd.neglogp(self.action)
        self.sess = sess or tf.get_default_session()

        if estimate_q:
            assert isinstance(env.action_space, gym.spaces.Discrete)
            self.q = fc(vf_latent, "q", env.action_space.n)
            self.vf = self.q
        else:
            self.vf = fc(vf_latent, "vf", 1)
            self.vf = self.vf[:, 0]

    def _evaluate(self, variables, observation, **extra_feed):
        sess = self.sess
        feed_dict = {self.X: adjust_shape(self.X, observation)}
        for inpt_name, data in extra_feed.items():
            if inpt_name in self.__dict__.keys():
                inpt = self.__dict__[inpt_name]
                if isinstance(inpt, tf.Tensor) and inpt._op.type == "Placeholder":
                    feed_dict[inpt] = adjust_shape(inpt, data)

        return sess.run(variables, feed_dict)

    def step(self, observation, **extra_feed):
        """
        Compute next action(s) given the observation(s)

        Parameters:
        ----------

        observation     observation data (either single or a batch)

        **extra_feed    additional data such as state or mask (names of the arguments should match the ones in constructor, see __init__)

        Returns:
        -------
        (action, value estimate, next state, negative log likelihood of the action under current policy parameters) tuple
        """

<<<<<<< HEAD
        a, v, state, neglogp = self._evaluate([self.action, self.vf, self.state, self.neglogp],
                                              observation, **extra_feed)
=======
        a, v, state, neglogp = self._evaluate(
            [self.action, self.vf, self.state, self.neglogp], observation, **extra_feed
        )
>>>>>>> 1a9758ad
        if state.size == 0:
            state = None
        return a, v, state, neglogp

    def value(self, ob, *args, **kwargs):
        """
        Compute value estimate(s) given the observation(s)

        Parameters:
        ----------

        observation     observation data (either single or a batch)

        **extra_feed    additional data such as state or mask (names of the arguments should match the ones in constructor, see __init__)

        Returns:
        -------
        value estimate
        """
        return self._evaluate(self.vf, ob, *args, **kwargs)

    def save(self, save_path):
        tf_util.save_state(save_path, sess=self.sess)

    def load(self, load_path):
        tf_util.load_state(load_path, sess=self.sess)


def build_policy(
    env,
    policy_network,
    value_network=None,
    normalize_observations=False,
    estimate_q=False,
    **policy_kwargs
):
    if isinstance(policy_network, str):
        network_type = policy_network
        policy_network = get_network_builder(network_type)(**policy_kwargs)

    def policy_fn(nbatch=None, nsteps=None, sess=None, observ_placeholder=None):
        ob_space = env.observation_space

        X = (
            observ_placeholder
            if observ_placeholder is not None
            else observation_placeholder(ob_space, batch_size=nbatch)
        )

        extra_tensors = {}

        if normalize_observations and X.dtype == tf.float32:
            encoded_x, rms = _normalize_clip_observation(X)
            extra_tensors["rms"] = rms
        else:
            encoded_x = X

        encoded_x = encode_observation(ob_space, encoded_x)

        with tf.variable_scope("pi", reuse=tf.AUTO_REUSE):
            policy_latent = policy_network(encoded_x)
            if isinstance(policy_latent, tuple):
                policy_latent, recurrent_tensors = policy_latent

                if recurrent_tensors is not None:
                    # recurrent architecture, need a few more steps
                    nenv = nbatch // nsteps
                    assert (
                        nenv > 0
                    ), "Bad input for recurrent policy: batch size {} smaller than nsteps {}".format(
                        nbatch, nsteps
                    )
                    policy_latent, recurrent_tensors = policy_network(encoded_x, nenv)
                    extra_tensors.update(recurrent_tensors)

        _v_net = value_network

        if _v_net is None or _v_net == "shared":
            vf_latent = policy_latent
        else:
            if _v_net == "copy":
                _v_net = policy_network
            else:
                assert callable(_v_net)

            with tf.variable_scope("vf", reuse=tf.AUTO_REUSE):
                # TODO recurrent architectures are not supported with value_network=copy yet
                vf_latent = _v_net(encoded_x)

        policy = PolicyWithValue(
            env=env,
            observations=X,
            latent=policy_latent,
            vf_latent=vf_latent,
            sess=sess,
            estimate_q=estimate_q,
            **extra_tensors
        )
        return policy

    return policy_fn


def _normalize_clip_observation(x, clip_range=[-5.0, 5.0]):
    rms = RunningMeanStd(shape=x.shape[1:])
    norm_x = tf.clip_by_value(
        (x - rms.mean) / rms.std, min(clip_range), max(clip_range)
    )
    return norm_x, rms<|MERGE_RESOLUTION|>--- conflicted
+++ resolved
@@ -99,14 +99,9 @@
         (action, value estimate, next state, negative log likelihood of the action under current policy parameters) tuple
         """
 
-<<<<<<< HEAD
-        a, v, state, neglogp = self._evaluate([self.action, self.vf, self.state, self.neglogp],
-                                              observation, **extra_feed)
-=======
         a, v, state, neglogp = self._evaluate(
             [self.action, self.vf, self.state, self.neglogp], observation, **extra_feed
         )
->>>>>>> 1a9758ad
         if state.size == 0:
             state = None
         return a, v, state, neglogp
