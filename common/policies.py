--- conflicted
+++ resolved
@@ -97,13 +97,8 @@
         (action, value estimate, next state, negative log likelihood of the action under current policy parameters) tuple
         """
 
-<<<<<<< HEAD
-        a, v, state, neglogp = self._evaluate(
-            [self.action, self.vf, self.state, self.neglogp], observation, **extra_feed)
-=======
         a, v, state, neglogp = self._evaluate([self.action, self.vf, self.state, self.neglogp],
                                               observation, **extra_feed)
->>>>>>> d8e9bae5
         if state.size == 0:
             state = None
         return a, v, state, neglogp
