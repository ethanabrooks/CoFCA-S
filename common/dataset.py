import numpy as np


class Dataset(object):
    def __init__(self, data_map, deterministic=False, shuffle=True):
        self.data_map = data_map
        self.deterministic = deterministic
        self.enable_shuffle = shuffle
        self.n = next(iter(data_map.values())).shape[0]
        self._next_id = 0
        self.shuffle()

    def shuffle(self):
        if self.deterministic:
            return
        perm = np.arange(self.n)
        np.random.shuffle(perm)

        for key in self.data_map:
            self.data_map[key] = self.data_map[key][perm]

        self._next_id = 0

    def next_batch(self, batch_size):
        if self._next_id >= self.n and self.enable_shuffle:
            self.shuffle()

        cur_id = self._next_id
        cur_batch_size = min(batch_size, self.n - self._next_id)
        self._next_id += cur_batch_size

        data_map = dict()
        for key in self.data_map:
            data_map[key] = self.data_map[key][cur_id : cur_id + cur_batch_size]
        return data_map

    def iterate_once(self, batch_size):
        if self.enable_shuffle:
            self.shuffle()

        while self._next_id <= self.n - batch_size:
            yield self.next_batch(batch_size)
        self._next_id = 0

    def subset(self, num_elements, deterministic=True):
        data_map = dict()
        for key in self.data_map:
            data_map[key] = self.data_map[key][:num_elements]
        return Dataset(data_map, deterministic)


<<<<<<< HEAD
def iterbatches(
    arrays,
    *,
    num_batches=None,
    batch_size=None,
    shuffle=True,
    include_final_partial_batch=True
):
    assert (num_batches is None) != (
        batch_size is None
    ), "Provide num_batches or batch_size, but not both"
=======
def iterbatches(arrays,
                *,
                num_batches=None,
                batch_size=None,
                shuffle=True,
                include_final_partial_batch=True):
    assert (num_batches is None) != (batch_size is
                                     None), 'Provide num_batches or batch_size, but not both'
>>>>>>> d8e9bae5
    arrays = tuple(map(np.asarray, arrays))
    n = arrays[0].shape[0]
    assert all(a.shape[0] == n for a in arrays[1:])
    inds = np.arange(n)
<<<<<<< HEAD
    if shuffle:
        np.random.shuffle(inds)
=======
    if shuffle: np.random.shuffle(inds)
>>>>>>> d8e9bae5
    sections = np.arange(0, n, batch_size)[1:] if num_batches is None else num_batches
    for batch_inds in np.array_split(inds, sections):
        if include_final_partial_batch or len(batch_inds) == batch_size:
            yield tuple(a[batch_inds] for a in arrays)<|MERGE_RESOLUTION|>--- conflicted
+++ resolved
@@ -49,19 +49,6 @@
         return Dataset(data_map, deterministic)
 
 
-<<<<<<< HEAD
-def iterbatches(
-    arrays,
-    *,
-    num_batches=None,
-    batch_size=None,
-    shuffle=True,
-    include_final_partial_batch=True
-):
-    assert (num_batches is None) != (
-        batch_size is None
-    ), "Provide num_batches or batch_size, but not both"
-=======
 def iterbatches(arrays,
                 *,
                 num_batches=None,
@@ -70,17 +57,11 @@
                 include_final_partial_batch=True):
     assert (num_batches is None) != (batch_size is
                                      None), 'Provide num_batches or batch_size, but not both'
->>>>>>> d8e9bae5
     arrays = tuple(map(np.asarray, arrays))
     n = arrays[0].shape[0]
     assert all(a.shape[0] == n for a in arrays[1:])
     inds = np.arange(n)
-<<<<<<< HEAD
-    if shuffle:
-        np.random.shuffle(inds)
-=======
     if shuffle: np.random.shuffle(inds)
->>>>>>> d8e9bae5
     sections = np.arange(0, n, batch_size)[1:] if num_batches is None else num_batches
     for batch_inds in np.array_split(inds, sections):
         if include_final_partial_batch or len(batch_inds) == batch_size:
