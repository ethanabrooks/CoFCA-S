--- conflicted
+++ resolved
@@ -24,11 +24,6 @@
     scaled_images = tf.cast(unscaled_images, tf.float32) / 255.0
     activ = tf.nn.relu
     h = activ(
-<<<<<<< HEAD
-        conv(scaled_images, 'c1', nf=32, rf=8, stride=4, init_scale=np.sqrt(2), **conv_kwargs))
-    h2 = activ(conv(h, 'c2', nf=64, rf=4, stride=2, init_scale=np.sqrt(2), **conv_kwargs))
-    h3 = activ(conv(h2, 'c3', nf=64, rf=3, stride=1, init_scale=np.sqrt(2), **conv_kwargs))
-=======
         conv(
             scaled_images,
             "c1",
@@ -45,7 +40,6 @@
     h3 = activ(
         conv(h2, "c3", nf=64, rf=3, stride=1, init_scale=np.sqrt(2), **conv_kwargs)
     )
->>>>>>> 1a9758ad
     h3 = conv_to_fc(h3)
     return activ(fc(h3, "fc1", nh=512, init_scale=np.sqrt(2)))
 
@@ -97,17 +91,12 @@
         h = tf.cast(X, tf.float32) / 255.0
 
         activ = tf.nn.relu
-<<<<<<< HEAD
-        h = activ(conv(h, 'c1', nf=8, rf=8, stride=4, init_scale=np.sqrt(2), **conv_kwargs))
-        h = activ(conv(h, 'c2', nf=16, rf=4, stride=2, init_scale=np.sqrt(2), **conv_kwargs))
-=======
         h = activ(
             conv(h, "c1", nf=8, rf=8, stride=4, init_scale=np.sqrt(2), **conv_kwargs)
         )
         h = activ(
             conv(h, "c2", nf=16, rf=4, stride=2, init_scale=np.sqrt(2), **conv_kwargs)
         )
->>>>>>> 1a9758ad
         h = conv_to_fc(h)
         h = activ(fc(h, "fc1", nh=128, init_scale=np.sqrt(2)))
         return h
