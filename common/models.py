--- conflicted
+++ resolved
@@ -24,28 +24,9 @@
     scaled_images = tf.cast(unscaled_images, tf.float32) / 255.0
     activ = tf.nn.relu
     h = activ(
-<<<<<<< HEAD
-        conv(
-            scaled_images,
-            "c1",
-            nf=32,
-            rf=8,
-            stride=4,
-            init_scale=np.sqrt(2),
-            **conv_kwargs
-        )
-    )
-    h2 = activ(
-        conv(h, "c2", nf=64, rf=4, stride=2, init_scale=np.sqrt(2), **conv_kwargs)
-    )
-    h3 = activ(
-        conv(h2, "c3", nf=64, rf=3, stride=1, init_scale=np.sqrt(2), **conv_kwargs)
-    )
-=======
         conv(scaled_images, 'c1', nf=32, rf=8, stride=4, init_scale=np.sqrt(2), **conv_kwargs))
     h2 = activ(conv(h, 'c2', nf=64, rf=4, stride=2, init_scale=np.sqrt(2), **conv_kwargs))
     h3 = activ(conv(h2, 'c3', nf=64, rf=3, stride=1, init_scale=np.sqrt(2), **conv_kwargs))
->>>>>>> d8e9bae5
     h3 = conv_to_fc(h3)
     return activ(fc(h3, "fc1", nh=512, init_scale=np.sqrt(2)))
 
@@ -73,11 +54,7 @@
     def network_fn(X):
         h = tf.layers.flatten(X)
         for i in range(num_layers):
-<<<<<<< HEAD
-            h = fc(h, "mlp_fc{}".format(i), nh=num_hidden, init_scale=np.sqrt(2))
-=======
             h = fc(h, 'mlp_fc{}'.format(i), nh=num_hidden, init_scale=np.sqrt(2))
->>>>>>> d8e9bae5
             if layer_norm:
                 h = tf.contrib.layers.layer_norm(h, center=True, scale=True)
             h = activation(h)
@@ -101,17 +78,8 @@
         h = tf.cast(X, tf.float32) / 255.0
 
         activ = tf.nn.relu
-<<<<<<< HEAD
-        h = activ(
-            conv(h, "c1", nf=8, rf=8, stride=4, init_scale=np.sqrt(2), **conv_kwargs)
-        )
-        h = activ(
-            conv(h, "c2", nf=16, rf=4, stride=2, init_scale=np.sqrt(2), **conv_kwargs)
-        )
-=======
         h = activ(conv(h, 'c1', nf=8, rf=8, stride=4, init_scale=np.sqrt(2), **conv_kwargs))
         h = activ(conv(h, 'c2', nf=16, rf=4, stride=2, init_scale=np.sqrt(2), **conv_kwargs))
->>>>>>> d8e9bae5
         h = conv_to_fc(h)
         h = activ(fc(h, "fc1", nh=128, init_scale=np.sqrt(2)))
         return h
@@ -169,11 +137,7 @@
         h = seq_to_batch(h5)
         initial_state = np.zeros(S.shape.as_list(), dtype=float)
 
-<<<<<<< HEAD
-        return h, {"S": S, "M": M, "state": snew, "initial_state": initial_state}
-=======
         return h, {'S': S, 'M': M, 'state': snew, 'initial_state': initial_state}
->>>>>>> d8e9bae5
 
     return network_fn
 
@@ -200,11 +164,7 @@
         h = seq_to_batch(h5)
         initial_state = np.zeros(S.shape.as_list(), dtype=float)
 
-<<<<<<< HEAD
-        return h, {"S": S, "M": M, "state": snew, "initial_state": initial_state}
-=======
         return h, {'S': S, 'M': M, 'state': snew, 'initial_state': initial_state}
->>>>>>> d8e9bae5
 
     return network_fn
 
@@ -250,13 +210,7 @@
 
 def _normalize_clip_observation(x, clip_range=[-5.0, 5.0]):
     rms = RunningMeanStd(shape=x.shape[1:])
-<<<<<<< HEAD
-    norm_x = tf.clip_by_value(
-        (x - rms.mean) / rms.std, min(clip_range), max(clip_range)
-    )
-=======
     norm_x = tf.clip_by_value((x - rms.mean) / rms.std, min(clip_range), max(clip_range))
->>>>>>> d8e9bae5
     return norm_x, rms
 
 
