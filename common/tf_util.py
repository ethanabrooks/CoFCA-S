import collections
import copy
import functools
import multiprocessing
import os

import joblib
import numpy as np
import tensorflow as tf  # pylint: ignore-module


def switch(condition, then_expression, else_expression):
    """Switches between two operations depending on a scalar value (int or bool).
    Note that both `then_expression` and `else_expression`
    should be symbolic tensors of the *same shape*.

    # Arguments
        condition: scalar tensor.
        then_expression: TensorFlow operation.
        else_expression: TensorFlow operation.
    """
    x_shape = copy.copy(then_expression.get_shape())
<<<<<<< HEAD
    x = tf.cond(
        tf.cast(condition, "bool"), lambda: then_expression, lambda: else_expression
    )
=======
    x = tf.cond(tf.cast(condition, 'bool'), lambda: then_expression, lambda: else_expression)
>>>>>>> d8e9bae5
    x.set_shape(x_shape)
    return x


# ================================================================
# Extras
# ================================================================


def lrelu(x, leak=0.2):
    f1 = 0.5 * (1 + leak)
    f2 = 0.5 * (1 - leak)
    return f1 * x + f2 * abs(x)


# ================================================================
# Mathematical utils
# ================================================================


def huber_loss(x, delta=1.0):
    """Reference: https://en.wikipedia.org/wiki/Huber_loss"""
<<<<<<< HEAD
    return tf.where(
        tf.abs(x) < delta, tf.square(x) * 0.5, delta * (tf.abs(x) - 0.5 * delta)
    )
=======
    return tf.where(tf.abs(x) < delta, tf.square(x) * 0.5, delta * (tf.abs(x) - 0.5 * delta))
>>>>>>> d8e9bae5


# ================================================================
# Global session
# ================================================================


def get_session(config=None):
    """Get default session or create one with a given config"""
    sess = tf.get_default_session()
    if sess is None:
        sess = make_session(config=config, make_default=True)
    return sess


def make_session(config=None, num_cpu=None, make_default=False, graph=None):
    """Returns a session that will use <num_cpu> CPU's only"""
    if num_cpu is None:
        num_cpu = int(os.getenv("RCALL_NUM_CPU", multiprocessing.cpu_count()))
    if config is None:
        config = tf.ConfigProto(
            allow_soft_placement=True,
            inter_op_parallelism_threads=num_cpu,
            intra_op_parallelism_threads=num_cpu,
        )
        config.gpu_options.allow_growth = True

    if make_default:
        return tf.InteractiveSession(config=config, graph=graph)
    else:
        return tf.Session(config=config, graph=graph)


def single_threaded_session():
    """Returns a session which will only use a single CPU"""
    return make_session(num_cpu=1)


def in_session(f):
    @functools.wraps(f)
    def newfunc(*args, **kwargs):
        with tf.Session():
            f(*args, **kwargs)

    return newfunc


ALREADY_INITIALIZED = set()


def initialize():
    """Initialize all the uninitialized variables in the global scope."""
    new_variables = set(tf.global_variables()) - ALREADY_INITIALIZED
    get_session().run(tf.variables_initializer(new_variables))
    ALREADY_INITIALIZED.update(new_variables)


# ================================================================
# Model components
# ================================================================


def normc_initializer(std=1.0, axis=0):
    def _initializer(shape, dtype=None, partition_info=None):  # pylint: disable=W0613
        out = np.random.randn(*shape).astype(dtype.as_numpy_dtype)
        out *= std / np.sqrt(np.square(out).sum(axis=axis, keepdims=True))
        return tf.constant(out)

    return _initializer


def conv2d(
    x,
    num_filters,
    name,
    filter_size=(3, 3),
    stride=(1, 1),
    pad="SAME",
    dtype=tf.float32,
    collections=None,
    summary_tag=None,
):
    with tf.variable_scope(name):
        stride_shape = [1, stride[0], stride[1], 1]
<<<<<<< HEAD
        filter_shape = [
            filter_size[0],
            filter_size[1],
            int(x.get_shape()[3]),
            num_filters,
        ]
=======
        filter_shape = [filter_size[0], filter_size[1], int(x.get_shape()[3]), num_filters]
>>>>>>> d8e9bae5

        # there are "num input feature maps * filter height * filter width"
        # inputs to each hidden unit
        fan_in = intprod(filter_shape[:3])
        # each unit in the lower layer receives a gradient from:
        # "num output feature maps * filter height * filter width" /
        #   pooling size
        fan_out = intprod(filter_shape[:2]) * num_filters
        # initialize weights with random weights
        w_bound = np.sqrt(6.0 / (fan_in + fan_out))

        w = tf.get_variable(
            "W",
            filter_shape,
            dtype,
            tf.random_uniform_initializer(-w_bound, w_bound),
            collections=collections,
        )
        b = tf.get_variable(
            "b",
            [1, 1, 1, num_filters],
            initializer=tf.zeros_initializer(),
            collections=collections,
        )

        if summary_tag is not None:
            tf.summary.image(
                summary_tag,
                tf.transpose(
<<<<<<< HEAD
                    tf.reshape(w, [filter_size[0], filter_size[1], -1, 1]), [2, 0, 1, 3]
                ),
                max_images=10,
            )
=======
                    tf.reshape(w, [filter_size[0], filter_size[1], -1, 1]), [2, 0, 1, 3]),
                max_images=10)
>>>>>>> d8e9bae5

        return tf.nn.conv2d(x, w, stride_shape, pad) + b


# ================================================================
# Theano-like Function
# ================================================================


def function(inputs, outputs, updates=None, givens=None):
    """Just like Theano function. Take a bunch of tensorflow placeholders and expressions
    computed based on those placeholders and produces f(inputs) -> outputs. Function f takes
    values to be fed to the input's placeholders and produces the values of the expressions
    in outputs.

    Input values can be passed in the same order as inputs or can be provided as kwargs based
    on placeholder name (passed to constructor or accessible via placeholder.op.name).

    Example:
        x = tf.placeholder(tf.int32, (), name="x")
        y = tf.placeholder(tf.int32, (), name="y")
        z = 3 * x + 2 * y
        lin = function([x, y], z, givens={y: 0})

        with single_threaded_session():
            initialize()

            assert lin(2) == 6
            assert lin(x=3) == 9
            assert lin(2, 2) == 10
            assert lin(x=2, y=3) == 12

    Parameters
    ----------
    inputs: [tf.placeholder, tf.constant, or object with make_feed_dict method]
        list of input arguments
    outputs: [tf.Variable] or tf.Variable
        list of outputs or a single output to be returned from function. Returned
        value will also have the same shape.
    updates: [tf.Operation] or tf.Operation
        list of update functions or single update function that will be run whenever
        the function is called. The return is ignored.

    """
    if isinstance(outputs, list):
        return _Function(inputs, outputs, updates, givens=givens)
    elif isinstance(outputs, (dict, collections.OrderedDict)):
        f = _Function(inputs, outputs.values(), updates, givens=givens)
<<<<<<< HEAD
        return lambda *args, **kwargs: type(outputs)(
            zip(outputs.keys(), f(*args, **kwargs))
        )
=======
        return lambda *args, **kwargs: type(outputs)(zip(outputs.keys(), f(*args, **kwargs)))
>>>>>>> d8e9bae5
    else:
        f = _Function(inputs, [outputs], updates, givens=givens)
        return lambda *args, **kwargs: f(*args, **kwargs)[0]


class _Function(object):
    def __init__(self, inputs, outputs, updates, givens):
        for inpt in inputs:
<<<<<<< HEAD
            if not hasattr(inpt, "make_feed_dict") and not (
                type(inpt) is tf.Tensor and len(inpt.op.inputs) == 0
            ):
                assert (
                    False
                ), "inputs should all be placeholders, constants, or have a make_feed_dict method"
=======
            if not hasattr(inpt, 'make_feed_dict') and not (type(inpt) is tf.Tensor
                                                            and len(inpt.op.inputs) == 0):
                assert False, "inputs should all be placeholders, constants, or have a make_feed_dict method"
>>>>>>> d8e9bae5
        self.inputs = inputs
        updates = updates or []
        self.update_group = tf.group(*updates)
        self.outputs_update = list(outputs) + [self.update_group]
        self.givens = {} if givens is None else givens

    def _feed_input(self, feed_dict, inpt, value):
        if hasattr(inpt, "make_feed_dict"):
            feed_dict.update(inpt.make_feed_dict(value))
        else:
            feed_dict[inpt] = adjust_shape(inpt, value)

    def __call__(self, *args):
        assert len(args) <= len(self.inputs), "Too many arguments provided"
        feed_dict = {}
        # Update the args
        for inpt, value in zip(self.inputs, args):
            self._feed_input(feed_dict, inpt, value)
        # Update feed dict with givens.
        for inpt in self.givens:
            feed_dict[inpt] = adjust_shape(inpt, feed_dict.get(inpt, self.givens[inpt]))
        results = get_session().run(self.outputs_update, feed_dict=feed_dict)[:-1]
        return results


# ================================================================
# Flat vectors
# ================================================================


def var_shape(x):
    out = x.get_shape().as_list()
    assert all(
        isinstance(a, int) for a in out
    ), "shape function assumes that shape is fully known"
    return out


def numel(x):
    return intprod(var_shape(x))


def intprod(x):
    return int(np.prod(x))


def flatgrad(loss, var_list, clip_norm=None):
    grads = tf.gradients(loss, var_list)
    if clip_norm is not None:
        grads = [tf.clip_by_norm(grad, clip_norm=clip_norm) for grad in grads]
    return tf.concat(
        axis=0,
        values=[
            tf.reshape(grad if grad is not None else tf.zeros_like(v), [numel(v)])
            for (v, grad) in zip(var_list, grads)
        ],
    )


class SetFromFlat(object):
    def __init__(self, var_list, dtype=tf.float32):
        assigns = []
        shapes = list(map(var_shape, var_list))
        total_size = np.sum([intprod(shape) for shape in shapes])

        self.theta = theta = tf.placeholder(dtype, [total_size])
        start = 0
        assigns = []
        for (shape, v) in zip(shapes, var_list):
            size = intprod(shape)
<<<<<<< HEAD
            assigns.append(tf.assign(v, tf.reshape(theta[start : start + size], shape)))
=======
            assigns.append(tf.assign(v, tf.reshape(theta[start:start + size], shape)))
>>>>>>> d8e9bae5
            start += size
        self.op = tf.group(*assigns)

    def __call__(self, theta):
        tf.get_default_session().run(self.op, feed_dict={self.theta: theta})


class GetFlat(object):
    def __init__(self, var_list):
<<<<<<< HEAD
        self.op = tf.concat(
            axis=0, values=[tf.reshape(v, [numel(v)]) for v in var_list]
        )
=======
        self.op = tf.concat(axis=0, values=[tf.reshape(v, [numel(v)]) for v in var_list])
>>>>>>> d8e9bae5

    def __call__(self):
        return tf.get_default_session().run(self.op)


def flattenallbut0(x):
    return tf.reshape(x, [-1, intprod(x.get_shape().as_list()[1:])])


# =============================================================
# TF placeholders management
# ============================================================

_PLACEHOLDER_CACHE = {}  # name -> (placeholder, dtype, shape)


def get_placeholder(name, dtype, shape):
    if name in _PLACEHOLDER_CACHE:
        out, dtype1, shape1 = _PLACEHOLDER_CACHE[name]
        if out.graph == tf.get_default_graph():
            assert (
                dtype1 == dtype and shape1 == shape
            ), "Placeholder with name {} has already been registered and has shape {}, different from requested {}".format(
                name, shape1, shape
            )
            return out

    out = tf.placeholder(dtype=dtype, shape=shape, name=name)
    _PLACEHOLDER_CACHE[name] = (out, dtype, shape)
    return out


def get_placeholder_cached(name):
    return _PLACEHOLDER_CACHE[name][0]


# ================================================================
# Diagnostics
# ================================================================


def display_var_info(vars):
    from baselines import logger

    count_params = 0
    for v in vars:
        name = v.name
        if "/Adam" in name or "beta1_power" in name or "beta2_power" in name:
            continue
        v_params = np.prod(v.shape.as_list())
        count_params += v_params
        if "/b:" in name or "/bias" in name:
            continue  # Wx+b, bias is not interesting to look at => count params, but not print
        logger.info(
<<<<<<< HEAD
            "   %s%s %i params %s"
            % (name, " " * (55 - len(name)), v_params, str(v.shape))
        )
=======
            "   %s%s %i params %s" % (name, " " * (55 - len(name)), v_params, str(v.shape)))
>>>>>>> d8e9bae5

    logger.info("Total model parameters: %0.2f million" % (count_params * 1e-6))


def get_available_gpus():
    # recipe from here:
    # https://stackoverflow.com/questions/38559755/how-to-get-current-available-gpus-in-tensorflow?utm_medium=organic&utm_source=google_rich_qa&utm_campaign=google_rich_qa

    from tensorflow.python.client import device_lib

    local_device_protos = device_lib.list_local_devices()
    return [x.name for x in local_device_protos if x.device_type == "GPU"]


# ================================================================
# Saving variables
# ================================================================


def load_state(fname, sess=None):
    from baselines import logger
<<<<<<< HEAD

    logger.warn("load_state method is deprecated, please use load_variables instead")
=======
    logger.warn('load_state method is deprecated, please use load_variables instead')
>>>>>>> d8e9bae5
    sess = sess or get_session()
    saver = tf.train.Saver()
    saver.restore(tf.get_default_session(), fname)


def save_state(fname, sess=None):
    from baselines import logger
<<<<<<< HEAD

    logger.warn("save_state method is deprecated, please use save_variables instead")
=======
    logger.warn('save_state method is deprecated, please use save_variables instead')
>>>>>>> d8e9bae5
    sess = sess or get_session()
    dirname = os.path.dirname(fname)
    if any(dirname):
        os.makedirs(dirname, exist_ok=True)
    saver = tf.train.Saver()
    saver.save(tf.get_default_session(), fname)


# The methods above and below are clearly doing the same thing, and in a rather similar way
# TODO: ensure there is no subtle differences and remove one


def save_variables(save_path, variables=None, sess=None):
    sess = sess or get_session()
    variables = variables or tf.get_collection(tf.GraphKeys.GLOBAL_VARIABLES)

    ps = sess.run(variables)
    save_dict = {v.name: value for v, value in zip(variables, ps)}
    dirname = os.path.dirname(save_path)
    if any(dirname):
        os.makedirs(dirname, exist_ok=True)
    joblib.dump(save_dict, save_path)


def load_variables(load_path, variables=None, sess=None):
    sess = sess or get_session()
    variables = variables or tf.get_collection(tf.GraphKeys.GLOBAL_VARIABLES)

    loaded_params = joblib.load(os.path.expanduser(load_path))
    restores = []
    if isinstance(loaded_params, list):
        assert len(loaded_params) == len(
            variables
        ), "number of variables loaded mismatches len(variables)"
        for d, v in zip(loaded_params, variables):
            restores.append(v.assign(d))
    else:
        for v in variables:
            restores.append(v.assign(loaded_params[v.name]))

    sess.run(restores)


# ================================================================
# Shape adjustment for feeding into tf placeholders
# ================================================================
def adjust_shape(placeholder, data):
    """
    adjust shape of the data to the shape of the placeholder if possible.
    If shape is incompatible, AssertionError is thrown

    Parameters:
        placeholder     tensorflow input placeholder

        data            input data to be (potentially) reshaped to be fed into placeholder

    Returns:
        reshaped data
    """

    if not isinstance(data, np.ndarray) and not isinstance(data, list):
        return data
    if isinstance(data, list):
        data = np.array(data)

    placeholder_shape = [x or -1 for x in placeholder.shape.as_list()]

    assert _check_shape(
        placeholder_shape, data.shape
    ), "Shape of data {} is not compatible with shape of the placeholder {}".format(
        data.shape, placeholder_shape
    )

    return np.reshape(data, placeholder_shape)


def _check_shape(placeholder_shape, data_shape):
    """ check if two shapes are compatible (i.e. differ only by dimensions of size 1, or by the batch dimension)"""

    return True
    squeezed_placeholder_shape = _squeeze_shape(placeholder_shape)
    squeezed_data_shape = _squeeze_shape(data_shape)

    for i, s_data in enumerate(squeezed_data_shape):
        s_placeholder = squeezed_placeholder_shape[i]
        if s_placeholder != -1 and s_data != s_placeholder:
            return False

    return True


def _squeeze_shape(shape):
    return [x for x in shape if x != 1]


# ================================================================
# Tensorboard interfacing
# ================================================================


def launch_tensorboard_in_background(log_dir):
    """
    To log the Tensorflow graph when using rl-algs
    algorithms, you can run the following code
    in your main script:
        import threading, time
        def start_tensorboard(session):
            time.sleep(10) # Wait until graph is setup
            tb_path = osp.join(logger.get_dir(), 'tb')
            summary_writer = tf.summary.FileWriter(tb_path, graph=session.graph)
            summary_op = tf.summary.merge_all()
            launch_tensorboard_in_background(tb_path)
        session = tf.get_default_session()
        t = threading.Thread(target=start_tensorboard, args=([session]))
        t.start()
    """
    import subprocess

    subprocess.Popen(["tensorboard", "--logdir", log_dir])<|MERGE_RESOLUTION|>--- conflicted
+++ resolved
@@ -20,13 +20,7 @@
         else_expression: TensorFlow operation.
     """
     x_shape = copy.copy(then_expression.get_shape())
-<<<<<<< HEAD
-    x = tf.cond(
-        tf.cast(condition, "bool"), lambda: then_expression, lambda: else_expression
-    )
-=======
     x = tf.cond(tf.cast(condition, 'bool'), lambda: then_expression, lambda: else_expression)
->>>>>>> d8e9bae5
     x.set_shape(x_shape)
     return x
 
@@ -49,13 +43,7 @@
 
 def huber_loss(x, delta=1.0):
     """Reference: https://en.wikipedia.org/wiki/Huber_loss"""
-<<<<<<< HEAD
-    return tf.where(
-        tf.abs(x) < delta, tf.square(x) * 0.5, delta * (tf.abs(x) - 0.5 * delta)
-    )
-=======
     return tf.where(tf.abs(x) < delta, tf.square(x) * 0.5, delta * (tf.abs(x) - 0.5 * delta))
->>>>>>> d8e9bae5
 
 
 # ================================================================
@@ -140,16 +128,7 @@
 ):
     with tf.variable_scope(name):
         stride_shape = [1, stride[0], stride[1], 1]
-<<<<<<< HEAD
-        filter_shape = [
-            filter_size[0],
-            filter_size[1],
-            int(x.get_shape()[3]),
-            num_filters,
-        ]
-=======
         filter_shape = [filter_size[0], filter_size[1], int(x.get_shape()[3]), num_filters]
->>>>>>> d8e9bae5
 
         # there are "num input feature maps * filter height * filter width"
         # inputs to each hidden unit
@@ -179,15 +158,8 @@
             tf.summary.image(
                 summary_tag,
                 tf.transpose(
-<<<<<<< HEAD
-                    tf.reshape(w, [filter_size[0], filter_size[1], -1, 1]), [2, 0, 1, 3]
-                ),
-                max_images=10,
-            )
-=======
                     tf.reshape(w, [filter_size[0], filter_size[1], -1, 1]), [2, 0, 1, 3]),
                 max_images=10)
->>>>>>> d8e9bae5
 
         return tf.nn.conv2d(x, w, stride_shape, pad) + b
 
@@ -236,13 +208,7 @@
         return _Function(inputs, outputs, updates, givens=givens)
     elif isinstance(outputs, (dict, collections.OrderedDict)):
         f = _Function(inputs, outputs.values(), updates, givens=givens)
-<<<<<<< HEAD
-        return lambda *args, **kwargs: type(outputs)(
-            zip(outputs.keys(), f(*args, **kwargs))
-        )
-=======
         return lambda *args, **kwargs: type(outputs)(zip(outputs.keys(), f(*args, **kwargs)))
->>>>>>> d8e9bae5
     else:
         f = _Function(inputs, [outputs], updates, givens=givens)
         return lambda *args, **kwargs: f(*args, **kwargs)[0]
@@ -251,18 +217,9 @@
 class _Function(object):
     def __init__(self, inputs, outputs, updates, givens):
         for inpt in inputs:
-<<<<<<< HEAD
-            if not hasattr(inpt, "make_feed_dict") and not (
-                type(inpt) is tf.Tensor and len(inpt.op.inputs) == 0
-            ):
-                assert (
-                    False
-                ), "inputs should all be placeholders, constants, or have a make_feed_dict method"
-=======
             if not hasattr(inpt, 'make_feed_dict') and not (type(inpt) is tf.Tensor
                                                             and len(inpt.op.inputs) == 0):
                 assert False, "inputs should all be placeholders, constants, or have a make_feed_dict method"
->>>>>>> d8e9bae5
         self.inputs = inputs
         updates = updates or []
         self.update_group = tf.group(*updates)
@@ -333,11 +290,7 @@
         assigns = []
         for (shape, v) in zip(shapes, var_list):
             size = intprod(shape)
-<<<<<<< HEAD
-            assigns.append(tf.assign(v, tf.reshape(theta[start : start + size], shape)))
-=======
             assigns.append(tf.assign(v, tf.reshape(theta[start:start + size], shape)))
->>>>>>> d8e9bae5
             start += size
         self.op = tf.group(*assigns)
 
@@ -347,13 +300,7 @@
 
 class GetFlat(object):
     def __init__(self, var_list):
-<<<<<<< HEAD
-        self.op = tf.concat(
-            axis=0, values=[tf.reshape(v, [numel(v)]) for v in var_list]
-        )
-=======
         self.op = tf.concat(axis=0, values=[tf.reshape(v, [numel(v)]) for v in var_list])
->>>>>>> d8e9bae5
 
     def __call__(self):
         return tf.get_default_session().run(self.op)
@@ -408,13 +355,7 @@
         if "/b:" in name or "/bias" in name:
             continue  # Wx+b, bias is not interesting to look at => count params, but not print
         logger.info(
-<<<<<<< HEAD
-            "   %s%s %i params %s"
-            % (name, " " * (55 - len(name)), v_params, str(v.shape))
-        )
-=======
             "   %s%s %i params %s" % (name, " " * (55 - len(name)), v_params, str(v.shape)))
->>>>>>> d8e9bae5
 
     logger.info("Total model parameters: %0.2f million" % (count_params * 1e-6))
 
@@ -436,12 +377,7 @@
 
 def load_state(fname, sess=None):
     from baselines import logger
-<<<<<<< HEAD
-
-    logger.warn("load_state method is deprecated, please use load_variables instead")
-=======
     logger.warn('load_state method is deprecated, please use load_variables instead')
->>>>>>> d8e9bae5
     sess = sess or get_session()
     saver = tf.train.Saver()
     saver.restore(tf.get_default_session(), fname)
@@ -449,12 +385,7 @@
 
 def save_state(fname, sess=None):
     from baselines import logger
-<<<<<<< HEAD
-
-    logger.warn("save_state method is deprecated, please use save_variables instead")
-=======
     logger.warn('save_state method is deprecated, please use save_variables instead')
->>>>>>> d8e9bae5
     sess = sess or get_session()
     dirname = os.path.dirname(fname)
     if any(dirname):
