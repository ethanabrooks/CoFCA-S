--- conflicted
+++ resolved
@@ -20,13 +20,9 @@
         else_expression: TensorFlow operation.
     """
     x_shape = copy.copy(then_expression.get_shape())
-<<<<<<< HEAD
-    x = tf.cond(tf.cast(condition, 'bool'), lambda: then_expression, lambda: else_expression)
-=======
     x = tf.cond(
         tf.cast(condition, "bool"), lambda: then_expression, lambda: else_expression
     )
->>>>>>> 1a9758ad
     x.set_shape(x_shape)
     return x
 
@@ -49,13 +45,9 @@
 
 def huber_loss(x, delta=1.0):
     """Reference: https://en.wikipedia.org/wiki/Huber_loss"""
-<<<<<<< HEAD
-    return tf.where(tf.abs(x) < delta, tf.square(x) * 0.5, delta * (tf.abs(x) - 0.5 * delta))
-=======
     return tf.where(
         tf.abs(x) < delta, tf.square(x) * 0.5, delta * (tf.abs(x) - 0.5 * delta)
     )
->>>>>>> 1a9758ad
 
 
 # ================================================================
@@ -140,16 +132,12 @@
 ):
     with tf.variable_scope(name):
         stride_shape = [1, stride[0], stride[1], 1]
-<<<<<<< HEAD
-        filter_shape = [filter_size[0], filter_size[1], int(x.get_shape()[3]), num_filters]
-=======
         filter_shape = [
             filter_size[0],
             filter_size[1],
             int(x.get_shape()[3]),
             num_filters,
         ]
->>>>>>> 1a9758ad
 
         # there are "num input feature maps * filter height * filter width"
         # inputs to each hidden unit
@@ -231,13 +219,9 @@
         return _Function(inputs, outputs, updates, givens=givens)
     elif isinstance(outputs, (dict, collections.OrderedDict)):
         f = _Function(inputs, outputs.values(), updates, givens=givens)
-<<<<<<< HEAD
-        return lambda *args, **kwargs: type(outputs)(zip(outputs.keys(), f(*args, **kwargs)))
-=======
         return lambda *args, **kwargs: type(outputs)(
             zip(outputs.keys(), f(*args, **kwargs))
         )
->>>>>>> 1a9758ad
     else:
         f = _Function(inputs, [outputs], updates, givens=givens)
         return lambda *args, **kwargs: f(*args, **kwargs)[0]
@@ -389,13 +373,9 @@
         if "/b:" in name or "/bias" in name:
             continue  # Wx+b, bias is not interesting to look at => count params, but not print
         logger.info(
-<<<<<<< HEAD
-            "   %s%s %i params %s" % (name, " " * (55 - len(name)), v_params, str(v.shape)))
-=======
             "   %s%s %i params %s"
             % (name, " " * (55 - len(name)), v_params, str(v.shape))
         )
->>>>>>> 1a9758ad
 
     logger.info("Total model parameters: %0.2f million" % (count_params * 1e-6))
 
