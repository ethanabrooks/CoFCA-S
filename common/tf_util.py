--- conflicted
+++ resolved
@@ -20,12 +20,7 @@
         else_expression: TensorFlow operation.
     """
     x_shape = copy.copy(then_expression.get_shape())
-<<<<<<< HEAD
-    x = tf.cond(
-        tf.cast(condition, 'bool'), lambda: then_expression, lambda: else_expression)
-=======
     x = tf.cond(tf.cast(condition, 'bool'), lambda: then_expression, lambda: else_expression)
->>>>>>> d8e9bae5
     x.set_shape(x_shape)
     return x
 
@@ -347,13 +342,8 @@
         count_params += v_params
         if "/b:" in name or "/bias" in name:
             continue  # Wx+b, bias is not interesting to look at => count params, but not print
-<<<<<<< HEAD
-        logger.info("   %s%s %i params %s" % (name, " " * (55 - len(name)), v_params,
-                                              str(v.shape)))
-=======
         logger.info(
             "   %s%s %i params %s" % (name, " " * (55 - len(name)), v_params, str(v.shape)))
->>>>>>> d8e9bae5
 
     logger.info("Total model parameters: %0.2f million" % (count_params * 1e-6))
 
