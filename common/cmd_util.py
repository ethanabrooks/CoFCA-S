"""
Helpers for scripts like run_atari.py.
"""

import os

import gym
from gym.wrappers import FlattenDictWrapper

from baselines import logger
from baselines.bench import Monitor
from common import retro_wrappers, set_global_seeds
from common.atari_wrappers import make_atari, wrap_deepmind
from common.vec_env.dummy_vec_env import DummyVecEnv
from common.vec_env.subproc_vec_env import SubprocVecEnv

try:
    from mpi4py import MPI
except ImportError:
    MPI = None


def make_vec_env(
    env_id,
    env_type,
    num_env,
    seed,
    wrapper_kwargs=None,
    start_index=0,
    reward_scale=1.0,
    flatten_dict_observations=True,
    gamestate=None,
):
    """
    Create a wrapped, monitored SubprocVecEnv for Atari and MuJoCo.
    """
    wrapper_kwargs = wrapper_kwargs or {}
    mpi_rank = MPI.COMM_WORLD.Get_rank() if MPI else 0
    seed = seed + 10000 * mpi_rank if seed is not None else None

    def make_thunk(rank):
        return lambda: make_env(
            env_id=env_id,
            env_type=env_type,
            subrank=rank,
            seed=seed,
            reward_scale=reward_scale,
            gamestate=gamestate,
            flatten_dict_observations=flatten_dict_observations,
            wrapper_kwargs=wrapper_kwargs,
        )

    set_global_seeds(seed)
    if num_env > 1:
        return SubprocVecEnv([make_thunk(i + start_index) for i in range(num_env)])
    else:
        return DummyVecEnv([make_thunk(start_index)])


def make_env(
    env_id,
    env_type,
    subrank=0,
    seed=None,
    reward_scale=1.0,
    gamestate=None,
    flatten_dict_observations=True,
    wrapper_kwargs=None,
):
    mpi_rank = MPI.COMM_WORLD.Get_rank() if MPI else 0
    wrapper_kwargs = wrapper_kwargs or {}
    if env_type == "atari":
        env = make_atari(env_id)
    elif env_type == "retro":
        import retro

        gamestate = gamestate or retro.State.DEFAULT
        env = retro_wrappers.make_retro(
            game=env_id,
            max_episode_steps=10000,
            use_restricted_actions=retro.Actions.DISCRETE,
            state=gamestate,
        )
    else:
        env = gym.make(env_id)

    if flatten_dict_observations and isinstance(env.observation_space, gym.spaces.Dict):
        keys = env.observation_space.spaces.keys()
        env = gym.wrappers.FlattenDictWrapper(env, dict_keys=list(keys))

    env.seed(seed + subrank if seed is not None else None)
    env = Monitor(
        env,
        logger.get_dir()
        and os.path.join(logger.get_dir(), str(mpi_rank) + "." + str(subrank)),
        allow_early_resets=True,
    )

    if env_type == "atari":
        env = wrap_deepmind(env, **wrapper_kwargs)
    elif env_type == "retro":
        env = retro_wrappers.wrap_deepmind_retro(env, **wrapper_kwargs)

    if reward_scale != 1:
        env = retro_wrappers.RewardScaler(env, reward_scale)

    return env


def make_mujoco_env(env_id, seed, reward_scale=1.0):
    """
    Create a wrapped, monitored gym.Env for MuJoCo.
    """
    rank = MPI.COMM_WORLD.Get_rank()
    myseed = seed + 1000 * rank if seed is not None else None
    set_global_seeds(myseed)
    env = gym.make(env_id)
<<<<<<< HEAD
    logger_path = (
        None if logger.get_dir() is None else os.path.join(logger.get_dir(), str(rank))
    )
=======
    logger_path = None if logger.get_dir() is None else os.path.join(logger.get_dir(), str(rank))
>>>>>>> d8e9bae5
    env = Monitor(env, logger_path, allow_early_resets=True)
    env.seed(seed)
    if reward_scale != 1.0:
        from common.retro_wrappers import RewardScaler

        env = RewardScaler(env, reward_scale)
    return env


def make_robotics_env(env_id, seed, rank=0):
    """
    Create a wrapped, monitored gym.Env for MuJoCo.
    """
    set_global_seeds(seed)
    env = gym.make(env_id)
    env = FlattenDictWrapper(env, ["observation", "desired_task"])
    env = Monitor(
        env,
        logger.get_dir() and os.path.join(logger.get_dir(), str(rank)),
        info_keywords=("is_success",),
    )
    env.seed(seed)
    return env


def arg_parser():
    """
    Create an empty argparse.ArgumentParser.
    """
    import argparse
<<<<<<< HEAD

    return argparse.ArgumentParser(
        formatter_class=argparse.ArgumentDefaultsHelpFormatter
    )
=======
    return argparse.ArgumentParser(formatter_class=argparse.ArgumentDefaultsHelpFormatter)
>>>>>>> d8e9bae5


def atari_arg_parser():
    """
    Create an argparse.ArgumentParser for run_atari.py.
    """
    print("Obsolete - use common_arg_parser instead")
    return common_arg_parser()


def mujoco_arg_parser():
    print("Obsolete - use common_arg_parser instead")
    return common_arg_parser()


def common_arg_parser():
    """
    Create an argparse.ArgumentParser for run_mujoco.py.
    """
    parser = arg_parser()
<<<<<<< HEAD
    parser.add_argument("--env", help="environment ID", type=str, default="Reacher-v2")
    parser.add_argument("--seed", help="RNG seed", type=int, default=None)
    parser.add_argument("--alg", help="Algorithm", type=str, default="ppo2")
    parser.add_argument("--num_timesteps", type=float, default=1e6),
    parser.add_argument(
        "--network",
        help="network type (mlp, cnn, lstm, cnn_lstm, conv_only)",
        default=None,
    )
    parser.add_argument(
        "--gamestate",
        help="game state to load (so far only used in retro games)",
        default=None,
    )
=======
    parser.add_argument('--env', help='environment ID', type=str, default='Reacher-v2')
    parser.add_argument('--seed', help='RNG seed', type=int, default=None)
    parser.add_argument('--alg', help='Algorithm', type=str, default='ppo2')
    parser.add_argument('--num_timesteps', type=float, default=1e6),
    parser.add_argument(
        '--network', help='network type (mlp, cnn, lstm, cnn_lstm, conv_only)', default=None)
    parser.add_argument(
        '--gamestate', help='game state to load (so far only used in retro games)', default=None)
>>>>>>> d8e9bae5
    parser.add_argument(
        "--num_env",
        help="Number of environment copies being run in parallel. When not specified, set to number of cpus for Atari, and to 1 for Mujoco",
        default=None,
        type=int,
    )
    parser.add_argument(
<<<<<<< HEAD
        "--reward_scale",
        help="Reward scale factor. Default: 1.0",
        default=1.0,
        type=float,
    )
    parser.add_argument(
        "--save_path", help="Path to save trained model to", default=None, type=str
    )
=======
        '--reward_scale', help='Reward scale factor. Default: 1.0', default=1.0, type=float)
    parser.add_argument(
        '--save_path', help='Path to save trained model to', default=None, type=str)
>>>>>>> d8e9bae5
    parser.add_argument(
        "--save_video_interval",
        help="Save video every x steps (0 = disabled)",
        default=0,
        type=int,
    )
    parser.add_argument(
        "--save_video_length",
        help="Length of recorded video. Default: 200",
        default=200,
        type=int,
    )
    parser.add_argument("--play", default=False, action="store_true")
    return parser


def robotics_arg_parser():
    """
    Create an argparse.ArgumentParser for run_mujoco.py.
    """
    parser = arg_parser()
<<<<<<< HEAD
    parser.add_argument(
        "--env", help="environment ID", type=str, default="FetchReach-v0"
    )
    parser.add_argument("--seed", help="RNG seed", type=int, default=None)
    parser.add_argument("--num-timesteps", type=int, default=int(1e6))
=======
    parser.add_argument('--env', help='environment ID', type=str, default='FetchReach-v0')
    parser.add_argument('--seed', help='RNG seed', type=int, default=None)
    parser.add_argument('--num-timesteps', type=int, default=int(1e6))
>>>>>>> d8e9bae5
    return parser


def parse_unknown_args(args):
    """
    Parse arguments not consumed by arg parser into a dicitonary
    """
    retval = {}
    preceded_by_key = False
    for arg in args:
        if arg.startswith("--"):
            if "=" in arg:
                key = arg.split("=")[0][2:]
                value = arg.split("=")[1]
                retval[key] = value
            else:
                key = arg[2:]
                preceded_by_key = True
        elif preceded_by_key:
            retval[key] = arg
            preceded_by_key = False

    return retval<|MERGE_RESOLUTION|>--- conflicted
+++ resolved
@@ -115,13 +115,7 @@
     myseed = seed + 1000 * rank if seed is not None else None
     set_global_seeds(myseed)
     env = gym.make(env_id)
-<<<<<<< HEAD
-    logger_path = (
-        None if logger.get_dir() is None else os.path.join(logger.get_dir(), str(rank))
-    )
-=======
     logger_path = None if logger.get_dir() is None else os.path.join(logger.get_dir(), str(rank))
->>>>>>> d8e9bae5
     env = Monitor(env, logger_path, allow_early_resets=True)
     env.seed(seed)
     if reward_scale != 1.0:
@@ -152,14 +146,7 @@
     Create an empty argparse.ArgumentParser.
     """
     import argparse
-<<<<<<< HEAD
-
-    return argparse.ArgumentParser(
-        formatter_class=argparse.ArgumentDefaultsHelpFormatter
-    )
-=======
     return argparse.ArgumentParser(formatter_class=argparse.ArgumentDefaultsHelpFormatter)
->>>>>>> d8e9bae5
 
 
 def atari_arg_parser():
@@ -180,22 +167,6 @@
     Create an argparse.ArgumentParser for run_mujoco.py.
     """
     parser = arg_parser()
-<<<<<<< HEAD
-    parser.add_argument("--env", help="environment ID", type=str, default="Reacher-v2")
-    parser.add_argument("--seed", help="RNG seed", type=int, default=None)
-    parser.add_argument("--alg", help="Algorithm", type=str, default="ppo2")
-    parser.add_argument("--num_timesteps", type=float, default=1e6),
-    parser.add_argument(
-        "--network",
-        help="network type (mlp, cnn, lstm, cnn_lstm, conv_only)",
-        default=None,
-    )
-    parser.add_argument(
-        "--gamestate",
-        help="game state to load (so far only used in retro games)",
-        default=None,
-    )
-=======
     parser.add_argument('--env', help='environment ID', type=str, default='Reacher-v2')
     parser.add_argument('--seed', help='RNG seed', type=int, default=None)
     parser.add_argument('--alg', help='Algorithm', type=str, default='ppo2')
@@ -204,7 +175,6 @@
         '--network', help='network type (mlp, cnn, lstm, cnn_lstm, conv_only)', default=None)
     parser.add_argument(
         '--gamestate', help='game state to load (so far only used in retro games)', default=None)
->>>>>>> d8e9bae5
     parser.add_argument(
         "--num_env",
         help="Number of environment copies being run in parallel. When not specified, set to number of cpus for Atari, and to 1 for Mujoco",
@@ -212,20 +182,9 @@
         type=int,
     )
     parser.add_argument(
-<<<<<<< HEAD
-        "--reward_scale",
-        help="Reward scale factor. Default: 1.0",
-        default=1.0,
-        type=float,
-    )
-    parser.add_argument(
-        "--save_path", help="Path to save trained model to", default=None, type=str
-    )
-=======
         '--reward_scale', help='Reward scale factor. Default: 1.0', default=1.0, type=float)
     parser.add_argument(
         '--save_path', help='Path to save trained model to', default=None, type=str)
->>>>>>> d8e9bae5
     parser.add_argument(
         "--save_video_interval",
         help="Save video every x steps (0 = disabled)",
@@ -247,17 +206,9 @@
     Create an argparse.ArgumentParser for run_mujoco.py.
     """
     parser = arg_parser()
-<<<<<<< HEAD
-    parser.add_argument(
-        "--env", help="environment ID", type=str, default="FetchReach-v0"
-    )
-    parser.add_argument("--seed", help="RNG seed", type=int, default=None)
-    parser.add_argument("--num-timesteps", type=int, default=int(1e6))
-=======
     parser.add_argument('--env', help='environment ID', type=str, default='FetchReach-v0')
     parser.add_argument('--seed', help='RNG seed', type=int, default=None)
     parser.add_argument('--num-timesteps', type=int, default=int(1e6))
->>>>>>> d8e9bae5
     return parser
 
 
