--- conflicted
+++ resolved
@@ -115,13 +115,9 @@
     myseed = seed + 1000 * rank if seed is not None else None
     set_global_seeds(myseed)
     env = gym.make(env_id)
-<<<<<<< HEAD
-    logger_path = None if logger.get_dir() is None else os.path.join(logger.get_dir(), str(rank))
-=======
     logger_path = (
         None if logger.get_dir() is None else os.path.join(logger.get_dir(), str(rank))
     )
->>>>>>> 1a9758ad
     env = Monitor(env, logger_path, allow_early_resets=True)
     env.seed(seed)
     if reward_scale != 1.0:
@@ -181,11 +177,6 @@
     parser.add_argument("--alg", help="Algorithm", type=str, default="ppo2")
     parser.add_argument("--num_timesteps", type=float, default=1e6),
     parser.add_argument(
-<<<<<<< HEAD
-        '--network', help='network type (mlp, cnn, lstm, cnn_lstm, conv_only)', default=None)
-    parser.add_argument(
-        '--gamestate', help='game state to load (so far only used in retro games)', default=None)
-=======
         "--network",
         help="network type (mlp, cnn, lstm, cnn_lstm, conv_only)",
         default=None,
@@ -195,7 +186,6 @@
         help="game state to load (so far only used in retro games)",
         default=None,
     )
->>>>>>> 1a9758ad
     parser.add_argument(
         "--num_env",
         help="Number of environment copies being run in parallel. When not specified, set to number of cpus for Atari, and to 1 for Mujoco",
@@ -203,15 +193,11 @@
         type=int,
     )
     parser.add_argument(
-<<<<<<< HEAD
-        '--reward_scale', help='Reward scale factor. Default: 1.0', default=1.0, type=float)
-=======
         "--reward_scale",
         help="Reward scale factor. Default: 1.0",
         default=1.0,
         type=float,
     )
->>>>>>> 1a9758ad
     parser.add_argument(
         "--save_path", help="Path to save trained model to", default=None, type=str
     )
