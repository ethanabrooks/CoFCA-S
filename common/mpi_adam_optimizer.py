--- conflicted
+++ resolved
@@ -11,13 +11,9 @@
         tf.train.AdamOptimizer.__init__(self, **kwargs)
 
     def compute_gradients(self, loss, var_list, **kwargs):
-<<<<<<< HEAD
-        grads_and_vars = tf.train.AdamOptimizer.compute_gradients(self, loss, var_list, **kwargs)
-=======
         grads_and_vars = tf.train.AdamOptimizer.compute_gradients(
             self, loss, var_list, **kwargs
         )
->>>>>>> 1a9758ad
         grads_and_vars = [(g, v) for g, v in grads_and_vars if g is not None]
         flat_grad = tf.concat([tf.reshape(g, (-1,)) for g, v in grads_and_vars], axis=0)
         shapes = [v.shape.as_list() for g, v in grads_and_vars]
