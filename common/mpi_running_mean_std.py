try:
    from mpi4py import MPI
except ImportError:
    MPI = None

import numpy as np
import tensorflow as tf

import common.tf_util as U


class RunningMeanStd(object):
    # https://en.wikipedia.org/wiki/Algorithms_for_calculating_variance#Parallel_algorithm
    def __init__(self, epsilon=1e-2, shape=()):

        self._sum = tf.get_variable(
            dtype=tf.float64,
            shape=shape,
            initializer=tf.constant_initializer(0.0),
            name="runningsum",
            trainable=False)
        self._sumsq = tf.get_variable(
            dtype=tf.float64,
            shape=shape,
            initializer=tf.constant_initializer(epsilon),
            name="runningsumsq",
            trainable=False)
        self._count = tf.get_variable(
            dtype=tf.float64,
            shape=(),
            initializer=tf.constant_initializer(epsilon),
            name="count",
            trainable=False)
        self.shape = shape

        self.mean = tf.to_float(self._sum / self._count)
        self.std = tf.sqrt(
<<<<<<< HEAD
            tf.maximum(
                tf.to_float(self._sumsq / self._count) - tf.square(self.mean), 1e-2))
=======
            tf.maximum(tf.to_float(self._sumsq / self._count) - tf.square(self.mean), 1e-2))
>>>>>>> d8e9bae5

        newsum = tf.placeholder(shape=self.shape, dtype=tf.float64, name='sum')
        newsumsq = tf.placeholder(shape=self.shape, dtype=tf.float64, name='var')
        newcount = tf.placeholder(shape=[], dtype=tf.float64, name='count')
        self.incfiltparams = U.function([newsum, newsumsq, newcount], [],
                                        updates=[
                                            tf.assign_add(self._sum, newsum),
                                            tf.assign_add(self._sumsq, newsumsq),
                                            tf.assign_add(self._count, newcount)
                                        ])

    def update(self, x):
        x = x.astype('float64')
        n = int(np.prod(self.shape))
        totalvec = np.zeros(n * 2 + 1, 'float64')
        addvec = np.concatenate([
            x.sum(axis=0).ravel(),
            np.square(x).sum(axis=0).ravel(),
            np.array([len(x)], dtype='float64')
        ])
        if MPI is not None:
            MPI.COMM_WORLD.Allreduce(addvec, totalvec, op=MPI.SUM)
        self.incfiltparams(totalvec[0:n].reshape(self.shape),
                           totalvec[n:2 * n].reshape(self.shape), totalvec[2 * n])


@U.in_session
def test_runningmeanstd():
    for (x1, x2, x3) in [
        (np.random.randn(3), np.random.randn(4), np.random.randn(5)),
        (np.random.randn(3, 2), np.random.randn(4, 2), np.random.randn(5, 2)),
    ]:

        rms = RunningMeanStd(epsilon=0.0, shape=x1.shape[1:])
        U.initialize()

        x = np.concatenate([x1, x2, x3], axis=0)
        ms1 = [x.mean(axis=0), x.std(axis=0)]
        rms.update(x1)
        rms.update(x2)
        rms.update(x3)
        ms2 = [rms.mean.eval(), rms.std.eval()]

        assert np.allclose(ms1, ms2)


@U.in_session
def test_dist():
    np.random.seed(0)
    p1, p2, p3 = (np.random.randn(3, 1), np.random.randn(4, 1), np.random.randn(5, 1))
    q1, q2, q3 = (np.random.randn(6, 1), np.random.randn(7, 1), np.random.randn(8, 1))

    # p1,p2,p3=(np.random.randn(3), np.random.randn(4), np.random.randn(5))
    # q1,q2,q3=(np.random.randn(6), np.random.randn(7), np.random.randn(8))

    comm = MPI.COMM_WORLD
    assert comm.Get_size() == 2
    if comm.Get_rank() == 0:
        x1, x2, x3 = p1, p2, p3
    elif comm.Get_rank() == 1:
        x1, x2, x3 = q1, q2, q3
    else:
        assert False

    rms = RunningMeanStd(epsilon=0.0, shape=(1, ))
    U.initialize()

    rms.update(x1)
    rms.update(x2)
    rms.update(x3)

    bigvec = np.concatenate([p1, p2, p3, q1, q2, q3])

    def checkallclose(x, y):
        print(x, y)
        return np.allclose(x, y)

    assert checkallclose(
        bigvec.mean(axis=0),
        rms.mean.eval(),
    )
    assert checkallclose(
        bigvec.std(axis=0),
        rms.std.eval(),
    )


if __name__ == "__main__":
    # Run with mpirun -np 2 python <filename>
    test_dist()<|MERGE_RESOLUTION|>--- conflicted
+++ resolved
@@ -35,12 +35,7 @@
 
         self.mean = tf.to_float(self._sum / self._count)
         self.std = tf.sqrt(
-<<<<<<< HEAD
-            tf.maximum(
-                tf.to_float(self._sumsq / self._count) - tf.square(self.mean), 1e-2))
-=======
             tf.maximum(tf.to_float(self._sumsq / self._count) - tf.square(self.mean), 1e-2))
->>>>>>> d8e9bae5
 
         newsum = tf.placeholder(shape=self.shape, dtype=tf.float64, name='sum')
         newsumsq = tf.placeholder(shape=self.shape, dtype=tf.float64, name='var')
