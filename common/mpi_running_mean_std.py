try:
    from mpi4py import MPI
except ImportError:
    MPI = None

import numpy as np
import tensorflow as tf

import common.tf_util as U


class RunningMeanStd(object):
    # https://en.wikipedia.org/wiki/Algorithms_for_calculating_variance#Parallel_algorithm
    def __init__(self, epsilon=1e-2, shape=()):

        self._sum = tf.get_variable(
            dtype=tf.float64,
            shape=shape,
            initializer=tf.constant_initializer(0.0),
            name="runningsum",
            trainable=False,
        )
        self._sumsq = tf.get_variable(
            dtype=tf.float64,
            shape=shape,
            initializer=tf.constant_initializer(epsilon),
            name="runningsumsq",
            trainable=False,
        )
        self._count = tf.get_variable(
            dtype=tf.float64,
            shape=(),
            initializer=tf.constant_initializer(epsilon),
            name="count",
            trainable=False,
        )
        self.shape = shape

        self.mean = tf.to_float(self._sum / self._count)
        self.std = tf.sqrt(
<<<<<<< HEAD
            tf.maximum(
                tf.to_float(self._sumsq / self._count) - tf.square(self.mean), 1e-2
            )
        )

        newsum = tf.placeholder(shape=self.shape, dtype=tf.float64, name="sum")
        newsumsq = tf.placeholder(shape=self.shape, dtype=tf.float64, name="var")
        newcount = tf.placeholder(shape=[], dtype=tf.float64, name="count")
        self.incfiltparams = U.function(
            [newsum, newsumsq, newcount],
            [],
            updates=[
                tf.assign_add(self._sum, newsum),
                tf.assign_add(self._sumsq, newsumsq),
                tf.assign_add(self._count, newcount),
            ],
        )
=======
            tf.maximum(tf.to_float(self._sumsq / self._count) - tf.square(self.mean), 1e-2))

        newsum = tf.placeholder(shape=self.shape, dtype=tf.float64, name='sum')
        newsumsq = tf.placeholder(shape=self.shape, dtype=tf.float64, name='var')
        newcount = tf.placeholder(shape=[], dtype=tf.float64, name='count')
        self.incfiltparams = U.function([newsum, newsumsq, newcount], [],
                                        updates=[
                                            tf.assign_add(self._sum, newsum),
                                            tf.assign_add(self._sumsq, newsumsq),
                                            tf.assign_add(self._count, newcount)
                                        ])
>>>>>>> d8e9bae5

    def update(self, x):
        x = x.astype("float64")
        n = int(np.prod(self.shape))
        totalvec = np.zeros(n * 2 + 1, "float64")
        addvec = np.concatenate(
            [
                x.sum(axis=0).ravel(),
                np.square(x).sum(axis=0).ravel(),
                np.array([len(x)], dtype="float64"),
            ]
        )
        if MPI is not None:
            MPI.COMM_WORLD.Allreduce(addvec, totalvec, op=MPI.SUM)
<<<<<<< HEAD
        self.incfiltparams(
            totalvec[0:n].reshape(self.shape),
            totalvec[n : 2 * n].reshape(self.shape),
            totalvec[2 * n],
        )
=======
        self.incfiltparams(totalvec[0:n].reshape(self.shape),
                           totalvec[n:2 * n].reshape(self.shape), totalvec[2 * n])
>>>>>>> d8e9bae5


@U.in_session
def test_runningmeanstd():
    for (x1, x2, x3) in [
        (np.random.randn(3), np.random.randn(4), np.random.randn(5)),
        (np.random.randn(3, 2), np.random.randn(4, 2), np.random.randn(5, 2)),
    ]:

        rms = RunningMeanStd(epsilon=0.0, shape=x1.shape[1:])
        U.initialize()

        x = np.concatenate([x1, x2, x3], axis=0)
        ms1 = [x.mean(axis=0), x.std(axis=0)]
        rms.update(x1)
        rms.update(x2)
        rms.update(x3)
        ms2 = [rms.mean.eval(), rms.std.eval()]

        assert np.allclose(ms1, ms2)


@U.in_session
def test_dist():
    np.random.seed(0)
    p1, p2, p3 = (np.random.randn(3, 1), np.random.randn(4, 1), np.random.randn(5, 1))
    q1, q2, q3 = (np.random.randn(6, 1), np.random.randn(7, 1), np.random.randn(8, 1))

    # p1,p2,p3=(np.random.randn(3), np.random.randn(4), np.random.randn(5))
    # q1,q2,q3=(np.random.randn(6), np.random.randn(7), np.random.randn(8))

    comm = MPI.COMM_WORLD
    assert comm.Get_size() == 2
    if comm.Get_rank() == 0:
        x1, x2, x3 = p1, p2, p3
    elif comm.Get_rank() == 1:
        x1, x2, x3 = q1, q2, q3
    else:
        assert False

    rms = RunningMeanStd(epsilon=0.0, shape=(1,))
    U.initialize()

    rms.update(x1)
    rms.update(x2)
    rms.update(x3)

    bigvec = np.concatenate([p1, p2, p3, q1, q2, q3])

    def checkallclose(x, y):
        print(x, y)
        return np.allclose(x, y)

    assert checkallclose(bigvec.mean(axis=0), rms.mean.eval())
    assert checkallclose(bigvec.std(axis=0), rms.std.eval())


if __name__ == "__main__":
    # Run with mpirun -np 2 python <filename>
    test_dist()<|MERGE_RESOLUTION|>--- conflicted
+++ resolved
@@ -38,25 +38,6 @@
 
         self.mean = tf.to_float(self._sum / self._count)
         self.std = tf.sqrt(
-<<<<<<< HEAD
-            tf.maximum(
-                tf.to_float(self._sumsq / self._count) - tf.square(self.mean), 1e-2
-            )
-        )
-
-        newsum = tf.placeholder(shape=self.shape, dtype=tf.float64, name="sum")
-        newsumsq = tf.placeholder(shape=self.shape, dtype=tf.float64, name="var")
-        newcount = tf.placeholder(shape=[], dtype=tf.float64, name="count")
-        self.incfiltparams = U.function(
-            [newsum, newsumsq, newcount],
-            [],
-            updates=[
-                tf.assign_add(self._sum, newsum),
-                tf.assign_add(self._sumsq, newsumsq),
-                tf.assign_add(self._count, newcount),
-            ],
-        )
-=======
             tf.maximum(tf.to_float(self._sumsq / self._count) - tf.square(self.mean), 1e-2))
 
         newsum = tf.placeholder(shape=self.shape, dtype=tf.float64, name='sum')
@@ -68,7 +49,6 @@
                                             tf.assign_add(self._sumsq, newsumsq),
                                             tf.assign_add(self._count, newcount)
                                         ])
->>>>>>> d8e9bae5
 
     def update(self, x):
         x = x.astype("float64")
@@ -83,16 +63,8 @@
         )
         if MPI is not None:
             MPI.COMM_WORLD.Allreduce(addvec, totalvec, op=MPI.SUM)
-<<<<<<< HEAD
-        self.incfiltparams(
-            totalvec[0:n].reshape(self.shape),
-            totalvec[n : 2 * n].reshape(self.shape),
-            totalvec[2 * n],
-        )
-=======
         self.incfiltparams(totalvec[0:n].reshape(self.shape),
                            totalvec[n:2 * n].reshape(self.shape), totalvec[2 * n])
->>>>>>> d8e9bae5
 
 
 @U.in_session
