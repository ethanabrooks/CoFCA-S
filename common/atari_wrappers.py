--- conflicted
+++ resolved
@@ -259,13 +259,9 @@
     return env
 
 
-<<<<<<< HEAD
-def wrap_deepmind(env, episode_life=True, clip_rewards=True, frame_stack=False, scale=False):
-=======
 def wrap_deepmind(
     env, episode_life=True, clip_rewards=True, frame_stack=False, scale=False
 ):
->>>>>>> 1a9758ad
     """Configure environment for DeepMind-style Atari.
     """
     if episode_life:
