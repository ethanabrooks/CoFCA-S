from collections import deque
import os

import cv2
import gym
from gym import spaces
import numpy as np

os.environ.setdefault("PATH", "")
cv2.ocl.setUseOpenCL(False)


class NoopResetEnv(gym.Wrapper):
    def __init__(self, env, noop_max=30):
        """Sample initial states by taking random number of no-ops on reset.
        No-op is assumed to be action 0.
        """
        gym.Wrapper.__init__(self, env)
        self.noop_max = noop_max
        self.override_num_noops = None
        self.noop_action = 0
        assert env.unwrapped.get_action_meanings()[0] == "NOOP"

    def reset(self, **kwargs):
        """ Do no-op action for a number of steps in [1, noop_max]."""
        self.env.reset(**kwargs)
        if self.override_num_noops is not None:
            noops = self.override_num_noops
        else:
            noops = self.unwrapped.np_random.randint(
                1, self.noop_max + 1
            )  # pylint: disable=E1101
        assert noops > 0
        obs = None
        for _ in range(noops):
            obs, _, done, _ = self.env.step(self.noop_action)
            if done:
                obs = self.env.reset(**kwargs)
        return obs

    def step(self, ac):
        return self.env.step(ac)


class FireResetEnv(gym.Wrapper):
    def __init__(self, env):
        """Take action on reset for environments that are fixed until firing."""
        gym.Wrapper.__init__(self, env)
        assert env.unwrapped.get_action_meanings()[1] == "FIRE"
        assert len(env.unwrapped.get_action_meanings()) >= 3

    def reset(self, **kwargs):
        self.env.reset(**kwargs)
        obs, _, done, _ = self.env.step(1)
        if done:
            self.env.reset(**kwargs)
        obs, _, done, _ = self.env.step(2)
        if done:
            self.env.reset(**kwargs)
        return obs

    def step(self, ac):
        return self.env.step(ac)


class EpisodicLifeEnv(gym.Wrapper):
    def __init__(self, env):
        """Make end-of-life == end-of-episode, but only reset on true game over.
        Done by DeepMind for the DQN and co. since it helps value estimation.
        """
        gym.Wrapper.__init__(self, env)
        self.lives = 0
        self.was_real_done = True

    def step(self, action):
        obs, reward, done, info = self.env.step(action)
        self.was_real_done = done
        # check current lives, make loss of life terminal,
        # then update lives to handle bonus lives
        lives = self.env.unwrapped.ale.lives()
        if lives < self.lives and lives > 0:
            # for Qbert sometimes we stay in lives == 0 condition for a few frames
            # so it's important to keep lives > 0, so that we only reset once
            # the environment advertises done.
            done = True
        self.lives = lives
        return obs, reward, done, info

    def reset(self, **kwargs):
        """Reset only when lives are exhausted.
        This way all states are still reachable even though lives are episodic,
        and the learner need not know about any of this behind-the-scenes.
        """
        if self.was_real_done:
            obs = self.env.reset(**kwargs)
        else:
            # no-op step to advance from terminal/lost life state
            obs, _, _, _ = self.env.step(0)
        self.lives = self.env.unwrapped.ale.lives()
        return obs


class MaxAndSkipEnv(gym.Wrapper):
    def __init__(self, env, skip=4):
        """Return only every `skip`-th frame"""
        gym.Wrapper.__init__(self, env)
        # most recent raw observations (for max pooling across time steps)
<<<<<<< HEAD
        self._obs_buffer = np.zeros((2,) + env.observation_space.shape, dtype=np.uint8)
=======
        self._obs_buffer = np.zeros((2, ) + env.observation_space.shape, dtype=np.uint8)
>>>>>>> d8e9bae5
        self._skip = skip

    def step(self, action):
        """Repeat action, sum reward, and max over last observations."""
        total_reward = 0.0
        done = None
        for i in range(self._skip):
            obs, reward, done, info = self.env.step(action)
            if i == self._skip - 2:
                self._obs_buffer[0] = obs
            if i == self._skip - 1:
                self._obs_buffer[1] = obs
            total_reward += reward
            if done:
                break
        # Note that the observation on the done=True frame
        # doesn't matter
        max_frame = self._obs_buffer.max(axis=0)

        return max_frame, total_reward, done, info

    def reset(self, **kwargs):
        return self.env.reset(**kwargs)


class ClipRewardEnv(gym.RewardWrapper):
    def __init__(self, env):
        gym.RewardWrapper.__init__(self, env)

    def reward(self, reward):
        """Bin reward to {+1, 0, -1} by its sign."""
        return np.sign(reward)


class WarpFrame(gym.ObservationWrapper):
    def __init__(self, env, width=84, height=84, grayscale=True):
        """Warp frames to 84x84 as done in the Nature paper and later work."""
        gym.ObservationWrapper.__init__(self, env)
        self.width = width
        self.height = height
        self.grayscale = grayscale
        if self.grayscale:
            self.observation_space = spaces.Box(
<<<<<<< HEAD
                low=0, high=255, shape=(self.height, self.width, 1), dtype=np.uint8
            )
        else:
            self.observation_space = spaces.Box(
                low=0, high=255, shape=(self.height, self.width, 3), dtype=np.uint8
            )
=======
                low=0, high=255, shape=(self.height, self.width, 1), dtype=np.uint8)
        else:
            self.observation_space = spaces.Box(
                low=0, high=255, shape=(self.height, self.width, 3), dtype=np.uint8)
>>>>>>> d8e9bae5

    def observation(self, frame):
        if self.grayscale:
            frame = cv2.cvtColor(frame, cv2.COLOR_RGB2GRAY)
<<<<<<< HEAD
        frame = cv2.resize(
            frame, (self.width, self.height), interpolation=cv2.INTER_AREA
        )
=======
        frame = cv2.resize(frame, (self.width, self.height), interpolation=cv2.INTER_AREA)
>>>>>>> d8e9bae5
        if self.grayscale:
            frame = np.expand_dims(frame, -1)
        return frame


class FrameStack(gym.Wrapper):
    def __init__(self, env, k):
        """Stack k last frames.

        Returns lazy array, which is much more memory efficient.

        See Also
        --------
        common.atari_wrappers.LazyFrames
        """
        gym.Wrapper.__init__(self, env)
        self.k = k
        self.frames = deque([], maxlen=k)
        shp = env.observation_space.shape
        self.observation_space = spaces.Box(
            low=0,
            high=255,
            shape=(shp[:-1] + (shp[-1] * k,)),
            dtype=env.observation_space.dtype,
        )

    def reset(self):
        ob = self.env.reset()
        for _ in range(self.k):
            self.frames.append(ob)
        return self._get_ob()

    def step(self, action):
        ob, reward, done, info = self.env.step(action)
        self.frames.append(ob)
        return self._get_ob(), reward, done, info

    def _get_ob(self):
        assert len(self.frames) == self.k
        return LazyFrames(list(self.frames))


class ScaledFloatFrame(gym.ObservationWrapper):
    def __init__(self, env):
        gym.ObservationWrapper.__init__(self, env)
        self.observation_space = gym.spaces.Box(
            low=0, high=1, shape=env.observation_space.shape, dtype=np.float32
        )

    def observation(self, observation):
        # careful! This undoes the memory optimization, use
        # with smaller replay buffers only.
        return np.array(observation).astype(np.float32) / 255.0


class LazyFrames(object):
    def __init__(self, frames):
        """This object ensures that common frames between the observations are only stored once.
        It exists purely to optimize memory usage which can be huge for DQN's 1M frames replay
        buffers.

        This object should only be converted to numpy array before being passed to the model.

        You'd not believe how complex the previous solution was."""
        self._frames = frames
        self._out = None

    def _force(self):
        if self._out is None:
            self._out = np.concatenate(self._frames, axis=-1)
            self._frames = None
        return self._out

    def __array__(self, dtype=None):
        out = self._force()
        if dtype is not None:
            out = out.astype(dtype)
        return out

    def __len__(self):
        return len(self._force())

    def __getitem__(self, i):
        return self._force()[i]


def make_atari(env_id, timelimit=True):
    # XXX(john): remove timelimit argument after gym is upgraded to allow double wrapping
    env = gym.make(env_id)
    if not timelimit:
        env = env.env
    assert "NoFrameskip" in env.spec.id
    env = NoopResetEnv(env, noop_max=30)
    env = MaxAndSkipEnv(env, skip=4)
    return env


<<<<<<< HEAD
def wrap_deepmind(
    env, episode_life=True, clip_rewards=True, frame_stack=False, scale=False
):
=======
def wrap_deepmind(env, episode_life=True, clip_rewards=True, frame_stack=False, scale=False):
>>>>>>> d8e9bae5
    """Configure environment for DeepMind-style Atari.
    """
    if episode_life:
        env = EpisodicLifeEnv(env)
    if "FIRE" in env.unwrapped.get_action_meanings():
        env = FireResetEnv(env)
    env = WarpFrame(env)
    if scale:
        env = ScaledFloatFrame(env)
    if clip_rewards:
        env = ClipRewardEnv(env)
    if frame_stack:
        env = FrameStack(env, 4)
    return env<|MERGE_RESOLUTION|>--- conflicted
+++ resolved
@@ -105,11 +105,7 @@
         """Return only every `skip`-th frame"""
         gym.Wrapper.__init__(self, env)
         # most recent raw observations (for max pooling across time steps)
-<<<<<<< HEAD
-        self._obs_buffer = np.zeros((2,) + env.observation_space.shape, dtype=np.uint8)
-=======
         self._obs_buffer = np.zeros((2, ) + env.observation_space.shape, dtype=np.uint8)
->>>>>>> d8e9bae5
         self._skip = skip
 
     def step(self, action):
@@ -153,30 +149,15 @@
         self.grayscale = grayscale
         if self.grayscale:
             self.observation_space = spaces.Box(
-<<<<<<< HEAD
-                low=0, high=255, shape=(self.height, self.width, 1), dtype=np.uint8
-            )
-        else:
-            self.observation_space = spaces.Box(
-                low=0, high=255, shape=(self.height, self.width, 3), dtype=np.uint8
-            )
-=======
                 low=0, high=255, shape=(self.height, self.width, 1), dtype=np.uint8)
         else:
             self.observation_space = spaces.Box(
                 low=0, high=255, shape=(self.height, self.width, 3), dtype=np.uint8)
->>>>>>> d8e9bae5
 
     def observation(self, frame):
         if self.grayscale:
             frame = cv2.cvtColor(frame, cv2.COLOR_RGB2GRAY)
-<<<<<<< HEAD
-        frame = cv2.resize(
-            frame, (self.width, self.height), interpolation=cv2.INTER_AREA
-        )
-=======
         frame = cv2.resize(frame, (self.width, self.height), interpolation=cv2.INTER_AREA)
->>>>>>> d8e9bae5
         if self.grayscale:
             frame = np.expand_dims(frame, -1)
         return frame
@@ -274,13 +255,7 @@
     return env
 
 
-<<<<<<< HEAD
-def wrap_deepmind(
-    env, episode_life=True, clip_rewards=True, frame_stack=False, scale=False
-):
-=======
 def wrap_deepmind(env, episode_life=True, clip_rewards=True, frame_stack=False, scale=False):
->>>>>>> d8e9bae5
     """Configure environment for DeepMind-style Atari.
     """
     if episode_life:
