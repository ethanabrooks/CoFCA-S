from pprint import pprint

import hydra
from omegaconf import DictConfig

import baseline_agent
import ours
from wrappers import VecPyTorch


class Trainer(ours.Trainer):
    @staticmethod
    def build_agent(envs: VecPyTorch, **agent_args):
        agent_args.update(feed_m_to_gru=False, globalized_critic=False)
        return baseline_agent.Agent(
            observation_space=envs.observation_space,
            action_space=envs.action_space,
            **agent_args,
        )


@hydra.main(config_name="config")
<<<<<<< HEAD
def app(cfg: ours.OurConfig) -> None:
    cfg.eval.interval = cfg.eval.steps = None
    assert isinstance(cfg, DictConfig)
=======
def app(cfg: DictConfig) -> None:
    pprint(dict(**cfg))
>>>>>>> 604e6d24
    Trainer.main(cfg)


if __name__ == "__main__":
    ours.main(app)<|MERGE_RESOLUTION|>--- conflicted
+++ resolved
@@ -20,14 +20,8 @@
 
 
 @hydra.main(config_name="config")
-<<<<<<< HEAD
-def app(cfg: ours.OurConfig) -> None:
-    cfg.eval.interval = cfg.eval.steps = None
-    assert isinstance(cfg, DictConfig)
-=======
 def app(cfg: DictConfig) -> None:
     pprint(dict(**cfg))
->>>>>>> 604e6d24
     Trainer.main(cfg)
 
 
