from queue import Queue

import baseline_agent
import our_agent
import env
import ours
import trainer
from common.vec_env.dummy_vec_env import DummyVecEnv
from common.vec_env.subproc_vec_env import SubprocVecEnv
from data_types import CurriculumSetting
from utils import Discrete
from wrappers import VecPyTorch


class Trainer(ours.Trainer):
    @staticmethod
    def build_agent(envs: VecPyTorch, **agent_args):
        del agent_args["recurrent"]
        del agent_args["num_layers"]
        return baseline_agent.Agent(
            observation_space=envs.observation_space,
            action_space=envs.action_space,
            **agent_args,
        )

    @classmethod
<<<<<<< HEAD
    def initial_curriculum(cls, min_lines, max_lines):
        return CurriculumSetting(
            max_build_tree_depth=100,
            max_lines=max_lines,
            n_lines_space=Discrete(min_lines, max_lines),
=======
    def initial_curriculum(cls, min_lines, max_lines, debug_env):
        return CurriculumSetting(
            max_build_tree_depth=100,
            max_lines=max_lines,
            n_lines_space=Discrete(1, 1),
>>>>>>> 45bbb332
            level=0,
        )


if __name__ == "__main__":
    Trainer.main()<|MERGE_RESOLUTION|>--- conflicted
+++ resolved
@@ -24,19 +24,11 @@
         )
 
     @classmethod
-<<<<<<< HEAD
-    def initial_curriculum(cls, min_lines, max_lines):
-        return CurriculumSetting(
-            max_build_tree_depth=100,
-            max_lines=max_lines,
-            n_lines_space=Discrete(min_lines, max_lines),
-=======
     def initial_curriculum(cls, min_lines, max_lines, debug_env):
         return CurriculumSetting(
             max_build_tree_depth=100,
             max_lines=max_lines,
             n_lines_space=Discrete(1, 1),
->>>>>>> 45bbb332
             level=0,
         )
 
