--- conflicted
+++ resolved
@@ -20,18 +20,6 @@
         return baseline_agent.Agent(
             observation_space=envs.observation_space,
             action_space=envs.action_space,
-<<<<<<< HEAD
-            debug=False,
-            gate_coef=0,
-            max_eval_lines=1,
-            no_pointer=False,
-            no_roll=False,
-            no_scan=False,
-            num_edges=1,
-            olsk=False,
-            transformer=False,
-=======
->>>>>>> 8a1fa503
             **agent_args,
         )
 
