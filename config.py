from collections import namedtuple

from hydra.core.config_store import ConfigStore
from omegaconf import DictConfig

Parsers = namedtuple("Parser", "main agent ppo rollouts")


from dataclasses import dataclass
from typing import Optional


def flatten(cfg: DictConfig):
    for k, v in cfg.items():
        if isinstance(v, DictConfig):
            for k_, v_ in flatten(v):
                yield f"{k}_{k_}", v_
        else:
            yield k, v


@dataclass
<<<<<<< HEAD
class Eval:
    interval: Optional[int] = MISSING
    steps: Optional[int] = MISSING


@dataclass
class NoEval(Eval):
    interval: Optional[int] = None
    steps: Optional[int] = None


@dataclass
class YesEval(Eval):
    interval: Optional[int] = int(1e5)
    steps: Optional[int] = 500


@dataclass
=======
>>>>>>> 9e423283
class BaseConfig:
    activation_name: str = "ReLU"
    clip_param: float = 0.2
    cuda_deterministic: bool = True
    entropy_coef: float = 0.25
    eval_interval: Optional[int] = int(1e6)
    gamma: float = 0.99
    group: Optional[str] = None
    hidden_size: int = 150
    learning_rate: float = 0.0025
    load_path: Optional[str] = None
    log_interval: int = int(1e5)
    max_grad_norm: float = 0.5
    name: Optional[str] = None
    normalize: bool = False
    num_batch: int = 1
    num_processes: int = 100
    optimizer: str = "Adam"
    ppo_epoch: int = 5
    cuda: bool = True
    use_wandb: bool = True
    num_frames: Optional[int] = None
    render: bool = False
    render_eval: bool = False
    save_interval: int = int(1e5)
    seed: int = 0
    synchronous: bool = False
    tau: float = 0.95
    train_steps: int = 25
    use_gae: bool = False
    value_loss_coef: float = 0.5
    wandb_version: Optional[str] = None
    _wandb: Optional[str] = None


@dataclass
class Config(BaseConfig):
    env: str = "CartPole-v0"
    num_layers: int = 100
    recurrent: bool = False


cs = ConfigStore.instance()<|MERGE_RESOLUTION|>--- conflicted
+++ resolved
@@ -20,27 +20,6 @@
 
 
 @dataclass
-<<<<<<< HEAD
-class Eval:
-    interval: Optional[int] = MISSING
-    steps: Optional[int] = MISSING
-
-
-@dataclass
-class NoEval(Eval):
-    interval: Optional[int] = None
-    steps: Optional[int] = None
-
-
-@dataclass
-class YesEval(Eval):
-    interval: Optional[int] = int(1e5)
-    steps: Optional[int] = 500
-
-
-@dataclass
-=======
->>>>>>> 9e423283
 class BaseConfig:
     activation_name: str = "ReLU"
     clip_param: float = 0.2
