from collections import namedtuple

from hydra.core.config_store import ConfigStore
from omegaconf import MISSING, DictConfig

Parsers = namedtuple("Parser", "main agent ppo rollouts")


from dataclasses import dataclass, field
from typing import Optional, Any, List


def flatten(cfg: DictConfig):
    for k, v in cfg.items():
        if isinstance(v, DictConfig):
<<<<<<< HEAD
            yield from flatten(v)
=======
            for k_, v_ in flatten(v):
                yield f"{k}_{k_}", v_
>>>>>>> 57d8bab1
        else:
            yield k, v


@dataclass
class Eval:
    interval: Optional[int] = MISSING
    steps: Optional[int] = MISSING


@dataclass
class NoEval(Eval):
    interval: Optional[int] = None
    steps: Optional[int] = None


@dataclass
class YesEval(Eval):
    interval: Optional[int] = int(1e6)
    steps: Optional[int] = 500


@dataclass
class BaseConfig:
    activation_name: str = "ReLU"
    clip_param: float = 0.2
    config: Optional[str] = None
    cuda_deterministic: bool = True
    entropy_coef: float = 0.25
    eval: Any = MISSING
    gamma: float = 0.99
    group: Optional[str] = None
    hidden_size: int = 150
    learning_rate: float = 0.0025
    load_path: Optional[str] = None
    log_interval: int = int(1e5)
    max_grad_norm: float = 0.5
    name: Optional[str] = None
    normalize: bool = False
    num_batch: int = 1
    num_processes: int = 100
    optimizer: str = "Adam"
    ppo_epoch: int = 5
    cuda: bool = True
    use_wandb: bool = True
    num_frames: Optional[int] = None
    render: bool = False
    render_eval: bool = False
    save_interval: int = int(1e5)
    seed: int = 0
    synchronous: bool = False
    tau: float = 0.95
    train_steps: int = 25
    use_gae: bool = False
    value_loss_coef: float = 0.5
    wandb_version: Optional[str] = None
    _wandb: Optional[str] = None
    defaults: List[Any] = field(default_factory=lambda: [dict(eval="yes")])


@dataclass
class Config(BaseConfig):
    env: str = "CartPole-v0"
    num_layers: int = 100
    recurrent: bool = False


cs = ConfigStore.instance()
cs.store(group="eval", name="yes", node=YesEval)
cs.store(group="eval", name="no", node=NoEval)<|MERGE_RESOLUTION|>--- conflicted
+++ resolved
@@ -13,12 +13,8 @@
 def flatten(cfg: DictConfig):
     for k, v in cfg.items():
         if isinstance(v, DictConfig):
-<<<<<<< HEAD
-            yield from flatten(v)
-=======
             for k_, v_ in flatten(v):
                 yield f"{k}_{k_}", v_
->>>>>>> 57d8bab1
         else:
             yield k, v
 
