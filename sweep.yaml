--- conflicted
+++ resolved
@@ -7,13 +7,6 @@
   assimilator_prob:
     distribution: categorical
     values:
-<<<<<<< HEAD
-      - 0.0
-      - 0.1
-      - 0.2
-      - 0.3
-=======
->>>>>>> 9ee05946
       - 0.4
       - 0.5
       - 0.6
