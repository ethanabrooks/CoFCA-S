import argparse
import itertools
import sys
<<<<<<< HEAD
=======

import torch
from tensorboardX import SummaryWriter
>>>>>>> 975ddbe6

from tensorboardX import SummaryWriter
import torch

parser = argparse.ArgumentParser()
parser.add_argument('--logdir', required=True)
parser.add_argument('-lr', type=float, required=True)
args = parser.parse_args()

N_INPUTS = 5
network = torch.nn.Linear(N_INPUTS, 2)
softplus = torch.nn.Softplus()
inputs = torch.ones(1, N_INPUTS)
optimizer = torch.optim.SGD(network.parameters(), lr=args.lr)
log_dir = sys.argv[1]
writer = SummaryWriter(log_dir=args.logdir)

for i in itertools.count():
    a, b = torch.chunk(network(inputs), 2, dim=-1)
    dist = torch.distributions.Beta(softplus(a), softplus(b))
    sample = dist.sample()
    j = torch.norm(sample, dim=-1)
    log_prob = dist.log_prob(sample)
    loss = -log_prob * j
    writer.add_scalar('loss', loss, i)
    writer.add_scalar('log_prob', log_prob, i)
    writer.add_scalar('J', j, i)
    if i % 100 == 0:
        print(f'loss: {loss}\tJ: {j}')
    loss.backward()
    optimizer.step()
    optimizer.zero_grad()<|MERGE_RESOLUTION|>--- conflicted
+++ resolved
@@ -1,15 +1,9 @@
 import argparse
 import itertools
 import sys
-<<<<<<< HEAD
-=======
 
 import torch
 from tensorboardX import SummaryWriter
->>>>>>> 975ddbe6
-
-from tensorboardX import SummaryWriter
-import torch
 
 parser = argparse.ArgumentParser()
 parser.add_argument('--logdir', required=True)
