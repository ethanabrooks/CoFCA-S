--- conflicted
+++ resolved
@@ -41,27 +41,9 @@
         values += noise_scale * np.random.normal(1, 1, values.size)
 
 
-<<<<<<< HEAD
-def main(
-    distribution,
-    stats,
-    num_values,
-    num_steps,
-    seed,
-    num_samples,
-    exploration_bonus,
-    num_seeds,
-    noise_scale,
-    noise_mean,
-    noise_std,
-    distribution_plot_name,
-    estimate_plot_name,
-):
-=======
 def main(distribution, stats, num_values, num_steps, seed, num_samples, exploration_bonus,
          num_seeds, noise_scale, noise_mean, noise_std, distribution_plot_name,
          estimate_plot_name):
->>>>>>> d8e9bae5
     if seed is not None:
         np.random.seed(seed)
 
@@ -81,15 +63,9 @@
 
         for i in range(num_steps):
             for logits in logits_list:
-<<<<<<< HEAD
-                yield i, sample(logits, adaptive=True), "adaptive"
-                yield i, sample(u, adaptive=False), "baseline"
-            yield i, values.mean(), "truth"
-=======
                 yield i, sample(logits, adaptive=True), 'adaptive'
                 yield i, sample(u, adaptive=False), 'baseline'
             yield i, values.mean(), 'truth'
->>>>>>> d8e9bae5
             values += noise_scale * np.random.normal(noise_mean, noise_std, values.size)
 
     initial_values = distribution(*stats, size=num_values)
