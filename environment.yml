--- conflicted
+++ resolved
@@ -5,152 +5,6 @@
   - conda-forge
   - defaults
 dependencies:
-<<<<<<< HEAD
-  - _libgcc_mutex=0.1=main
-  - blas=1.0=mkl
-  - bzip2=1.0.8=h516909a_3
-  - ca-certificates=2020.7.22=0
-  - certifi=2020.6.20=py38_0
-  - cloudpickle=1.3.0=py_0
-  - cudatoolkit=10.2.89=hfd86e86_1
-  - cycler=0.10.0=py38_0
-  - dbus=1.13.16=hb2f20db_0
-  - decorator=4.4.2=py_0
-  - expat=2.2.9=he6710b0_2
-  - ffmpeg=4.3.1=h167e202_0
-  - fontconfig=2.13.0=h9420a91_0
-  - freetype=2.10.2=he06d7ca_0
-  - future=0.18.2=py38h32f6830_1
-  - glib=2.65.0=h3eb4bd4_0
-  - gmp=6.2.0=he1b5a44_2
-  - gnutls=3.6.13=h79a8f9a_0
-  - gst-plugins-base=1.14.0=hbbd80ab_1
-  - gstreamer=1.14.0=hb31296c_0
-  - gym=0.17.2=py38h32f6830_1
-  - hyperopt=0.2.4=pyh9f0ad1d_0
-  - icu=58.2=he6710b0_3
-  - intel-openmp=2020.1=217
-  - jpeg=9b=h024ee3a_2
-  - kiwisolver=1.2.0=py38hfd86e86_0
-  - lame=3.100=h14c3975_1001
-  - lcms2=2.11=h396b838_0
-  - ld_impl_linux-64=2.33.1=h53a641e_7
-  - libedit=3.1.20191231=h14c3975_1
-  - libffi=3.3=he6710b0_2
-  - libgcc-ng=9.1.0=hdf63c60_0
-  - libgfortran-ng=7.5.0=hdf63c60_16
-  - libiconv=1.16=h516909a_0
-  - libpng=1.6.37=hed695b0_2
-  - libprotobuf=3.13.0=h8b12597_0
-  - libstdcxx-ng=9.1.0=hdf63c60_0
-  - libtiff=4.1.0=h2733197_1
-  - libuuid=1.0.3=h1bed415_2
-  - libxcb=1.14=h7b6447c_0
-  - libxml2=2.9.10=he19cac6_1
-  - lz4-c=1.9.2=he6710b0_1
-  - matplotlib=3.3.1=0
-  - matplotlib-base=3.3.1=py38h817c723_0
-  - mkl=2020.1=217
-  - mkl-service=2.3.0=py38he904b0f_0
-  - mkl_fft=1.1.0=py38h23d657b_0
-  - mkl_random=1.1.1=py38h0573a6f_0
-  - ncurses=6.2=he6710b0_1
-  - nettle=3.4.1=h1bed415_1002
-  - networkx=2.5=py_0
-  - ninja=1.10.0=py38hfd86e86_0
-  - numpy=1.19.1=py38hbc911f0_0
-  - numpy-base=1.19.1=py38hfa32c7d_0
-  - olefile=0.46=py_0
-  - openh264=2.1.1=h8b12597_0
-  - openssl=1.1.1g=h7b6447c_0
-  - pandas=1.1.0=py38he6710b0_0
-  - pcre=8.44=he6710b0_0
-  - pillow=7.2.0=py38hb39fc2d_0
-  - pip=20.2.2=py38_0
-  - protobuf=3.13.0=py38h950e882_0
-  - pyglet=1.5.0=py38h32f6830_1
-  - pymongo=3.10.1=py38h950e882_2
-  - pyparsing=2.4.7=py_0
-  - pyqt=5.9.2=py38h05f1152_4
-  - python=3.8.5=hcff3b4d_0
-  - python-dateutil=2.8.1=py_0
-  - python_abi=3.8=1_cp38
-  - pytorch=1.6.0=py3.8_cuda10.2.89_cudnn7.6.5_0
-  - pytz=2020.1=py_0
-  - qt=5.9.7=h5867ecd_1
-  - readline=8.0=h7b6447c_0
-  - scipy=1.5.2=py38h0b6359f_0
-  - setuptools=49.6.0=py38_0
-  - sip=4.19.13=py38he6710b0_0
-  - six=1.15.0=py_0
-  - sqlite=3.33.0=h62c20be_0
-  - tensorboardx=2.1=py_0
-  - tk=8.6.10=hbc83047_0
-  - tornado=6.0.4=py38h7b6447c_1
-  - tqdm=4.48.2=pyh9f0ad1d_0
-  - wheel=0.35.1=py_0
-  - x264=1!152.20180806=h14c3975_0
-  - xz=5.2.5=h7b6447c_0
-  - zlib=1.2.11=h7b6447c_3
-  - zstd=1.4.5=h9ceee32_0
-  - pip:
-    - aiohttp==3.6.2
-    - aiohttp-cors==0.7.0
-    - aioredis==1.3.1
-    - async-timeout==3.0.1
-    - attrs==20.1.0
-    - backcall==0.2.0
-    - beautifulsoup4==4.9.1
-    - blessings==1.7
-    - cachetools==4.1.1
-    - chardet==3.0.4
-    - click==7.1.2
-    - colorama==0.4.3
-    - colored==1.4.2
-    - colorful==0.5.4
-    - filelock==3.0.12
-    - google==3.0.0
-    - google-api-core==1.22.1
-    - google-auth==1.20.1
-    - googleapis-common-protos==1.52.0
-    - gpustat==0.6.0
-    - grpcio==1.31.0
-    - hiredis==1.1.0
-    - idna==2.10
-    - ipdb==0.13.3
-    - ipython==7.17.0
-    - ipython-genutils==0.2.0
-    - jedi==0.17.2
-    - jsonschema==3.2.0
-    - msgpack==1.0.0
-    - multidict==4.7.6
-    - nvidia-ml-py3==7.352.0
-    - opencensus==0.7.10
-    - opencensus-context==0.1.1
-    - parso==0.7.1
-    - pexpect==4.8.0
-    - pickleshare==0.7.5
-    - prometheus-client==0.8.0
-    - prompt-toolkit==3.0.6
-    - psutil==5.7.2
-    - ptyprocess==0.6.0
-    - py-spy==0.3.3
-    - pyasn1==0.4.8
-    - pyasn1-modules==0.2.8
-    - pygments==2.6.1
-    - pyrsistent==0.16.0
-    - pyyaml==5.3.1
-    - redis==3.4.1
-    - requests==2.24.0
-    - rsa==4.6
-    - soupsieve==2.0.1
-    - tabulate==0.8.7
-    - traitlets==4.3.3
-    - urllib3==1.25.10
-    - wcwidth==0.2.5
-    - yarl==1.5.1
-prefix: /opt/conda/envs/ppo
-=======
   - cudatoolkit=10.2.89=hfd86e86_1
   - pandas=1.1.3=py38he6710b0_0
   - pip=20.2.4=py38_0
@@ -161,4 +15,3 @@
     - gym==0.17.3
     - tabulate==0.8.7
 prefix: /home/ethanbro/miniconda3/envs/ppo
->>>>>>> cff77159
