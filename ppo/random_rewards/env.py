--- conflicted
+++ resolved
@@ -68,11 +68,6 @@
         if action == len(self.transitions):
             self.no_op_count += 1
             t = self.no_op_count > self.no_op_limit
-<<<<<<< HEAD
-            r = -1 if t else 0
-            return self.get_observation(), r, t, {}
-        self.cumulative += self.rewards[tuple(self.pos)]
-=======
             r = self.time_limit * self.min_reward if t else 0
             self.cumulative += r
             return (
@@ -83,7 +78,6 @@
             )
         r = self.rewards[tuple(self.pos)]
         self.cumulative += r
->>>>>>> c70060e6
         self.t += 1
         t = self.t >= self.time_limit
         info = dict(regret=self.optimal[self.t] - self.cumulative) if t else {}
