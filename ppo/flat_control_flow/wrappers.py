--- conflicted
+++ resolved
@@ -14,11 +14,7 @@
         env = self.env.unwrapped
         g_type, g_count, g_obj, condition = tuple(env.lines[self.last_g])
         if condition:
-<<<<<<< HEAD
-            print("if", self.object_types[condition - 1])
-=======
             print("if", env.object_types[condition - 1])
->>>>>>> a1e2aafb
         else:
             print(
                 self.last_g,
