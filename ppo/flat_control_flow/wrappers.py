import gym
from gym import spaces
import numpy as np

import ppo.subtasks
from ppo.subtasks import Actions


<<<<<<< HEAD
class DebugWrapper(gym.Wrapper):
    def __init__(self, env):
        super().__init__(env)
        self.action_sections = len(env.action_space.spaces)

    def step(self, action):
        actions = Actions(*[x.item() for x in np.split(action, self.action_sections)])

        def lines_to_subtask():
            i = 0
            for line in self.env.unwrapped.lines:
                if line[-1] > 0:
                    yield i + 1
                else:
                    yield i
                i += 1

        self.truth = int(self.env.unwrapped.subtask_idx)
        self.guess = list(lines_to_subtask())[int(actions.g)]
        print("debug_wrapper lines_to_subtask", list(lines_to_subtask()))
        print("debug_wrapper subtasks", self.env.unwrapped.subtasks)
        print("debug_wrapper lines", self.env.unwrapped.lines)
        # r = -self.guess
        # print("truth", truth)
        # print("guess", guess)
        r = 0
        if self.env.unwrapped.subtask is not None and self.guess != self.truth:
            r = -0.1
            import ipdb

            ipdb.set_trace()

        s, _, t, i = super().step(action)
=======
class DebugWrapper(ppo.subtasks.DebugWrapper):
    def __init__(self, env):
        super().__init__(env)
        self.completed_subtask = False

    def reset(self):
        self.completed_subtask = False
        return super().reset()

    def step(self, action):
        actions = Actions(*[x.item() for x in np.split(action, self.action_sections)])
        env = self.env.unwrapped
        self.truth = int(env.subtask_idx)

        def lines_to_subtasks():
            i = 0
            for line in env.lines:
                if line[-1] == 0:
                    yield i
                    i += 1
                else:
                    yield None

        line = self.guess = int(actions.g)
        subtask = list(lines_to_subtasks())[line]
        r = 0

        if (subtask is not None and subtask != self.truth) or (
            subtask is None and not self.completed_subtask
        ):  # wrong subtask line
            # import ipdb

            # ipdb.set_trace()
            r = -0.1
        subtask_before = env.subtask_idx
        s, _, t, i = gym.Wrapper.step(self, action)
        subtask_after = env.subtask_idx
        self.completed_subtask = subtask_before != subtask_after
>>>>>>> d5907c1b
        self.last_reward = r
        return s, r, t, i


class Wrapper(ppo.subtasks.Wrapper):
    def __init__(self, env):
        super().__init__(env)
        self.action_space.spaces.update(
            g=spaces.Discrete(len(env.observation_space.spaces["lines"].nvec))
        )

    def render_assigned_subtask(self):
        env = self.env.unwrapped
        g_type, g_count, g_obj, condition = tuple(env.lines[self.last_g])
        if condition:
            print("if", env.object_types[condition - 1])
        else:
            print(
                f"{self.last_g}:",
                env.interactions[g_type],
                g_count + 1,
                env.object_types[g_obj],
            )<|MERGE_RESOLUTION|>--- conflicted
+++ resolved
@@ -6,41 +6,6 @@
 from ppo.subtasks import Actions
 
 
-<<<<<<< HEAD
-class DebugWrapper(gym.Wrapper):
-    def __init__(self, env):
-        super().__init__(env)
-        self.action_sections = len(env.action_space.spaces)
-
-    def step(self, action):
-        actions = Actions(*[x.item() for x in np.split(action, self.action_sections)])
-
-        def lines_to_subtask():
-            i = 0
-            for line in self.env.unwrapped.lines:
-                if line[-1] > 0:
-                    yield i + 1
-                else:
-                    yield i
-                i += 1
-
-        self.truth = int(self.env.unwrapped.subtask_idx)
-        self.guess = list(lines_to_subtask())[int(actions.g)]
-        print("debug_wrapper lines_to_subtask", list(lines_to_subtask()))
-        print("debug_wrapper subtasks", self.env.unwrapped.subtasks)
-        print("debug_wrapper lines", self.env.unwrapped.lines)
-        # r = -self.guess
-        # print("truth", truth)
-        # print("guess", guess)
-        r = 0
-        if self.env.unwrapped.subtask is not None and self.guess != self.truth:
-            r = -0.1
-            import ipdb
-
-            ipdb.set_trace()
-
-        s, _, t, i = super().step(action)
-=======
 class DebugWrapper(ppo.subtasks.DebugWrapper):
     def __init__(self, env):
         super().__init__(env)
@@ -79,7 +44,6 @@
         s, _, t, i = gym.Wrapper.step(self, action)
         subtask_after = env.subtask_idx
         self.completed_subtask = subtask_before != subtask_after
->>>>>>> d5907c1b
         self.last_reward = r
         return s, r, t, i
 
