import numpy as np
import torch
import torch.nn as nn
import torch.nn.functional as F

from gridworld_env.flat_control_gridworld import Obs
import ppo.control_flow
from ppo.distributions import FixedCategorical
from ppo.layers import Flatten, Parallel, Product, Reshape, ShallowCopy, Sum
import ppo.subtasks
from ppo.utils import init_


class Agent(ppo.control_flow.Agent):
    def build_recurrent_module(self, **kwargs):
        return Recurrence(**kwargs)


class Recurrence(ppo.control_flow.agent.Recurrence):
    def __init__(self, hidden_size, obs_spaces, **kwargs):
        self.original_obs_sections = [int(np.prod(s.shape)) for s in obs_spaces]
        super().__init__(
            hidden_size=hidden_size,
            obs_spaces=obs_spaces._replace(subtasks=obs_spaces.lines),
            **kwargs,
        )
        one_step = F.pad(torch.eye(self.n_subtasks - 1), [1, 0, 0, 1])
        one_step[:, -1] += 1 - one_step.sum(-1)
        self.register_buffer("one_step", one_step.unsqueeze(0))
        two_steps = F.pad(torch.eye(self.n_subtasks - 2), [2, 0, 0, 2])
        two_steps[:, -1] += 1 - two_steps.sum(-1)
        self.register_buffer("two_steps", two_steps.unsqueeze(0))
        self.register_buffer(
            f"part3_one_hot", torch.eye(int(self.obs_spaces.lines.nvec[0, -1]))
        )
        no_op_probs = torch.zeros(1, self.actor.linear.out_features)
        no_op_probs[:, -1] = 1
        self.register_buffer("no_op_probs", no_op_probs)
        self.size_agent_subtask = int(self.obs_spaces.subtasks.nvec[0, :-1].sum())
<<<<<<< HEAD
        self.phi_shift2 = nn.Sequential(init_(nn.Linear(1, 1), "sigmoid"), nn.Sigmoid())
=======
        self.phi_shift2 = nn.Sequential(
            init_(nn.Linear(self.condition_size, 1), "sigmoid"),
            nn.Sigmoid(),
            Reshape(1, 1),
        )
        self.agent_input_size = int(self.obs_spaces.subtasks.nvec[0, :-1].sum())
>>>>>>> 5f70e9e2

    def parse_inputs(self, inputs):
        obs = Obs(*torch.split(inputs, self.original_obs_sections, dim=2))
        return obs._replace(subtasks=obs.lines)

    def get_a_dist(self, conv_out, g_binary, obs):
        probs = (
            super()
            .get_a_dist(conv_out, g_binary[:, : self.agent_input_size], obs)
            .probs
        )
        op = g_binary[:, self.agent_input_size].unsqueeze(1)
        no_op = 1 - op

        return FixedCategorical(
            # if subtask is a control-flow statement, force no-op
            probs=op * probs
            + no_op * self.no_op_probs.expand(op.size(0), -1)
        )

    @property
    def condition_size(self):
        return int(self.obs_spaces.subtasks.nvec[0].sum())

    def inner_loop(self, M, inputs, **kwargs):
        def update_attention(p, t):
            # r = (p.unsqueeze(1) @ M).squeeze(1)
            r = (p.unsqueeze(1) @ M).squeeze(1)
            N = p.size(0)
            i = self.obs_spaces.subtasks.nvec[0, -1]
            condition = r[:, -i:].view(N, i, 1, 1)
            obs = inputs.base[t, :, 1:-2]
            is_subtask = condition[:, 0]
<<<<<<< HEAD
            is_subtask = self.phi_shift2(is_subtask)

            pred = ((condition[:, 1:] * obs) > 0).view(N, 1, 1, -1).any(dim=-1).float()
            # pred = self.phi_shift((inputs.base[t], r[:, -self.condition_size :]))
=======
            # pred = ((condition[:, 1:] * obs) > 0).view(N, 1, 1, -1).any(dim=-1).float()
            pred = self.phi_shift((inputs.base[t], r))
>>>>>>> 5f70e9e2
            take_two_steps = (1 - is_subtask) * (1 - pred)
            take_one_step = 1 - take_two_steps
            trans = take_one_step * self.one_step + take_two_steps * self.two_steps
            return (p.unsqueeze(1) @ trans).squeeze(1)

        kwargs.update(update_attention=update_attention)
        yield from ppo.subtasks.Recurrence.inner_loop(
            self, inputs=inputs, M=M, **kwargs
        )<|MERGE_RESOLUTION|>--- conflicted
+++ resolved
@@ -37,16 +37,12 @@
         no_op_probs[:, -1] = 1
         self.register_buffer("no_op_probs", no_op_probs)
         self.size_agent_subtask = int(self.obs_spaces.subtasks.nvec[0, :-1].sum())
-<<<<<<< HEAD
-        self.phi_shift2 = nn.Sequential(init_(nn.Linear(1, 1), "sigmoid"), nn.Sigmoid())
-=======
         self.phi_shift2 = nn.Sequential(
             init_(nn.Linear(self.condition_size, 1), "sigmoid"),
             nn.Sigmoid(),
             Reshape(1, 1),
         )
         self.agent_input_size = int(self.obs_spaces.subtasks.nvec[0, :-1].sum())
->>>>>>> 5f70e9e2
 
     def parse_inputs(self, inputs):
         obs = Obs(*torch.split(inputs, self.original_obs_sections, dim=2))
@@ -80,15 +76,8 @@
             condition = r[:, -i:].view(N, i, 1, 1)
             obs = inputs.base[t, :, 1:-2]
             is_subtask = condition[:, 0]
-<<<<<<< HEAD
-            is_subtask = self.phi_shift2(is_subtask)
-
-            pred = ((condition[:, 1:] * obs) > 0).view(N, 1, 1, -1).any(dim=-1).float()
-            # pred = self.phi_shift((inputs.base[t], r[:, -self.condition_size :]))
-=======
             # pred = ((condition[:, 1:] * obs) > 0).view(N, 1, 1, -1).any(dim=-1).float()
             pred = self.phi_shift((inputs.base[t], r))
->>>>>>> 5f70e9e2
             take_two_steps = (1 - is_subtask) * (1 - pred)
             take_one_step = 1 - take_two_steps
             trans = take_one_step * self.one_step + take_two_steps * self.two_steps
