import numpy as np
import torch
import torch.nn.functional as F
import torch.nn as nn

from gridworld_env.flat_control_gridworld import Obs
import ppo.control_flow
from ppo.distributions import FixedCategorical
import ppo.subtasks
from ppo.layers import Parallel, Reshape, Product, ShallowCopy, Sum, Flatten
from ppo.utils import init_


class Agent(ppo.control_flow.Agent):
    def build_recurrent_module(self, **kwargs):
        return Recurrence(**kwargs)


class Recurrence(ppo.control_flow.agent.Recurrence):
    def __init__(self, hidden_size, obs_spaces, **kwargs):
        self.original_obs_sections = [int(np.prod(s.shape)) for s in obs_spaces]
        super().__init__(
            hidden_size=hidden_size,
            obs_spaces=obs_spaces._replace(subtasks=obs_spaces.lines),
            **kwargs,
        )
        true_path = F.pad(torch.eye(self.n_subtasks - 1), [1, 0, 0, 1])
        true_path[:, -1] += 1 - true_path.sum(-1)
        self.register_buffer("true_path", true_path)
        false_path = F.pad(torch.eye(self.n_subtasks - 2), [2, 0, 0, 2])
        false_path[:, -1] += 1 - false_path.sum(-1)
        self.register_buffer("false_path", false_path)
        self.register_buffer(
            f"part3_one_hot", torch.eye(int(self.obs_spaces.lines.nvec[0, -1]))
        )
        no_op_probs = torch.zeros(1, self.actor.linear.out_features)
        no_op_probs[:, -1] = 1
        self.register_buffer("no_op_probs", no_op_probs)
        self.size_agent_subtask = int(self.obs_spaces.subtasks.nvec[0, :-1].sum())

    def parse_inputs(self, inputs):
<<<<<<< HEAD
        obs = Obs(*torch.split(inputs, self.obs_sections, dim=2))
        return obs._replace(subtasks=obs.lines)
=======
        obs = Obs(*torch.split(inputs, self.original_obs_sections, dim=2))
        return obs._replace(subtasks=obs.lines)

    def get_a_dist(self, conv_out, g_binary, obs):
        probs = (
            super().get_a_dist(conv_out, g_binary[:, : -self.condition_size], obs).probs
        )
        op = g_binary[:, -self.condition_size].unsqueeze(1)
        no_op = 1 - op

        return FixedCategorical(
            # if subtask is a control-flow statement, force no-op
            probs=op * probs
            + no_op * self.no_op_probs.expand(op.size(0), -1)
        )

    def build_phi_shift(self, d, h, hidden_size, w):
        return nn.Sequential(
            Parallel(
                nn.Sequential(Reshape(1, d, h, w)),
                nn.Sequential(Reshape(self.condition_size, 1, 1, 1)),
            ),
            Product(),
            # Reshape(d * self.condition_size, *self.obs_shape[-2:]),
            # init_(
            #     nn.Conv2d(self.condition_size * d, hidden_size, kernel_size=1, stride=1)
            # ),
            # # attention {
            # ShallowCopy(2),
            # Parallel(
            #     Reshape(hidden_size, h * w),
            #     nn.Sequential(
            #         init_(nn.Conv2d(hidden_size, 1, kernel_size=1)),
            #         Reshape(1, h * w),
            #         nn.Softmax(dim=-1),
            #     ),
            # ),
            # Product(),
            # Sum(dim=-1),
            # # }
            # nn.ReLU(),
            # Flatten(),
            init_(nn.Linear(1 + h * w * (self.condition_size - 1), 1), "sigmoid"),
            nn.Sigmoid(),
            Reshape(1, 1),
        )
>>>>>>> 760bb8b0

    def inner_loop(self, M, inputs, **kwargs):
        def update_attention(p, t):
            # r = (p.unsqueeze(1) @ M).squeeze(1)
            r = (p.unsqueeze(1) @ M).squeeze(1)
            obs = inputs.base[t, :, 1:-2]
            N = p.size(0)
            i = self.obs_spaces.subtasks.nvec[0, -1]
            condition = r[:, -i:].view(N, i, 1, 1)
            is_subtask = condition[:, 0].view(N, -1)
            pred = ((condition[:, 1:] * obs) > 0).view(N, -1).float()
            # pred = ((condition[:, 1:] * obs) > 0).view(N, 1, 1, -1).any(dim=-1).float()
            # pred = self.phi_shift((inputs.base[t], r[:, -self.condition_size :]))
            # take_two_steps = (1 - is_subtask) * (1 - pred)
            # truth = 1 - take_two_steps
            phi_in = torch.cat([is_subtask, pred], dim=-1)
            pred = self.phi_shift(phi_in)  # TODO
            trans = pred * self.true_path + (1 - pred) * self.false_path
            x = (p.unsqueeze(1) @ trans).squeeze(1)
            # if torch.any(x < 0):
            # import ipdb

<<<<<<< HEAD
    @property
    def condition_size(self):
        return int(self.obs_spaces.lines.nvec[0, -1])

    def inner_loop(self, M, inputs, **kwargs):
        #     def update_attention(p, t):
        #         # r = (p.unsqueeze(1) @ M).squeeze(1)
        #         r = (p.unsqueeze(1) @ M).squeeze(1)
        #         N = p.size(0)
        #         i = self.obs_spaces.subtasks.nvec[0, -1]
        #         condition = r[:, -i:].view(N, i, 1, 1)
        #         obs = inputs.base[t, :, 1:-2]
        #         truth = condition[:, 0] + (
        #             ((condition[:, 1:] * obs) > 0).view(N, 1, 1, -1).any(dim=-1).float()
        #         )
        #         # pred = self.phi_shift((inputs.base[t], r))
        #         pred = truth  # TODO
        #         trans = pred * self.true_path + (1 - pred) * self.false_path
        #         return (p.unsqueeze(1) @ trans).squeeze(1)
        #
        #     kwargs.update(update_attention=update_attention)
        yield from ppo.subtasks.agent.Recurrence.inner_loop(
=======
            # ipdb.set_trace()
            return x

        kwargs.update(update_attention=update_attention)
        yield from ppo.subtasks.Recurrence.inner_loop(
>>>>>>> 760bb8b0
            self, inputs=inputs, M=M, **kwargs
        )<|MERGE_RESOLUTION|>--- conflicted
+++ resolved
@@ -39,10 +39,6 @@
         self.size_agent_subtask = int(self.obs_spaces.subtasks.nvec[0, :-1].sum())
 
     def parse_inputs(self, inputs):
-<<<<<<< HEAD
-        obs = Obs(*torch.split(inputs, self.obs_sections, dim=2))
-        return obs._replace(subtasks=obs.lines)
-=======
         obs = Obs(*torch.split(inputs, self.original_obs_sections, dim=2))
         return obs._replace(subtasks=obs.lines)
 
@@ -89,7 +85,6 @@
             nn.Sigmoid(),
             Reshape(1, 1),
         )
->>>>>>> 760bb8b0
 
     def inner_loop(self, M, inputs, **kwargs):
         def update_attention(p, t):
@@ -112,35 +107,10 @@
             # if torch.any(x < 0):
             # import ipdb
 
-<<<<<<< HEAD
-    @property
-    def condition_size(self):
-        return int(self.obs_spaces.lines.nvec[0, -1])
-
-    def inner_loop(self, M, inputs, **kwargs):
-        #     def update_attention(p, t):
-        #         # r = (p.unsqueeze(1) @ M).squeeze(1)
-        #         r = (p.unsqueeze(1) @ M).squeeze(1)
-        #         N = p.size(0)
-        #         i = self.obs_spaces.subtasks.nvec[0, -1]
-        #         condition = r[:, -i:].view(N, i, 1, 1)
-        #         obs = inputs.base[t, :, 1:-2]
-        #         truth = condition[:, 0] + (
-        #             ((condition[:, 1:] * obs) > 0).view(N, 1, 1, -1).any(dim=-1).float()
-        #         )
-        #         # pred = self.phi_shift((inputs.base[t], r))
-        #         pred = truth  # TODO
-        #         trans = pred * self.true_path + (1 - pred) * self.false_path
-        #         return (p.unsqueeze(1) @ trans).squeeze(1)
-        #
-        #     kwargs.update(update_attention=update_attention)
-        yield from ppo.subtasks.agent.Recurrence.inner_loop(
-=======
             # ipdb.set_trace()
             return x
 
         kwargs.update(update_attention=update_attention)
         yield from ppo.subtasks.Recurrence.inner_loop(
->>>>>>> 760bb8b0
             self, inputs=inputs, M=M, **kwargs
         )