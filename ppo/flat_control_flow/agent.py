--- conflicted
+++ resolved
@@ -81,25 +81,14 @@
             trans = is_subtask * self.one_step + is_control_flow * trans
             return (p.unsqueeze(1) @ trans).squeeze(1)
 
-<<<<<<< HEAD
-        # def _gating_function(subtask_param, **_kwargs):
-        # c, probs = gating_function(subtask_param, **_kwargs)
-        # c2 = self.f(subtask_param)
-        # return c + c2 - c * c2, probs
-=======
         def _gating_function(subtask_param, **_kwargs):
             c, probs = gating_function(subtask_param, **_kwargs)
             is_control_flow = self.f(subtask_param)
             return c + is_control_flow - c * is_control_flow, probs
->>>>>>> 83275cee
 
         kwargs.update(update_attention=update_attention)
         is_subtask = M[:, :, -i].unsqueeze(-1)
         M[:, :, :-i] *= is_subtask
         yield from ppo.subtasks.Recurrence.inner_loop(
-<<<<<<< HEAD
-            self, gating_function=gating_function, inputs=inputs, M=M, **kwargs
-=======
             self, gating_function=_gating_function, inputs=inputs, M=M, **kwargs
->>>>>>> 83275cee
         )