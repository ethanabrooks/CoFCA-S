--- conflicted
+++ resolved
@@ -51,10 +51,6 @@
             # not_branching = conditions[:, 0:1]
             # conditions = conditions[:, 1:]
             # obs = inputs.base[t, :, 1:-2]
-<<<<<<< HEAD
-            # print("obs", obs[0])
-=======
->>>>>>> a1e2aafb
             # truth = (
             #     ((not_branching + conditions * obs) > 0)
             #     .view(N, 1, 1, -1)
