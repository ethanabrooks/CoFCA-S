import numpy as np
import torch
import torch.nn as nn
import torch.nn.functional as F
import torch.nn as nn

from gridworld_env.flat_control_gridworld import Obs
import ppo.control_flow
from ppo.distributions import FixedCategorical
<<<<<<< HEAD
from ppo.layers import Parallel
=======
from ppo.layers import Flatten, Parallel, Product, Reshape, ShallowCopy, Sum
>>>>>>> be433fa3
import ppo.subtasks
from ppo.utils import init_


class Agent(ppo.control_flow.Agent):
    def build_recurrent_module(self, **kwargs):
        return Recurrence(**kwargs)


class Recurrence(ppo.control_flow.agent.Recurrence):
    def __init__(self, hidden_size, obs_spaces, **kwargs):
        self.original_obs_sections = [int(np.prod(s.shape)) for s in obs_spaces]
        super().__init__(
            hidden_size=hidden_size,
            obs_spaces=obs_spaces._replace(subtasks=obs_spaces.lines),
            **kwargs,
        )
        one_step = F.pad(torch.eye(self.n_subtasks - 1), [1, 0, 0, 1])
        one_step[:, -1] += 1 - one_step.sum(-1)
        self.register_buffer("one_step", one_step.unsqueeze(0))
        two_steps = F.pad(torch.eye(self.n_subtasks - 2), [2, 0, 0, 2])
        two_steps[:, -1] += 1 - two_steps.sum(-1)
        self.register_buffer("two_steps", two_steps.unsqueeze(0))
        self.register_buffer(
            f"part3_one_hot", torch.eye(int(self.obs_spaces.lines.nvec[0, -1]))
        )
        no_op_probs = torch.zeros(1, self.actor.linear.out_features)
        no_op_probs[:, -1] = 1
        self.register_buffer("no_op_probs", no_op_probs)
        self.size_agent_subtask = int(self.obs_spaces.subtasks.nvec[0, :-1].sum())

    def parse_inputs(self, inputs):
        obs = Obs(*torch.split(inputs, self.original_obs_sections, dim=2))
        return obs._replace(subtasks=obs.lines)

    def get_a_dist(self, conv_out, g_binary, obs):
        probs = (
            super().get_a_dist(conv_out, g_binary[:, : -self.condition_size], obs).probs
        )
        op = g_binary[:, -self.condition_size].unsqueeze(1)
        no_op = 1 - op

        return FixedCategorical(
            # if subtask is a control-flow statement, force no-op
            probs=op * probs
            + no_op * self.no_op_probs.expand(op.size(0), -1)
        )

    def inner_loop(self, M, inputs, **kwargs):
        def update_attention(p, t):
            # r = (p.unsqueeze(1) @ M).squeeze(1)
            r = (p.unsqueeze(1) @ M).squeeze(1)
            N = p.size(0)
            i = self.obs_spaces.subtasks.nvec[0, -1]
            condition = r[:, -i:].view(N, i, 1, 1)
            obs = inputs.base[t, :, 1:-2]
            is_subtask = condition[:, 0]
            # pred = ((condition[:, 1:] * obs) > 0).view(N, 1, 1, -1).any(dim=-1).float()
            pred = self.phi_shift((inputs.base[t], r[:, -self.condition_size :]))
<<<<<<< HEAD
            is_subtask = r[:, -self.condition_size].view(-1, 1, 1)
=======
>>>>>>> be433fa3
            take_two_steps = (1 - is_subtask) * (1 - pred)
            take_one_step = 1 - take_two_steps
            trans = take_one_step * self.one_step + take_two_steps * self.two_steps
            return (p.unsqueeze(1) @ trans).squeeze(1)

        kwargs.update(update_attention=update_attention)
        yield from ppo.subtasks.Recurrence.inner_loop(
            self, inputs=inputs, M=M, **kwargs
        )<|MERGE_RESOLUTION|>--- conflicted
+++ resolved
@@ -7,11 +7,7 @@
 from gridworld_env.flat_control_gridworld import Obs
 import ppo.control_flow
 from ppo.distributions import FixedCategorical
-<<<<<<< HEAD
-from ppo.layers import Parallel
-=======
 from ppo.layers import Flatten, Parallel, Product, Reshape, ShallowCopy, Sum
->>>>>>> be433fa3
 import ppo.subtasks
 from ppo.utils import init_
 
@@ -71,10 +67,6 @@
             is_subtask = condition[:, 0]
             # pred = ((condition[:, 1:] * obs) > 0).view(N, 1, 1, -1).any(dim=-1).float()
             pred = self.phi_shift((inputs.base[t], r[:, -self.condition_size :]))
-<<<<<<< HEAD
-            is_subtask = r[:, -self.condition_size].view(-1, 1, 1)
-=======
->>>>>>> be433fa3
             take_two_steps = (1 - is_subtask) * (1 - pred)
             take_one_step = 1 - take_two_steps
             trans = take_one_step * self.one_step + take_two_steps * self.two_steps
