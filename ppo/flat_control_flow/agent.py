import torch
import torch.nn.functional as F
import ppo.subtasks

import ppo.control_flow
from gridworld_env.flat_control_gridworld import Obs
import numpy as np


class Agent(ppo.control_flow.Agent):
    def build_recurrent_module(self, **kwargs):
        return Recurrence(**kwargs)


class Recurrence(ppo.control_flow.agent.Recurrence):
    def __init__(self, hidden_size, obs_spaces, **kwargs):
        self.original_obs_sections = [int(np.prod(s.shape)) for s in obs_spaces]
        super().__init__(
            hidden_size=hidden_size,
            obs_spaces=obs_spaces._replace(subtasks=obs_spaces.lines),
            **kwargs,
        )
        true_path = F.pad(torch.eye(self.n_subtasks - 1), [1, 0, 0, 1])
        true_path[:, -1] += 1 - true_path.sum(-1)
        self.register_buffer("true_path", true_path)
        false_path = F.pad(torch.eye(self.n_subtasks - 2), [2, 0, 0, 2])
        false_path[:, -1] += 1 - false_path.sum(-1)
        self.register_buffer("false_path", false_path)
        self.register_buffer(
            f"part3_one_hot", torch.eye(int(self.obs_spaces.lines.nvec[0, -1]))
        )
        self.size_agent_subtask = int(self.obs_spaces.subtasks.nvec[0, :-1].sum())

    def parse_inputs(self, inputs):
        obs = Obs(*torch.split(inputs, self.original_obs_sections, dim=2))
        return obs._replace(subtasks=obs.lines)

    def get_agent_subtask(self, M, g):
        return M[torch.arange(M.size(0)), g, : self.size_agent_subtask]

    @property
    def condition_size(self):
        return int(self.obs_spaces.lines.nvec[0].sum())

    def inner_loop(self, M, inputs, **kwargs):
        def update_attention(p, t):
            r = (p.unsqueeze(1) @ M).squeeze(1)
<<<<<<< HEAD
            conditions = r[:, -i:].view(N, i, 1, 1)
            not_branching = conditions[:, 0:1]
            conditions = conditions[:, 1:]
            obs = inputs.base[t, :, 1:-2]
            # print("obs", obs[0])
            print("p", p)
            print("not branching", not_branching[0])
            print("conditions", conditions[0])
            truth = (
                ((not_branching + conditions * obs) > 0)
                .view(N, 1, 1, -1)
                .any(dim=-1)
                .float()
            )
            # pred = self.phi_shift((inputs.base[t], r))
            pred = truth  # TODO
=======
            # N = p.size(0)
            # i = self.obs_spaces.subtasks.nvec[0, -1]
            # conditions = r[:, -i:].view(N, i, 1, 1)
            # not_branching = conditions[:, 0:1]
            # conditions = conditions[:, 1:]
            # obs = inputs.base[t, :, 1:-2]
            # truth = (
            #     ((not_branching + conditions * obs) > 0)
            #     .view(N, 1, 1, -1)
            #     .any(dim=-1)
            #     .float()
            # )
            pred = self.phi_shift((inputs.base[t], r))
            # pred = truth  # TODO
>>>>>>> 8ab1fb84
            trans = pred * self.true_path + (1 - pred) * self.false_path
            print("trans")
            print(trans)
            x = (p.unsqueeze(1) @ trans).squeeze(1)
            print("p2", x)
            return x

        kwargs.update(update_attention=update_attention)
        yield from ppo.subtasks.agent.Recurrence.inner_loop(
            self, inputs=inputs, M=M, **kwargs
        )<|MERGE_RESOLUTION|>--- conflicted
+++ resolved
@@ -45,24 +45,6 @@
     def inner_loop(self, M, inputs, **kwargs):
         def update_attention(p, t):
             r = (p.unsqueeze(1) @ M).squeeze(1)
-<<<<<<< HEAD
-            conditions = r[:, -i:].view(N, i, 1, 1)
-            not_branching = conditions[:, 0:1]
-            conditions = conditions[:, 1:]
-            obs = inputs.base[t, :, 1:-2]
-            # print("obs", obs[0])
-            print("p", p)
-            print("not branching", not_branching[0])
-            print("conditions", conditions[0])
-            truth = (
-                ((not_branching + conditions * obs) > 0)
-                .view(N, 1, 1, -1)
-                .any(dim=-1)
-                .float()
-            )
-            # pred = self.phi_shift((inputs.base[t], r))
-            pred = truth  # TODO
-=======
             # N = p.size(0)
             # i = self.obs_spaces.subtasks.nvec[0, -1]
             # conditions = r[:, -i:].view(N, i, 1, 1)
@@ -77,7 +59,6 @@
             # )
             pred = self.phi_shift((inputs.base[t], r))
             # pred = truth  # TODO
->>>>>>> 8ab1fb84
             trans = pred * self.true_path + (1 - pred) * self.false_path
             print("trans")
             print(trans)
