import gym
from gym import spaces
from gym.spaces import Box
import numpy as np
import torch

from common.vec_env import VecEnvWrapper
from common.vec_env.vec_normalize import VecNormalize as VecNormalize_
from rl_utils import onehot

<<<<<<< HEAD
=======
SubtasksActions = namedtuple('SubtasksActions', 'a cr cg g')
SubtasksObs = namedtuple('SubtasksObs', 'base subtask task next_subtask')


class DebugWrapper(gym.Wrapper):
    def __init__(self, env):
        super().__init__(env)
        self.last_guess = None
        self.last_reward = None
        self.subtask_space = env.task_space.nvec[0]

    def step(self, action):
        action_sections = SubtasksWrapper.parse_action(self, action)
        actions = SubtasksActions(*[
            int(x.item()) for x in np.split(action,
                                            np.cumsum(action_sections)[:-1])
        ])
        s, _, t, i = super().step(action)
        guess = int(actions.g)
        truth = int(self.env.unwrapped.subtask_idx)
        r = float(np.all(guess == truth)) - 1
        self.last_guess = guess
        self.last_reward = r
        return s, r, t, i

    def render(self, mode='human'):
        print('########################################')
        super().render(sleep_time=0)
        print('guess', self.last_guess)
        print('truth', self.env.unwrapped.subtask_idx)
        print('reward', self.last_reward)
        # input('pause')


class SubtasksWrapper(gym.Wrapper):
    def __init__(self, env):
        super().__init__(env)
        obs_space, task_space = env.observation_space.spaces
        assert np.all(task_space.nvec == task_space.nvec[0])
        self.task_space = task_space
        self.observation_space = spaces.Tuple(
            SubtasksObs(
                base=Box(0, 1, shape=obs_space.nvec),
                subtask=spaces.MultiDiscrete(task_space.nvec[0]),
                task=task_space,
                next_subtask=spaces.Discrete(2),
            ))
        self.action_space = spaces.Tuple(
            SubtasksActions(
                a=env.action_space,
                g=spaces.Discrete(env.n_subtasks),
                cg=spaces.Discrete(2),
                cr=spaces.Discrete(2),
            ))
        self.last_g = None
        self.g_one_hots = [np.eye(d) for d in task_space.nvec[0]]

    def step(self, action):
        actions = SubtasksActions(
            *np.split(action, len(self.action_space.spaces)))
        action = int(actions.a)
        self.last_g = int(actions.g)
        s, r, t, i = super().step(action)
        return self.wrap_observation(s), r, t, i

    def reset(self, **kwargs):
        return self.wrap_observation(super().reset())

    def wrap_observation(self, observation):
        obs, task = observation
        _, h, w = obs.shape
        env = self.env.unwrapped

        def broadcast3d(x):
            x = np.array(x)
            return np.broadcast_to(
                x.reshape(-1, 1, 1),
                (x.size, h, w),
            )

        subtask_binary = np.concatenate(
            [one_hot[g] for one_hot, g in zip(self.g_one_hots, env.subtask)])
        subtask = broadcast3d(subtask_binary)
        # subtask = broadcast3d(env.subtask)
        task_spec = broadcast3d(env.task)
        next_subtask = np.full((1, h, w), env.next_subtask)

        obs_parts = [obs, subtask, task_spec, next_subtask]
        stack = np.vstack(obs_parts)
        # print('obs', obs.shape)
        # print('interaction', interaction_one_hot.shape)
        # print('task_objects', task_objects_one_hot.shape)
        # print('task_spec', task_spec.shape)
        # print('iterate', iterate.shape)
        # print('stack', stack.shape)

        # names = ['obstacles'] + list(env.object_types) + ['ice', 'agent'] + \
        #         list(env.interactions) + ['task objects']
        # assert len(obs) == len(names)
        # for array, name in zip(obs, names):
        #     print(name)
        #     print(array)

        return stack.astype(float)

    def render(self, mode='human'):
        super().render(mode=mode)
        if self.last_g is not None:
            env = self.env.unwrapped
            g_type, g_count, g_obj = tuple(env.task[self.last_g])
            print(
                'Assigned subtask:',
                env.interactions[g_type],
                g_count,
                env.object_types[g_obj],
            )
        input('paused')

>>>>>>> 28220356

# Can be used to test recurrent policies for Reacher-v2
class MaskGoal(gym.ObservationWrapper):
    def observation(self, observation):
        if self.env._elapsed_steps > 0:
            observation[-2:0] = 0
        return observation


class AddTimestep(gym.ObservationWrapper):
    def __init__(self, env=None):
        super(AddTimestep, self).__init__(env)
        self.observation_space = Box(
            self.observation_space.low[0],
            self.observation_space.high[0],
            [self.observation_space.shape[0] + 1],
            dtype=self.observation_space.dtype,
        )

    def observation(self, observation):
        return np.concatenate((observation, [self.env._elapsed_steps]))


class TransposeImage(gym.ObservationWrapper):
    def __init__(self, env=None):
        super(TransposeImage, self).__init__(env)
        obs_shape = self.observation_space.shape
        self.observation_space = Box(
            self.observation_space.low[0, 0, 0],
            self.observation_space.high[0, 0, 0],
            [obs_shape[2], obs_shape[1], obs_shape[0]],
            dtype=self.observation_space.dtype,
        )

    def observation(self, observation):
        return observation.transpose(2, 0, 1)


class VecPyTorch(VecEnvWrapper):
    def __init__(self, venv):
        """Return only every `skip`-th frame"""
        super(VecPyTorch, self).__init__(venv)
        self.device = "cpu"
        # TODO: Fix data types

    @staticmethod
    def extract_numpy(obs):
        if isinstance(obs, dict):
            return np.hstack([x.reshape(x.shape[0], -1) for x in obs.values()])
        if not isinstance(obs, (list, tuple)):
            return obs
        assert len(obs) == 1
        return obs[0]

    def reset(self):
        obs = self.extract_numpy(self.venv.reset())
        return torch.from_numpy(obs).float().to(self.device)

    def step_async(self, actions):
        actions = actions.squeeze(1).cpu().numpy()
        self.venv.step_async(actions)

    def step_wait(self):
        obs, reward, done, info = self.venv.step_wait()
        obs = self.extract_numpy(obs)
        obs = torch.from_numpy(obs).float().to(self.device)
        reward = torch.from_numpy(reward).float()
        return obs, reward, done, info

    def to(self, device):
        self.device = device
        self.venv.to(device)


class VecNormalize(VecNormalize_):
    def __init__(self, *args, **kwargs):
        super(VecNormalize, self).__init__(*args, **kwargs)
        self.training = True

    def _obfilt(self, obs):
        if self.ob_rms:
            if self.training:
                self.ob_rms.update(obs)
            obs = np.clip(
                (obs - self.ob_rms.mean) / np.sqrt(self.ob_rms.var + self.epsilon),
                -self.clipob,
                self.clipob,
            )
            return obs
        else:
            return obs

    def train(self):
        self.training = True

    def eval(self):
        self.training = False


class VecPyTorchFrameStack(VecEnvWrapper):
    def __init__(self, venv, nstack):
        self.venv = venv
        self.nstack = nstack

        wos = venv.observation_space  # wrapped ob space
        self.shape_dim0 = wos.shape[0]

        low = np.repeat(wos.low, self.nstack, axis=0)
        high = np.repeat(wos.high, self.nstack, axis=0)

        self.stacked_obs = torch.zeros((venv.num_envs,) + low.shape)

        observation_space = gym.spaces.Box(
            low=low, high=high, dtype=venv.observation_space.dtype
        )
        VecEnvWrapper.__init__(self, venv, observation_space=observation_space)

    def step_wait(self):
        obs, rews, news, infos = self.venv.step_wait()
        self.stacked_obs[:, : -self.shape_dim0] = self.stacked_obs[:, self.shape_dim0 :]
        for (i, new) in enumerate(news):
            if new:
                self.stacked_obs[i] = 0
        self.stacked_obs[:, -self.shape_dim0 :] = obs
        return self.stacked_obs, rews, news, infos

    def reset(self):
        obs = self.venv.reset()
        self.stacked_obs = torch.zeros(self.stacked_obs.shape)
        self.stacked_obs[:, -self.shape_dim0 :] = obs
        return self.stacked_obs

    def close(self):
        self.venv.close()

    def to(self, device):
        self.stacked_obs = self.stacked_obs.to(device)
        self.venv.to(device)


class OneHotWrapper(gym.Wrapper):
    def wrap_observation(self, obs, observation_space=None):
        if observation_space is None:
            observation_space = self.observation_space
        if isinstance(observation_space, spaces.Discrete):
            return onehot(obs, observation_space.n)
        if isinstance(observation_space, spaces.MultiDiscrete):
            assert observation_space.contains(obs)

            def one_hots():
                nvec = observation_space.nvec
                for o, n in zip(
                    obs.reshape(len(obs), -1).T, nvec.reshape(len(nvec), -1).T
                ):
                    yield onehot(o, n)

            return np.concatenate(list(one_hots()), axis=-1)


def get_vec_normalize(venv):
    if isinstance(venv, VecNormalize):
        return venv
    elif hasattr(venv, "venv"):
        return get_vec_normalize(venv.venv)

    return None<|MERGE_RESOLUTION|>--- conflicted
+++ resolved
@@ -8,8 +8,6 @@
 from common.vec_env.vec_normalize import VecNormalize as VecNormalize_
 from rl_utils import onehot
 
-<<<<<<< HEAD
-=======
 SubtasksActions = namedtuple('SubtasksActions', 'a cr cg g')
 SubtasksObs = namedtuple('SubtasksObs', 'base subtask task next_subtask')
 
@@ -128,7 +126,6 @@
             )
         input('paused')
 
->>>>>>> 28220356
 
 # Can be used to test recurrent policies for Reacher-v2
 class MaskGoal(gym.ObservationWrapper):
