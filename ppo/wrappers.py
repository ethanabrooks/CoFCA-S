--- conflicted
+++ resolved
@@ -35,13 +35,7 @@
 class DebugWrapper(gym.Wrapper):
     def __init__(self, env):
         super().__init__(env)
-<<<<<<< HEAD
-        # self.action_space = spaces.Discrete(
-        # int(self.size_subtask_space * self.size_action_space))
-        self.last_action = None
-=======
         self.last_guess = None
->>>>>>> 71d7754b
         self.last_reward = None
         self.subtask_space = env.task_space.nvec[0]
 
@@ -52,24 +46,11 @@
             int(x.item()) for x in np.split(action,
                                             np.cumsum(action_sections)[:-1])
         ])
-<<<<<<< HEAD
-
-        # action, subtask = np.unravel_index(
-        # action, (self.size_action_space, self.size_subtask_space))
-        s, _, t, i = super().step(action)
-        guess = int(actions.g_int)
-        subtask = self.env.unwrapped.subtask.copy()
-        subtask[1] -= 1
-        truth = np.ravel_multi_index(subtask, self.subtask_space)
-        r = float(np.all(guess == truth))
-        self.last_action = actions
-=======
         s, _, t, i = super().step(action)
         guess = int(actions.g_int)
         truth = int(self.env.unwrapped.subtask_idx)
         r = float(np.all(guess == truth)) - 1
         self.last_guess = guess
->>>>>>> 71d7754b
         self.last_reward = r
         return s, r, t, i
 
