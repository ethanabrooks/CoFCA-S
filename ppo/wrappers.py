--- conflicted
+++ resolved
@@ -11,11 +11,7 @@
 from gridworld_env.subtasks_gridworld import ObsSections
 from rl_utils import onehot
 
-<<<<<<< HEAD
-SubtasksActions = namedtuple('SubtasksActions', 'a b c l g')
-=======
 SubtasksActions = namedtuple('SubtasksActions', 'a b c l g_int')
->>>>>>> b179a066
 
 
 def get_subtasks_obs_sections(task_space):
@@ -85,11 +81,7 @@
             SubtasksActions(
                 a=env.action_space,
                 b=spaces.Discrete(2),
-<<<<<<< HEAD
-                g=spaces.Discrete(task_space.nvec[0].prod()),
-=======
                 g_int=spaces.Discrete(task_space.nvec[0].prod()),
->>>>>>> b179a066
                 c=spaces.Discrete(2),
                 l=spaces.Discrete(3)))
 
