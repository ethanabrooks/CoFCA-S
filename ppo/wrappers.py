from collections import namedtuple

import gym
from gym import spaces
from gym.spaces import Box
import numpy as np
import torch

from common.vec_env import VecEnvWrapper
from common.vec_env.vec_normalize import VecNormalize as VecNormalize_
from gridworld_env.subtasks_gridworld import ObsSections
from rl_utils import onehot

<<<<<<< HEAD
SubtasksActions = namedtuple('SubtasksActions', 'a b g c l')
=======
SubtasksActions = namedtuple('SubtasksActions', 'a b c l g_int')
>>>>>>> 18d337df


def get_subtasks_obs_sections(task_space):
    n_subtasks, size_subtask = task_space.shape
    return ObsSections(
        base=(
            1 +  # obstacles
            task_space.nvec[0, 2] +  # objects one hot
            1 +  # ice
            1),  # agent
        subtask=(sum(task_space.nvec[0])),  # one hots
        task=size_subtask * n_subtasks,  # int codes
        next_subtask=1)


def get_subtasks_action_sections(action_spaces):
    return SubtasksActions(
        *[s.shape[0] if isinstance(s, Box) else 1 for s in action_spaces])


class DebugWrapper(gym.Wrapper):
    def __init__(self, env):
        super().__init__(env)
        # self.action_space = spaces.Discrete(
        # int(self.size_subtask_space * self.size_action_space))
        self.possible_subtasks = np.array([
            [0, 1, 0],
            [0, 1, 1],
        ])
        self.last_action = None
        self.last_reward = None

    def step(self, action):
        action_sections = get_subtasks_action_sections(self.action_space)
        actions = SubtasksActions(*np.split(action, action_sections))
        # action, subtask = np.unravel_index(
        # action, (self.size_action_space, self.size_subtask_space))
        s, _, t, i = super().step(action)
        guess = self.possible_subtasks[int(actions.g)]
        truth = self.env.unwrapped.subtask
        r = float(np.all(guess == truth))
        self.last_action = actions
        self.last_reward = r
        return s, r, t, i  # TODO

    def render(self, mode='human'):
        action = self.last_action
        print('########################################')
        super().render()
        if action is not None:
            g = int(action.g)
            print('guess', g, self.possible_subtasks[g])
        print('truth', self.env.unwrapped.subtask)
        print('reward', self.last_reward)


class SubtasksWrapper(gym.Wrapper):
    def __init__(self, env):
        super().__init__(env)
        obs_space, task_space = env.observation_space.spaces
        assert np.all(task_space.nvec == task_space.nvec[0])
        _, h, w = obs_space.shape
        d = sum(get_subtasks_obs_sections(task_space))
        self.task_space = task_space
        self.observation_space = Box(0, 1, shape=(d, h, w))
        self.action_space = spaces.Tuple(
            SubtasksActions(
                a=env.action_space,
                b=spaces.Discrete(2),
<<<<<<< HEAD
                g=spaces.Discrete(task_space.nvec[0].prod()),
=======
                g_int=spaces.Discrete(task_space.nvec[0].prod()),
>>>>>>> 18d337df
                c=spaces.Discrete(2),
                l=spaces.Discrete(3)))

    def step(self, action):
        action_sections = np.cumsum(
            get_subtasks_action_sections(
                self.action_space.spaces))[:-1].astype(int)
        actions = SubtasksActions(*np.split(action, action_sections))
        action = int(actions.a)
        s, r, t, i = super().step(action)
        return self.wrap_observation(s), r, t, i

    def reset(self, **kwargs):
        return self.wrap_observation(super().reset())

    def wrap_observation(self, observation):
        obs, task = observation
        _, h, w = obs.shape
        env = self.env.unwrapped

        # subtask pointer
        task_type, task_count, task_object_type = env.subtask

        task_type_one_hot = np.zeros((len(env.task_types), h, w), dtype=bool)
        task_count_one_hot = np.zeros((env.max_task_count, h, w), dtype=bool)
        task_object_one_hot = np.zeros((len(env.object_types), h, w),
                                       dtype=bool)

        task_type_one_hot[task_type, :, :] = True
        task_count_one_hot[task_count - 1, :, :] = True
        task_object_one_hot[task_object_type, :, :] = True

        # task spec
        def task_iterator():
            for column in env.task.T:  # transpose for easy splitting in Subtasks module
                for word in column:
                    yield word

        task_spec = np.zeros(((3 * env.n_subtasks), h, w), dtype=int)
        for row, word in zip(task_spec, task_iterator()):
            row[:] = word

        # task_objects_one_hot = np.zeros((h, w), dtype=bool)
        # idx = [k for k, v in env.objects.items() if v == task_object_type]
        # set_index(task_objects_one_hot, idx, True)

        next_subtask = np.full((1, h, w), env.next_subtask)

        stack = np.vstack([
            obs, task_type_one_hot, task_count_one_hot, task_object_one_hot,
            task_spec, next_subtask
        ])
        # print('obs', obs.shape)
        # print('task_type', task_type_one_hot.shape)
        # print('task_objects', task_objects_one_hot.shape)
        # print('task_spec', task_spec.shape)
        # print('iterate', iterate.shape)
        # print('stack', stack.shape)

        # names = ['obstacles'] + list(env.object_types) + ['ice', 'agent'] + \
        #         list(env.task_types) + ['task objects']
        # assert len(obs) == len(names)
        # for array, name in zip(obs, names):
        #     print(name)
        #     print(array)

        return stack.astype(float)


# Can be used to test recurrent policies for Reacher-v2
class MaskGoal(gym.ObservationWrapper):
    def observation(self, observation):
        if self.env._elapsed_steps > 0:
            observation[-2:0] = 0
        return observation


class AddTimestep(gym.ObservationWrapper):
    def __init__(self, env=None):
        super(AddTimestep, self).__init__(env)
        self.observation_space = Box(
            self.observation_space.low[0],
            self.observation_space.high[0],
            [self.observation_space.shape[0] + 1],
            dtype=self.observation_space.dtype)

    def observation(self, observation):
        return np.concatenate((observation, [self.env._elapsed_steps]))


class TransposeImage(gym.ObservationWrapper):
    def __init__(self, env=None):
        super(TransposeImage, self).__init__(env)
        obs_shape = self.observation_space.shape
        self.observation_space = Box(
            self.observation_space.low[0, 0, 0],
            self.observation_space.high[0, 0, 0],
            [obs_shape[2], obs_shape[1], obs_shape[0]],
            dtype=self.observation_space.dtype)

    def observation(self, observation):
        return observation.transpose(2, 0, 1)


class VecPyTorch(VecEnvWrapper):
    def __init__(self, venv):
        """Return only every `skip`-th frame"""
        super(VecPyTorch, self).__init__(venv)
        self.device = 'cpu'
        # TODO: Fix data types

    @staticmethod
    def extract_numpy(obs):
        if not isinstance(obs, (list, tuple)):
            return obs
        assert len(obs) == 1
        return obs[0]

    def reset(self):
        obs = self.extract_numpy(self.venv.reset())
        obs = torch.from_numpy(obs).float().to(self.device)
        return obs

    def step_async(self, actions):
        actions = actions.squeeze(1).cpu().numpy()
        self.venv.step_async(actions)

    def step_wait(self):
        obs, reward, done, info = self.venv.step_wait()
        obs = self.extract_numpy(obs)
        obs = torch.from_numpy(obs).float().to(self.device)
        reward = torch.from_numpy(reward).float()
        return obs, reward, done, info

    def to(self, device):
        self.device = device
        self.venv.to(device)


class VecNormalize(VecNormalize_):
    def __init__(self, *args, **kwargs):
        super(VecNormalize, self).__init__(*args, **kwargs)
        self.training = True

    def _obfilt(self, obs):
        if self.ob_rms:
            if self.training:
                self.ob_rms.update(obs)
            obs = np.clip((obs - self.ob_rms.mean) /
                          np.sqrt(self.ob_rms.var + self.epsilon),
                          -self.clipob, self.clipob)
            return obs
        else:
            return obs

    def train(self):
        self.training = True

    def eval(self):
        self.training = False


class VecPyTorchFrameStack(VecEnvWrapper):
    def __init__(self, venv, nstack):
        self.venv = venv
        self.nstack = nstack

        wos = venv.observation_space  # wrapped ob space
        self.shape_dim0 = wos.shape[0]

        low = np.repeat(wos.low, self.nstack, axis=0)
        high = np.repeat(wos.high, self.nstack, axis=0)

        self.stacked_obs = torch.zeros((venv.num_envs, ) + low.shape)

        observation_space = gym.spaces.Box(
            low=low, high=high, dtype=venv.observation_space.dtype)
        VecEnvWrapper.__init__(self, venv, observation_space=observation_space)

    def step_wait(self):
        obs, rews, news, infos = self.venv.step_wait()
        self.stacked_obs[:, :-self.shape_dim0] = \
            self.stacked_obs[:, self.shape_dim0:]
        for (i, new) in enumerate(news):
            if new:
                self.stacked_obs[i] = 0
        self.stacked_obs[:, -self.shape_dim0:] = obs
        return self.stacked_obs, rews, news, infos

    def reset(self):
        obs = self.venv.reset()
        self.stacked_obs = torch.zeros(self.stacked_obs.shape)
        self.stacked_obs[:, -self.shape_dim0:] = obs
        return self.stacked_obs

    def close(self):
        self.venv.close()

    def to(self, device):
        self.stacked_obs = self.stacked_obs.to(device)
        self.venv.to(device)


class OneHotWrapper(gym.Wrapper):
    def wrap_observation(self, obs, observation_space=None):
        if observation_space is None:
            observation_space = self.observation_space
        if isinstance(observation_space, spaces.Discrete):
            return onehot(obs, observation_space.n)
        if isinstance(observation_space, spaces.MultiDiscrete):
            assert observation_space.contains(obs)

            def one_hots():
                nvec = observation_space.nvec
                for o, n in zip(
                        obs.reshape(len(obs), -1).T,
                        nvec.reshape(len(nvec), -1).T):
                    yield onehot(o, n)

            return np.concatenate(list(one_hots()), axis=-1)


def get_vec_normalize(venv):
    if isinstance(venv, VecNormalize):
        return venv
    elif hasattr(venv, 'venv'):
        return get_vec_normalize(venv.venv)

    return None<|MERGE_RESOLUTION|>--- conflicted
+++ resolved
@@ -11,11 +11,7 @@
 from gridworld_env.subtasks_gridworld import ObsSections
 from rl_utils import onehot
 
-<<<<<<< HEAD
-SubtasksActions = namedtuple('SubtasksActions', 'a b g c l')
-=======
 SubtasksActions = namedtuple('SubtasksActions', 'a b c l g_int')
->>>>>>> 18d337df
 
 
 def get_subtasks_obs_sections(task_space):
@@ -85,11 +81,7 @@
             SubtasksActions(
                 a=env.action_space,
                 b=spaces.Discrete(2),
-<<<<<<< HEAD
-                g=spaces.Discrete(task_space.nvec[0].prod()),
-=======
                 g_int=spaces.Discrete(task_space.nvec[0].prod()),
->>>>>>> 18d337df
                 c=spaces.Discrete(2),
                 l=spaces.Discrete(3)))
 
