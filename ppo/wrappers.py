import gym
from gym import spaces
from gym.spaces import Box
import numpy as np
from rl_utils import onehot
import torch

from common.vec_env import VecEnvWrapper
from common.vec_env.vec_normalize import VecNormalize as VecNormalize_


# Can be used to test recurrent policies for Reacher-v2
class MaskGoal(gym.ObservationWrapper):
    def observation(self, observation):
        if self.env._elapsed_steps > 0:
            observation[-2:0] = 0
        return observation


class AddTimestep(gym.ObservationWrapper):
    def __init__(self, env=None):
        super(AddTimestep, self).__init__(env)
        self.observation_space = Box(
            self.observation_space.low[0],
            self.observation_space.high[0], [self.observation_space.shape[0] + 1],
            dtype=self.observation_space.dtype)

    def observation(self, observation):
        return np.concatenate((observation, [self.env._elapsed_steps]))


class TransposeImage(gym.ObservationWrapper):
    def __init__(self, env=None):
        super(TransposeImage, self).__init__(env)
        obs_shape = self.observation_space.shape
        self.observation_space = Box(
            self.observation_space.low[0, 0, 0],
            self.observation_space.high[0, 0, 0], [obs_shape[2], obs_shape[1], obs_shape[0]],
            dtype=self.observation_space.dtype)

    def observation(self, observation):
        return observation.transpose(2, 0, 1)


class VecPyTorch(VecEnvWrapper):
    def __init__(self, venv):
        """Return only every `skip`-th frame"""
        super(VecPyTorch, self).__init__(venv)
        self.device = 'cpu'
        # TODO: Fix data types

    @staticmethod
    def extract_numpy(obs):
        if not isinstance(obs, (list, tuple)):
            return obs
        assert len(obs) == 1
        return obs[0]

    def reset(self):
        obs = self.extract_numpy(self.venv.reset())
        obs = torch.from_numpy(obs).float().to(self.device)
        return obs

    def step_async(self, actions):
        actions = actions.squeeze(1).cpu().numpy()
        self.venv.step_async(actions)

    def step_wait(self):
        obs, reward, done, info = self.venv.step_wait()
        obs = self.extract_numpy(obs)
        obs = torch.from_numpy(obs).float().to(self.device)
        reward = torch.from_numpy(reward).float()
        return obs, reward, done, info

    def to(self, device):
        self.device = device
        self.venv.to(device)


class VecNormalize(VecNormalize_):
    def __init__(self, *args, **kwargs):
        super(VecNormalize, self).__init__(*args, **kwargs)
        self.training = True

    def _obfilt(self, obs):
        if self.ob_rms:
            if self.training:
                self.ob_rms.update(obs)
<<<<<<< HEAD
            obs = np.clip(
                (obs - self.ob_rms.mean) / np.sqrt(self.ob_rms.var + self.epsilon),
                -self.clipob, self.clipob)
=======
            obs = np.clip((obs - self.ob_rms.mean) / np.sqrt(self.ob_rms.var + self.epsilon),
                          -self.clipob, self.clipob)
>>>>>>> d8e9bae5
            return obs
        else:
            return obs

    def train(self):
        self.training = True

    def eval(self):
        self.training = False


class VecPyTorchFrameStack(VecEnvWrapper):
    def __init__(self, venv, nstack):
        self.venv = venv
        self.nstack = nstack

        wos = venv.observation_space  # wrapped ob space
        self.shape_dim0 = wos.shape[0]

        low = np.repeat(wos.low, self.nstack, axis=0)
        high = np.repeat(wos.high, self.nstack, axis=0)

        self.stacked_obs = torch.zeros((venv.num_envs, ) + low.shape)

        observation_space = gym.spaces.Box(low=low, high=high, dtype=venv.observation_space.dtype)
        VecEnvWrapper.__init__(self, venv, observation_space=observation_space)

    def step_wait(self):
        obs, rews, news, infos = self.venv.step_wait()
        self.stacked_obs[:, :-self.shape_dim0] = \
            self.stacked_obs[:, self.shape_dim0:]
        for (i, new) in enumerate(news):
            if new:
                self.stacked_obs[i] = 0
        self.stacked_obs[:, -self.shape_dim0:] = obs
        return self.stacked_obs, rews, news, infos

    def reset(self):
        obs = self.venv.reset()
        self.stacked_obs = torch.zeros(self.stacked_obs.shape)
        self.stacked_obs[:, -self.shape_dim0:] = obs
        return self.stacked_obs

    def close(self):
        self.venv.close()

    def to(self, device):
        self.stacked_obs = self.stacked_obs.to(device)
        self.venv.to(device)


class OneHotWrapper(gym.Wrapper):
    def wrap_observation(self, obs, observation_space=None):
        if observation_space is None:
            observation_space = self.observation_space
        if isinstance(observation_space, spaces.Discrete):
            return onehot(obs, observation_space.n)
        if isinstance(observation_space, spaces.MultiDiscrete):
            assert observation_space.contains(obs)

            def one_hots():
                nvec = observation_space.nvec
                for o, n in zip(obs.reshape(len(obs), -1).T, nvec.reshape(len(nvec), -1).T):
                    yield onehot(o, n)

            return np.concatenate(list(one_hots()), axis=-1)


def get_vec_normalize(venv):
    if isinstance(venv, VecNormalize):
        return venv
    elif hasattr(venv, 'venv'):
        return get_vec_normalize(venv.venv)

    return None<|MERGE_RESOLUTION|>--- conflicted
+++ resolved
@@ -86,14 +86,8 @@
         if self.ob_rms:
             if self.training:
                 self.ob_rms.update(obs)
-<<<<<<< HEAD
-            obs = np.clip(
-                (obs - self.ob_rms.mean) / np.sqrt(self.ob_rms.var + self.epsilon),
-                -self.clipob, self.clipob)
-=======
             obs = np.clip((obs - self.ob_rms.mean) / np.sqrt(self.ob_rms.var + self.epsilon),
                           -self.clipob, self.clipob)
->>>>>>> d8e9bae5
             return obs
         else:
             return obs
