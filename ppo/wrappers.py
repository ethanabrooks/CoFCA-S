--- conflicted
+++ resolved
@@ -76,15 +76,9 @@
             SubtasksActions(
                 a=env.action_space,
                 g_int=spaces.Discrete(env.n_subtasks),
-<<<<<<< HEAD
                 cg=spaces.Discrete(2),
                 cr=spaces.Discrete(2),
             ))
-=======
-                c=spaces.Discrete(2),
-                l=spaces.Discrete(3)))
-        self.last_g = None
->>>>>>> c083f078
 
     def step(self, action):
         action_sections = np.cumsum(
