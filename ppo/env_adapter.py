# third party
import pickle
from multiprocessing import Pipe, Process
from pathlib import Path

from gym.spaces import Box, Discrete
import numpy as np

# first party
from common.vec_env import CloudpickleWrapper, VecEnv
from common.vec_env.dummy_vec_env import DummyVecEnv
from common.vec_env.subproc_vec_env import SubprocVecEnv
import gridworld_env
import hsr
from hsr.env import Observation, GoalSpec
from utils.gym import concat_spaces, space_shape, space_to_size, unwrap_env
from utils.numpy import onehot, vectorize


class HSREnv(hsr.env.HSREnv):
    def __init__(self, block_space, goal_space, geofence, min_lift_height, image_dims,
                 record_separate_episodes,
                 **kwargs):
        default = np.zeros(7)  # x y z q1 q2 q3 q4
        default[2] = .418
        low = default.copy()
        high = default.copy()
        low[[0, 1, 3, 6]] = block_space.low
        high[[0, 1, 3, 6]] = block_space.high
        if min_lift_height:
            goal = np.zeros(3)
            goal[2] += .418 + min_lift_height
        else:
            goal = goal_space

        super().__init__(
            starts=dict(blockjoint=Box(low=low, high=high)),
            goals=[GoalSpec(a='block', b=goal, distance=geofence)],
            **kwargs)


class MoveGripperEnv(HSREnv):
    def __init__(self, block_space, goal_space, geofence, min_lift_height, image_dims,
                 **kwargs):
        raise NotImplementedError


class TasksHSREnv(hsr.env.HSREnv):
    def __init__(self, **kwargs):
        super().__init__(**kwargs)
        old_spaces = hsr.env.Observation(*self.observation_space.spaces)
        spaces = Observation(
            observation=old_spaces.observation, task=old_spaces.task)

        # subspace_sizes used for splitting concatenated tensor observations
        self._subspace_sizes = Observation(
            *[space_shape(space)[0] for space in spaces])
        for n in self.subspace_sizes:
            assert isinstance(n, int)

        # space of observation needs to exclude reward param
        self.observation_space = concat_spaces(spaces)
        self.reward_params = self.achieved_task()

    @property
    def subspace_sizes(self):
        return self._subspace_sizes

    def step(self, actions):
        s, r, t, i = super().step(actions)
        i.update(task=self.task)
        observation = Observation(observation=s.observation, task=s.task)
        return vectorize(observation), r, t, i

    def reset(self):
        o = super().reset()
        return vectorize(Observation(observation=o.observation, task=o.task))

    def new_task(self):
        return self.task


<<<<<<< HEAD
class SaveStatesHSREnv(HSREnv):
    def __init__(self, save_path: Path, **kwargs):
        super().__init__(**kwargs)
        self.save_path = save_path
        self.f = None

    def reset(self):
        o = super().reset()
        pickle.dump(self.sim.get_state(), self.f)
        return o

    def step(self, action):
        s, r, t, i = super().step(action)
        pickle.dump(self.sim.get_state(), self.f)
        return s, r, t, i

    def __enter__(self):
        self.f = self.save_path.open()

    def __exit__(self, exc_type, exc_val, exc_tb):
        self.f.close()


class TasksMoveGripperEnv(TasksHSREnv, hsr.env.MoveGripperEnv):
=======
class TasksMoveGripperEnv(TasksHSREnv):
>>>>>>> a59a0e5a
    pass


class GridWorld(gridworld_env.gridworld.GridWorld):
    def __init__(self, random=None, *args, **kwargs):
        super().__init__(*args, **kwargs)
        self.observation_space = Box(
            low=np.zeros(self.observation_space.n),
            high=np.ones(self.observation_space.n),
        )
        self.observation_size = space_to_size(self.observation_space)

    def obs_vector(self, obs):
        return onehot(obs, self.observation_size)

    def step(self, actions):
        s, r, t, i = super().step(actions)
        return self.obs_vector(s), r, t, i

    def reset(self):
        o = super().reset()
        return self.obs_vector(o)


class RandomGridWorld(gridworld_env.random_gridworld.RandomGridWorld):
    def __init__(self, random=None, *args, **kwargs):
        super().__init__(*args, **kwargs)
        self.observation_sizes = [
            space_to_size(space) for space in self.observation_space.spaces
        ]
        self.observation_space = Box(
            low=np.zeros(sum(self.observation_sizes)),
            high=np.zeros(sum(self.observation_sizes)))

    def obs_vector(self, obs):
        return vectorize(
            [onehot(x, size) for x, size in zip(obs, self.observation_sizes)])

    def step(self, actions):
        s, r, t, i = super().step(actions)
        return self.obs_vector(s), r, t, i

    def reset(self):
        o = super().reset()
        return self.obs_vector(o)


class TasksGridWorld(GridWorld):
    def __init__(self, task_in_obs=False, task_letter='*', *args, **kwargs):
        self.include_task_in_obs = task_in_obs
        super().__init__(*args, **kwargs)
        self.task_states = np.ravel_multi_index(
            np.where(
                np.logical_not(
                    np.logical_or(
                        np.isin(self.desc, self.blocked),
                        np.isin(self.desc, self.terminal),
                    ))),
            dims=self.desc.shape)
        self.observation_size = space_to_size(self.observation_space)
        self.evaluation = False

        # task stuff
        self.task_index = None
        self.task_vector = None
        self.task_space = Discrete(self.task_states.size)
        self.task_letter = task_letter
        self.num_tasks = len(self.task_states)
        self.task_dist = np.ones_like(self.task_states) / self.num_tasks
        self.task_prob = 1 / self.num_tasks

        size = self.observation_size
        if self.include_task_in_obs:
            size *= 2
        self.observation_space = Box(
            low=np.zeros(size),
            high=np.ones(size),
        )

    def get_task_and_prob(self):
        return self.task_index, self.task_prob

    def set_task(self, task_index):
        self.task_index = task_index
        task_state = self.task_states[self.task_index]
        self.task_vector = onehot(task_state, self.observation_size)
        self.assign(**{self.task_letter: [task_state]})

    def reset(self):
        if not self.evaluation:
            task_index = self.np_random.choice(
                self.num_tasks, p=self.task_dist)
            self.set_task(task_index)
            self.task_prob = self.task_dist[task_index]
        return super().reset()

    def obs_vector(self, obs):
        components = [onehot(obs, self.observation_size)]
        if self.include_task_in_obs:
            components.append(self.task_vector)
        return vectorize(components)


class TrainTasksGridWorld(TasksGridWorld):
    def set_task_dist(self, dist):
        self.task_dist = dist


def unwrap_tasks(env):
    return unwrap_env(env, lambda e: hasattr(e, 'set_task_dist'))


def worker(remote, parent_remote, env_fn_wrapper):
    parent_remote.close()
    env = env_fn_wrapper.x()
    while True:
        cmd, data = remote.recv()
        if cmd == 'step':
            ob, reward, done, info = env.step(data)
            if done:
                ob = env.reset()
            remote.send((ob, reward, done, info))
        elif cmd == 'reset':
            ob = env.reset()
            remote.send(ob)
        elif cmd == 'reset_task':
            ob = env.reset_task()
            remote.send(ob)
        elif cmd == 'close':
            remote.close()
            break
        elif cmd == 'get_spaces':
            remote.send((env.observation_space, env.action_space))
        elif cmd == 'set_task_dist':
            unwrap_tasks(env).set_task_dist(data)
        elif cmd == 'get_task_and_prob':
            remote.send(unwrap_tasks(env).get_task_and_prob())
        else:
            raise NotImplementedError


class TasksSubprocVecEnv(SubprocVecEnv):
    # noinspection PyMissingConstructor
    def __init__(self, env_fns, spaces=None):
        """
        envs: list of gym environments to run in subprocesses
        """
        self.waiting = False
        self.closed = False
        nenvs = len(env_fns)
        self.remotes, self.work_remotes = zip(*[Pipe() for _ in range(nenvs)])
        self.ps = [
            Process(
                target=worker,
                args=(work_remote, remote, CloudpickleWrapper(env_fn)))
            for (work_remote, remote,
                 env_fn) in zip(self.work_remotes, self.remotes, env_fns)
        ]
        for p in self.ps:
            p.daemon = True  # if the main process crashes, we should not cause things
            # to hang
            p.start()
        for remote in self.work_remotes:
            remote.close()

        self.remotes[0].send(('get_spaces', None))
        observation_space, action_space = self.remotes[0].recv()
        VecEnv.__init__(self, len(env_fns), observation_space, action_space)

    def set_task_dist(self, i, dist):
        self.remotes[i].send(('set_task_dist', dist))

    def get_tasks_and_probs(self):
        self._assert_not_closed()
        for remote in self.remotes:
            remote.send(('get_task_and_prob', None))
        self.waiting = True
        tasks, probs = zip(*[remote.recv() for remote in self.remotes])
        self.waiting = False
        return tasks, probs


class TasksDummyVecEnv(DummyVecEnv):
    def set_task_dist(self, i, dist):
        unwrap_tasks(self.envs[i]).set_task_dist(dist)

    def get_tasks_and_probs(self):
        return zip(
            *[unwrap_tasks(env).get_task_and_prob() for env in self.envs])<|MERGE_RESOLUTION|>--- conflicted
+++ resolved
@@ -80,34 +80,7 @@
         return self.task
 
 
-<<<<<<< HEAD
-class SaveStatesHSREnv(HSREnv):
-    def __init__(self, save_path: Path, **kwargs):
-        super().__init__(**kwargs)
-        self.save_path = save_path
-        self.f = None
-
-    def reset(self):
-        o = super().reset()
-        pickle.dump(self.sim.get_state(), self.f)
-        return o
-
-    def step(self, action):
-        s, r, t, i = super().step(action)
-        pickle.dump(self.sim.get_state(), self.f)
-        return s, r, t, i
-
-    def __enter__(self):
-        self.f = self.save_path.open()
-
-    def __exit__(self, exc_type, exc_val, exc_tb):
-        self.f.close()
-
-
-class TasksMoveGripperEnv(TasksHSREnv, hsr.env.MoveGripperEnv):
-=======
 class TasksMoveGripperEnv(TasksHSREnv):
->>>>>>> a59a0e5a
     pass
 
 
