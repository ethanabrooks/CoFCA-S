--- conflicted
+++ resolved
@@ -1,8 +1,4 @@
 # third party
-<<<<<<< HEAD
-import time
-=======
->>>>>>> 47b07d72
 from multiprocessing import Pipe, Process
 
 from gym.spaces import Box, Discrete
@@ -13,10 +9,6 @@
 from common.vec_env.dummy_vec_env import DummyVecEnv
 from common.vec_env.subproc_vec_env import SubprocVecEnv
 import gridworld_env
-<<<<<<< HEAD
-import gridworld_env.gridworld as gridworld
-=======
->>>>>>> 47b07d72
 import hsr
 from hsr.env import Observation
 from utils.gym import concat_spaces, space_shape, space_to_size, unwrap_env
@@ -240,14 +232,8 @@
         observation_space, action_space = self.remotes[0].recv()
         VecEnv.__init__(self, len(env_fns), observation_space, action_space)
 
-<<<<<<< HEAD
-    def set_task_dist(self, dist):
-        for remote in self.remotes:
-            remote.send(('set_task_dist', dist))
-=======
     def set_task_dist(self, i, dist):
         self.remotes[i].send(('set_task_dist', dist))
->>>>>>> 47b07d72
 
     def get_tasks(self):
         self._assert_not_closed()
@@ -260,14 +246,8 @@
 
 
 class TasksDummyVecEnv(DummyVecEnv):
-<<<<<<< HEAD
-    def set_task_dist(self, dist):
-        for env in self.envs:
-            unwrap_tasks(env).set_task_dist(dist)
-=======
     def set_task_dist(self, i, dist):
         unwrap_tasks(self.envs[i]).set_task_dist(dist)
->>>>>>> 47b07d72
 
     def get_tasks(self):
         return [unwrap_tasks(env).task_index for env in self.envs]