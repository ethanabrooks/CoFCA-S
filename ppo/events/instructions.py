--- conflicted
+++ resolved
@@ -47,13 +47,8 @@
             self.time_waiting = 0
         if self.time_waiting is not None:
             self.time_waiting += 1
-<<<<<<< HEAD
-        if door in interactions and self.time_since_ring < self.time_limit:
-            self.time_waiting = None
-=======
             if door in interactions and self.time_waiting < self.time_limit:
                 self.time_waiting = None
->>>>>>> b1c22d03
 
     def condition(self, *interactions, door: Door, **objects):
         if self.time_waiting is None:
