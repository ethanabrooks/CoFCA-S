import functools
import re
from collections import namedtuple, defaultdict
import numpy as np

import gym
from gym import spaces
from gym.wrappers import TimeLimit

from ppo.events.gridworld import State
from ppo.events.subtasks import (
    AnswerDoor,
    CatchMouse,
    ComfortBaby,
    MakeDinner,
    MakeFire,
    KillFlies,
    CleanMess,
    AvoidDog,
    WatchBaby,
    Subtask,
    LetDogIn,
    KeepBabyOutOfFire,
    KeepCatFromDog,
)
import ppo.events

Obs = namedtuple("Obs", "base subtasks")


class Wrapper(gym.Wrapper):
    def __init__(
        self,
        env,
        watch_baby_range: float,
        avoid_dog_range: float,
        door_time_limit: int,
        max_time_outside: int,
        n_active_subtasks: int,
        check_obs=True,
    ):
        super().__init__(env)
        self.check_obs = check_obs
        self.n_active_subtasks = n_active_subtasks

        def make_subtasks():
            return [
                AnswerDoor(door_time_limit),
                CatchMouse(),
                ComfortBaby(),
                MakeDinner(),
                MakeFire(),
                KillFlies(),
                CleanMess(),
                AvoidDog(avoid_dog_range),
                WatchBaby(watch_baby_range),
                LetDogIn(max_time_outside),
                KeepBabyOutOfFire(),
                KeepCatFromDog(),
            ]

        self.make_subtasks = make_subtasks
        self.active_subtasks = None
        self.subtask_indexes = None
        self.rewards = None
        env = env.unwrapped
        self.random = env.random
        self.width, self.height = env.width, env.height
        self.pos_one_hots = np.eye(env.height * env.width)
        self.object_types = env.object_types
        self.obj_one_hots = np.eye(len(env.object_types))
        base_shape = len(self.object_types), self.height, self.width
        subtasks_nvec = len(make_subtasks()) * np.ones(n_active_subtasks)
        self.observation_space = spaces.Dict(
            Obs(
<<<<<<< HEAD
                base=spaces.Box(low=np.zeros(base_shape), high=4 * np.ones(base_shape)),
=======
                base=spaces.Box(
                    low=-2 * np.ones(base_shape), high=2 * np.ones(base_shape)
                ),
>>>>>>> bc9e2e24
                subtasks=spaces.MultiDiscrete(subtasks_nvec),
            )._asdict()
        )
        self.action_space = spaces.Discrete(5)

    def render(self, mode="human", **kwargs):
        env = self.env.unwrapped
        legend = {}
        object_string = defaultdict(str)
        object_count = defaultdict(int)
        for obj in env.objects:
            if obj.pos is not None:
                string = "{:^3}".format(obj.icon())
                object_string[obj.pos] += string
                object_count[obj.pos] += len(string)
            legend[obj.__class__] = obj
        # for v in legend.values():
        #     print("{:<15}".format(f"{v}:"), v.icon())

        width = max(max(object_count.values()), 10)
        object_string = {
            k: "{:^{width}}".format(v, width=width) for k, v in object_string.items()
        }

        for i in range(self.height):
            print("\n" + "-" * self.width * (1 + width))
            for j in range(self.width):
                print(object_string.get((i, j), " " * width), end="|")
        print()
        print("Grasping", env.agent.grasping)
        for subtask in self.active_subtasks:
            print(subtask, end="")
            if self.rewards is not None:
                print(": ", end="")
                try:
                    print(self.rewards[subtask])
                except KeyError:
                    print(0)
            else:
                print()
        input("pause")

    def reset(self, **kwargs):
        possible_subtasks = self.make_subtasks()
        self.subtask_indexes = np.random.choice(
            len(possible_subtasks), size=self.n_active_subtasks, replace=False
        )
        self.active_subtasks = [possible_subtasks[i] for i in self.subtask_indexes]
        return self.observation(super().reset())

    def get_rewards(self, s: State):
        object_dict = defaultdict(list)
        for obj in s.objects:
            k = type(obj).__name__.lower()
            object_dict[k] += [obj]
        object_dict = {k: v[0] if len(v) == 1 else v for k, v in object_dict.items()}
        subtask: Subtask
        for subtask in self.active_subtasks:
            subtask.step(*s.interactions, **object_dict)  # TODO wtf
            if subtask.condition(*s.interactions, **object_dict):
                yield subtask, subtask.reward

    def step(self, action):
        s, _, t, i = super().step(action)
        self.rewards = dict(self.get_rewards(s))
        return self.observation(s), sum(self.rewards.values()), t, i

    def observation(self, observation):
        dims = self.height, self.width
        object_pos = defaultdict(lambda: np.zeros((self.height, self.width)))
        grasping = self.env.unwrapped.agent.grasping
        for obj in observation.objects:
            if obj.pos is not None:
                index = np.ravel_multi_index(obj.pos, dims)
                one_hot = self.pos_one_hots[index].reshape(dims)
<<<<<<< HEAD
                if not obj.activated and not grasping is obj:
                    c = 1
                elif obj.activated and not grasping is obj:
                    c = 2
                elif not obj.activated and grasping is obj:
                    c = 3
                elif obj.activated and grasping is obj:
                    c = 4
                else:
                    raise RuntimeWarning
=======
                c = -1 if obj.activated else 1
                if grasping is obj:
                    c *= 2
>>>>>>> bc9e2e24

                object_pos[type(obj)] += c * one_hot
        base = np.stack([object_pos[k] for k in self.object_types])
        obs = Obs(base=base, subtasks=self.subtask_indexes)._asdict()
        if self.check_obs:
            assert self.observation_space.contains(obs)
        return obs


class SingleSubtaskWrapper(Wrapper):
    def __init__(self, subtask, check_obs=True, **kwargs):
        super().__init__(**kwargs, check_obs=False)
        self.seed(0)

        self.active_subtasks = [
            s for s in self.make_subtasks() if type(s).__name__ == subtask
        ]
        self.n_active_subtasks = 1
        assert len(self.active_subtasks) == 1


class BaseWrapper(SingleSubtaskWrapper):
    def __init__(self, subtask, **kwargs):
        super().__init__(subtask, **kwargs)
        self.observation_space = self.observation_space.spaces["base"]

    def observation(self, observation):
        obs = super().observation(observation)["base"]
        if self.check_obs:
            assert self.observation_space.contains(obs)
        return obs


if __name__ == "__main__":
    import gridworld_env.keyboard_control

    env = TimeLimit(
        max_episode_steps=30,
        env=Wrapper(
            n_active_subtasks=1,
            watch_baby_range=2,
            avoid_dog_range=2,
            door_time_limit=10,
            max_time_outside=15,
            env=ppo.events.Gridworld(
                cook_time=2,
                time_to_heat_oven=3,
                doorbell_prob=0.05,
                mouse_prob=0.2,
                baby_prob=0.1,
                mess_prob=0.02,
                fly_prob=0.005,
                height=4,
                width=4,
            ),
        ),
    )
    gridworld_env.keyboard_control.run(env, actions=" swda", seed=0)<|MERGE_RESOLUTION|>--- conflicted
+++ resolved
@@ -73,13 +73,9 @@
         subtasks_nvec = len(make_subtasks()) * np.ones(n_active_subtasks)
         self.observation_space = spaces.Dict(
             Obs(
-<<<<<<< HEAD
-                base=spaces.Box(low=np.zeros(base_shape), high=4 * np.ones(base_shape)),
-=======
                 base=spaces.Box(
                     low=-2 * np.ones(base_shape), high=2 * np.ones(base_shape)
                 ),
->>>>>>> bc9e2e24
                 subtasks=spaces.MultiDiscrete(subtasks_nvec),
             )._asdict()
         )
@@ -155,22 +151,9 @@
             if obj.pos is not None:
                 index = np.ravel_multi_index(obj.pos, dims)
                 one_hot = self.pos_one_hots[index].reshape(dims)
-<<<<<<< HEAD
-                if not obj.activated and not grasping is obj:
-                    c = 1
-                elif obj.activated and not grasping is obj:
-                    c = 2
-                elif not obj.activated and grasping is obj:
-                    c = 3
-                elif obj.activated and grasping is obj:
-                    c = 4
-                else:
-                    raise RuntimeWarning
-=======
                 c = -1 if obj.activated else 1
                 if grasping is obj:
                     c *= 2
->>>>>>> bc9e2e24
 
                 object_pos[type(obj)] += c * one_hot
         base = np.stack([object_pos[k] for k in self.object_types])
