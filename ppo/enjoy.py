--- conflicted
+++ resolved
@@ -10,17 +10,10 @@
 from ppo.utils import get_render_func
 from ppo.wrappers import get_vec_normalize
 
-<<<<<<< HEAD
-parser = argparse.ArgumentParser(description="RL")
-parser.add_argument("--seed", type=int, default=1, help="random seed (default: 1)")
-parser.add_argument(
-    "--log-interval",
-=======
 parser = argparse.ArgumentParser(description='RL')
 parser.add_argument('--seed', type=int, default=1, help='random seed (default: 1)')
 parser.add_argument(
     '--log-interval',
->>>>>>> d8e9bae5
     type=int,
     default=10,
     help="log interval, one log per n updates (default: 10)",
@@ -36,15 +29,7 @@
     help="directory to save agent logs (default: ./trained_models/)",
 )
 parser.add_argument(
-<<<<<<< HEAD
-    "--add-timestep",
-    action="store_true",
-    default=False,
-    help="add timestep to observations",
-)
-=======
     '--add-timestep', action='store_true', default=False, help='add timestep to observations')
->>>>>>> d8e9bae5
 parser.add_argument(
     "--non-det",
     action="store_true",
@@ -56,18 +41,7 @@
 args.det = not args.non_det
 
 env = make_vec_envs(
-<<<<<<< HEAD
-    args.env_name,
-    args.seed + 1000,
-    1,
-    None,
-    args.add_timestep,
-    env_args=env_args,
-    device="cpu",
-)
-=======
     args.env_name, args.seed + 1000, 1, None, args.add_timestep, env_args=env_args, device='cpu')
->>>>>>> d8e9bae5
 
 # Get a render function
 render_func = get_render_func(env)
