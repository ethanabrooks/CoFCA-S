from collections import namedtuple

import numpy as np
import torch
import torch.nn.functional as F
from torch import nn as nn

from ppo.distributions import Categorical, FixedCategorical
from ppo.layers import Flatten
from ppo.mdp.env import Obs
from ppo.utils import init_

RecurrentState = namedtuple(
    "RecurrentState", "a probs planned_probs plan v t state h model_loss"
)
XiSections = namedtuple("XiSections", "Kr Br kw bw e v F_hat ga gw Pi")


class Recurrence(nn.Module):
    def __init__(
        self,
        observation_space,
        action_space,
        activation,
        hidden_size,
        num_layers,
        debug,
        num_slots,
        slot_size,
        embedding_size,
        num_heads,
        planning_steps,
        num_model_layers,
        num_embedding_layers,
    ):
        super().__init__()
        self.planning_steps = planning_steps
        self.action_size = 1 + planning_steps
        self.debug = debug
        self.slot_size = slot_size
        self.num_slots = num_slots
        self.num_heads = num_heads
        nvec = observation_space.nvec
        self.obs_shape = (*nvec.shape, nvec.max())
        self.num_options = nvec.max()
        self.hidden_size = hidden_size

        self.state_sizes = RecurrentState(
            a=planning_steps,
            plan=planning_steps,
            v=1,
            t=1,
            probs=planning_steps * action_space.nvec.max(),
            planned_probs=planning_steps * action_space.nvec.max(),
            state=embedding_size,
            h=hidden_size * num_model_layers,
            model_loss=1,
        )

        # networks
        assert num_layers > 0
        self.embed_action = nn.Embedding(
            int(action_space.nvec.max()), int(action_space.nvec.max())
        )
        layers = [nn.Embedding(nvec.max(), nvec.max()), Flatten()]
        in_size = int(nvec.max() * np.prod(nvec.shape))
        for _ in range(num_embedding_layers):
            layers += [activation, init_(nn.Linear(in_size, hidden_size))]
            in_size = hidden_size
        self.embed1 = nn.Sequential(*layers)
        self.embed2 = nn.Sequential(
            activation, init_(nn.Linear(hidden_size, embedding_size))
        )
        self.model = nn.GRU(
            embedding_size + self.embed_action.embedding_dim,
            hidden_size,
            num_model_layers,
        )
        self.actor = Categorical(embedding_size, action_space.nvec.max())
        self.critic = init_(nn.Linear(embedding_size, 1))

    @staticmethod
    def sample_new(x, dist):
        new = x < 0
        x[new] = dist.sample()[new].flatten()

    def forward(self, inputs, hx):
        return self.pack(self.inner_loop(inputs, rnn_hxs=hx))

    def pack(self, hxs):
        def pack():
            for name, size, hx in zip(
                RecurrentState._fields, self.state_sizes, zip(*hxs)
            ):
                x = torch.stack(hx).float()
                assert np.prod(x.shape[2:]) == size
                yield x.view(*x.shape[:2], -1)

        hx = torch.cat(list(pack()), dim=-1)
        return hx, hx[-1:]

    def parse_inputs(self, inputs: torch.Tensor):
        return Obs(*torch.split(inputs, self.obs_sections, dim=-1))

    def parse_hidden(self, hx: torch.Tensor) -> RecurrentState:
        return RecurrentState(*torch.split(hx, self.state_sizes, dim=-1))

    def print(self, t, *args, **kwargs):
        if self.debug:
            if type(t) == torch.Tensor:
                t = (t * 10.0).round() / 10.0
            print(t, *args, **kwargs)

    def inner_loop(self, inputs, rnn_hxs):
        device = inputs.device
        T, N, D = inputs.shape
        inputs, actions = torch.split(
            inputs.detach(), [D - self.action_size, self.action_size], dim=2
        )
        inputs = inputs.long()

        hx = self.parse_hidden(rnn_hxs)
        for _x in hx:
            _x.squeeze_(0)

        plan = hx.plan
        planned_probs = hx.planned_probs.view(N, self.planning_steps, -1)

        new = torch.all(rnn_hxs == 0, dim=-1)
        if new.any():
            assert new.all()
            state = self.embed2(self.embed1(inputs[0]))
<<<<<<< HEAD
            probs = []
            for t in range(self.planning_steps):
                dist = self.actor(state)  # page 7 left column
                probs.append(dist.probs)
                self.sample_new(plan[t], dist)
                model_input = torch.cat(
                    [state, self.embed_action(plan[t].squeeze(1))], dim=-1
                ).unsqueeze(0)
                hn, h = self.model(model_input, h)
                state = self.embed2(hn.squeeze(0))

            planned_probs = torch.stack(probs, dim=1)
            plan = torch.cat(plan, dim=-1)

        for t in range(T):
            value = self.critic(self.embed2(self.embed1(inputs[t])))
            t = hx.t[0].long().item()
=======
        else:
            state = hx.state.view(N, -1)

        h = (
            hx.h.view(N, self.model.num_layers, self.model.hidden_size)
            .transpose(0, 1)
            .contiguous()
        )

        A = actions.long()[:, :, 0]

        for t in range(T):
            x = self.embed2(self.embed1(inputs[t])).detach()
            model_loss = F.mse_loss(state, x, reduction="none").sum(-1)
            dist = self.actor(state)
            value = self.critic(state)
            self.sample_new(A[t], dist)
            model_input = torch.cat([state, self.embed_action(A[t].clone())], dim=-1)
            hn, h = self.model(model_input.unsqueeze(0), h)
            state = self.embed2(hn.squeeze(0))
>>>>>>> 08830187
            yield RecurrentState(
                a=plan,
                planned_probs=planned_probs,
                plan=plan,
                probs=planned_probs,
                v=value,
                t=hx.t + 1,
                state=hx.state,
                h=h.transpose(0, 1),
                model_loss=model_loss,
            )<|MERGE_RESOLUTION|>--- conflicted
+++ resolved
@@ -130,25 +130,6 @@
         if new.any():
             assert new.all()
             state = self.embed2(self.embed1(inputs[0]))
-<<<<<<< HEAD
-            probs = []
-            for t in range(self.planning_steps):
-                dist = self.actor(state)  # page 7 left column
-                probs.append(dist.probs)
-                self.sample_new(plan[t], dist)
-                model_input = torch.cat(
-                    [state, self.embed_action(plan[t].squeeze(1))], dim=-1
-                ).unsqueeze(0)
-                hn, h = self.model(model_input, h)
-                state = self.embed2(hn.squeeze(0))
-
-            planned_probs = torch.stack(probs, dim=1)
-            plan = torch.cat(plan, dim=-1)
-
-        for t in range(T):
-            value = self.critic(self.embed2(self.embed1(inputs[t])))
-            t = hx.t[0].long().item()
-=======
         else:
             state = hx.state.view(N, -1)
 
@@ -169,7 +150,6 @@
             model_input = torch.cat([state, self.embed_action(A[t].clone())], dim=-1)
             hn, h = self.model(model_input.unsqueeze(0), h)
             state = self.embed2(hn.squeeze(0))
->>>>>>> 08830187
             yield RecurrentState(
                 a=plan,
                 planned_probs=planned_probs,
