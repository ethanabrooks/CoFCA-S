--- conflicted
+++ resolved
@@ -42,11 +42,7 @@
         self.critic_per_step = critic_per_step
 
         self.state_sizes = RecurrentState(
-<<<<<<< HEAD
-            a=planning_steps,
-=======
             a=1,
->>>>>>> 56131a42
             p=na,
             t=1,
             h=hidden_size * num_model_layers,
@@ -113,11 +109,7 @@
     def inner_loop(self, inputs, rnn_hxs):
         T, N, D = inputs.shape
         I = torch.arange(N, device=rnn_hxs.device)
-<<<<<<< HEAD
-        inputs, actions = torch.split(
-=======
         inputs, input_actions = torch.split(
->>>>>>> 56131a42
             inputs.detach(), [D - self.action_size, self.action_size], dim=2
         )
         inputs = self.parse_inputs(inputs).obs.long()
@@ -155,11 +147,7 @@
             probs = torch.stack(probs, dim=1)
             states = torch.stack(states, dim=1)
         else:
-<<<<<<< HEAD
-            a = hx.a
-=======
             recurrent_actions = hx.actions.view(N, self.planning_steps, 1)
->>>>>>> 56131a42
             probs = hx.probs.view(N, self.planning_steps, -1)
             states = hx.states.view(N, self.planning_steps, -1)
 
@@ -177,11 +165,7 @@
                 t=hx.t + 1,
                 h=hx.h,
                 v=v,
-<<<<<<< HEAD
-                actions=a,
-=======
                 actions=recurrent_actions,
->>>>>>> 56131a42
                 probs=probs,
                 states=states,
                 model_loss=model_loss,
