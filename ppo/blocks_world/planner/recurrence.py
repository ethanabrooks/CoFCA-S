--- conflicted
+++ resolved
@@ -59,19 +59,11 @@
         self.hidden_size = hidden_size
 
         self.state_sizes = RecurrentState(
-<<<<<<< HEAD
-            a=1,
-            plan=planning_steps,
-            v=1,
-            t=1,
-            probs=action_space.nvec.max(),
-=======
             a=planning_steps,
             plan=planning_steps,
             v=1,
             t=1,
             probs=planning_steps * action_space.nvec.max(),
->>>>>>> 7ac3a17b
             planned_probs=planning_steps * action_space.nvec.max(),
         )
         self.xi_sections = XiSections(
@@ -191,20 +183,11 @@
         for t in range(T):
             value = self.critic(self.embed2(self.embed1(inputs[t])))
             t = hx.t[0].long().item()
-<<<<<<< HEAD
-            probs = planned_probs[:, t].softmax(-1)
-            yield RecurrentState(
-                a=plan[:, t],
-                planned_probs=planned_probs,
-                plan=plan,
-                probs=probs,
-=======
             yield RecurrentState(
                 a=plan,
                 planned_probs=planned_probs,
                 plan=plan,
                 probs=planned_probs,
->>>>>>> 7ac3a17b
                 v=value,
                 t=hx.t + 1,
             )