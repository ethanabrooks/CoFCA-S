--- conflicted
+++ resolved
@@ -115,35 +115,6 @@
         trajectory = self.plan(self.columns, self.search_depth)
         if not trajectory:
             return self.reset()
-<<<<<<< HEAD
-        final_state = self.pad(trajectory[0])
-
-        def generate_constraints():
-            for column in final_state:
-                for bottom, top in itertools.zip_longest([0] + column, column + [0]):
-                    yield Stacked(top, bottom)
-            for row in itertools.zip_longest(*final_state):
-                for left, right in zip((0,) + row, row + (0,)):
-                    yield SideBySide(left, right)
-
-        def filter_constraint(constraint):
-            for state in trajectory[1:]:
-                if constraint.satisfied(self.pad(state)):
-                    return False
-            return True
-
-        self.constraints = list(filter(filter_constraint, generate_constraints()))
-        self.random.shuffle(self.constraints)
-        self.constraints = self.constraints[: self.n_constraints]
-        return self.get_observation()
-
-    def plan(self, start, max_depth):
-        back = {}
-        depth = 0
-        start = tuple(map(tuple, start))
-        queue = deque([(depth, start)])
-        while depth <= max_depth and queue:
-=======
         self.final_state = trajectory[0]
         return self.get_observation()
 
@@ -153,7 +124,6 @@
         back = {start: None}
         queue = deque([(depth, start)])
         while depth < max_depth and queue:
->>>>>>> 7ac3a17b
             depth, src = queue.popleft()
             actions = list(itertools.permutations(range(self.n_rows), 2))
             self.random.shuffle(actions)
@@ -165,19 +135,11 @@
                     if dst not in back:
                         back[dst] = src
                         queue += [(depth + 1, dst)]
-<<<<<<< HEAD
-        trajectory = []
-        node = src
-        while node != start:
-            trajectory.append(node)
-            node = back[node]
-=======
         trajectory = [src]
         node = src
         while node != start:
             node = back[node]
             trajectory.append(node)
->>>>>>> 7ac3a17b
         return trajectory
 
     def get_observation(self):
