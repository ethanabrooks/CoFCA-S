# third party
import torch
import torch.nn as nn

# first party
<<<<<<< HEAD
from ppo.utils import AddBias, init, init_normc_

=======
from ppo.util import AddBias, init, init_normc_
>>>>>>> 143499a3
"""
Modify standard PyTorch distributions so they are compatible with this code.
"""

FixedCategorical = torch.distributions.Categorical

old_sample = FixedCategorical.sample
FixedCategorical.sample = lambda self: old_sample(self).unsqueeze(-1)

log_prob_cat = FixedCategorical.log_prob
FixedCategorical.log_probs = lambda self, actions: log_prob_cat(self, actions.squeeze(
    -1)).unsqueeze(-1)

FixedCategorical.mode = lambda self: self.probs.argmax(dim=1, keepdim=True)

FixedNormal = torch.distributions.Normal
log_prob_normal = FixedNormal.log_prob
FixedNormal.log_probs = lambda self, actions: log_prob_normal(self, actions).sum(-1,
                                                                                 keepdim=True)

entropy = FixedNormal.entropy
FixedNormal.entropy = lambda self: entropy(self).sum(-1)

FixedNormal.mode = lambda self: self.mean


class Categorical(nn.Module):
    def __init__(self, num_inputs, num_outputs):
        super(Categorical, self).__init__()

        init_ = lambda m: init(m,
                               nn.init.orthogonal_,
                               lambda x: nn.init.constant_(x, 0),
                               gain=0.01)

        self.linear = init_(nn.Linear(num_inputs, num_outputs))

    def forward(self, x):
        x = self.linear(x)
        return FixedCategorical(logits=x)


class DiagGaussian(nn.Module):
    def __init__(self, num_inputs, num_outputs):
        super(DiagGaussian, self).__init__()

        init_ = lambda m: init(m,
                               init_normc_,
                               lambda x: nn.init.constant_(x, 0))

        self.fc_mean = init_(nn.Linear(num_inputs, num_outputs))
        self.logstd = AddBias(torch.zeros(num_outputs))

    def forward(self, x):
        action_mean = self.fc_mean(x)

        #  An ugly hack for my KFAC implementation.
        zeros = torch.zeros(action_mean.size())
        if x.is_cuda:
            zeros = zeros.cuda()

        action_logstd = self.logstd(zeros)
        return FixedNormal(action_mean, action_logstd.exp())<|MERGE_RESOLUTION|>--- conflicted
+++ resolved
@@ -3,12 +3,7 @@
 import torch.nn as nn
 
 # first party
-<<<<<<< HEAD
-from ppo.utils import AddBias, init, init_normc_
-
-=======
 from ppo.util import AddBias, init, init_normc_
->>>>>>> 143499a3
 """
 Modify standard PyTorch distributions so they are compatible with this code.
 """
