--- conflicted
+++ resolved
@@ -3,10 +3,6 @@
 from typing import Generator
 
 import gym
-<<<<<<< HEAD
-import numpy as np
-=======
->>>>>>> d6dabca4
 from gym import spaces
 import numpy as np
 import torch
