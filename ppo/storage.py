# third party
from collections import namedtuple
from typing import Generator
import gym
from gym import spaces
import numpy as np
import torch
from torch.utils.data.sampler import BatchSampler, SubsetRandomSampler
<<<<<<< HEAD
from common.vec_env.util import space_shape
=======

from common.vec_env.util import buffer_shape
>>>>>>> d8e9bae5


def _flatten_helper(T, N, _tensor):
    return _tensor.view(T * N, *_tensor.size()[2:])


Batch = namedtuple(
    "Batch",
    "obs recurrent_hidden_states actions value_preds ret "
    "masks old_action_log_probs adv tasks importance_weighting",
)


def buffer_shape(space: gym.Space):
    shape = space_shape(space)
    if isinstance(shape, dict):
        # print('buffer shape', shape)
        shape = (int(sum(np.prod(s) for s in shape.values())),)  # concatenate
    return shape


class RolloutStorage(object):
    def __init__(
        self,
        num_steps,
        num_processes,
        obs_space,
        action_space,
        recurrent_hidden_state_size,
        use_gae,
        gamma,
        tau,
    ):
<<<<<<< HEAD
        self.use_gae = use_gae
        self.gamma = gamma
        self.tau = tau
        self.obs = torch.zeros(num_steps + 1, num_processes, *buffer_shape(obs_space))

        self.recurrent_hidden_states = torch.zeros(
            num_steps + 1, num_processes, recurrent_hidden_state_size
        )
=======
        self.obs = torch.zeros(num_steps + 1, num_processes, *buffer_shape(obs_space))

        self.recurrent_hidden_states = torch.zeros(num_steps + 1, num_processes,
                                                   recurrent_hidden_state_size)
>>>>>>> d8e9bae5

        self.rewards = torch.zeros(num_steps, num_processes, 1)
        self.value_preds = torch.zeros(num_steps + 1, num_processes, 1)
        self.returns = torch.zeros(num_steps + 1, num_processes, 1)
        self.action_log_probs = torch.zeros(num_steps, num_processes, 1)

<<<<<<< HEAD
        self.actions = torch.zeros(
            num_steps, num_processes, *buffer_shape(action_space)
        )
=======
        self.actions = torch.zeros(num_steps, num_processes, *buffer_shape(action_space))
>>>>>>> d8e9bae5
        if isinstance(action_space, (spaces.Discrete, spaces.MultiDiscrete)):
            self.actions = self.actions.long()
        self.masks = torch.ones(num_steps + 1, num_processes, 1)

        self.num_steps = num_steps
        self.step = 0

    def to(self, device):
        self.obs = self.obs.to(device)
        self.recurrent_hidden_states = self.recurrent_hidden_states.to(device)
        self.rewards = self.rewards.to(device)
        self.value_preds = self.value_preds.to(device)
        self.returns = self.returns.to(device)
        self.action_log_probs = self.action_log_probs.to(device)
        self.actions = self.actions.to(device)
        self.masks = self.masks.to(device)

<<<<<<< HEAD
    def insert(
        self,
        obs,
        recurrent_hidden_states,
        actions,
        action_log_probs,
        values,
        rewards,
        masks,
    ):
=======
    def insert(self, obs, recurrent_hidden_states, actions, action_log_probs, values, rewards,
               masks):
>>>>>>> d8e9bae5
        self.obs[self.step + 1].copy_(obs)
        self.recurrent_hidden_states[self.step + 1].copy_(recurrent_hidden_states)
        self.actions[self.step].copy_(actions)
        self.action_log_probs[self.step].copy_(action_log_probs)
        self.value_preds[self.step].copy_(values)
        self.rewards[self.step].copy_(rewards.unsqueeze(dim=1))
        self.masks[self.step + 1].copy_(masks)
        self.step = (self.step + 1) % self.num_steps

    def after_update(self):
        self.obs[0].copy_(self.obs[-1])
        self.recurrent_hidden_states[0].copy_(self.recurrent_hidden_states[-1])
        self.masks[0].copy_(self.masks[-1])

    def compute_returns(self, next_value):
        if self.use_gae:
            self.value_preds[-1] = next_value
            gae = 0
            for step in reversed(range(self.rewards.size(0))):
<<<<<<< HEAD
                delta = (
                    self.rewards[step]
                    + self.gamma * self.value_preds[step + 1] * self.masks[step + 1]
                    - self.value_preds[step]
                )
                gae = delta + self.gamma * self.tau * self.masks[step + 1] * gae
=======
                delta = self.rewards[step] + gamma * self.value_preds[step + 1] * self.masks[
                    step + 1] - self.value_preds[step]
                gae = delta + gamma * tau * self.masks[step + 1] * gae
>>>>>>> d8e9bae5
                self.returns[step] = gae + self.value_preds[step]
        else:
            self.returns[-1] = next_value
            for step in reversed(range(self.rewards.size(0))):
                self.returns[step] = (
                    self.returns[step + 1] * self.gamma * self.masks[step + 1]
                    + self.rewards[step]
                )

    def feed_forward_generator(
        self, advantages, num_batch
    ) -> Generator[Batch, None, None]:
        num_steps, num_processes = self.rewards.size()[0:2]
        total_batch_size = num_processes * num_steps
        assert total_batch_size >= num_batch, (
            "PPO requires the number of processes ({}) "
            "* number of steps ({}) = {} "
            "to be greater than or equal to the number of PPO mini batches ({})."
<<<<<<< HEAD
            "".format(num_processes, num_steps, num_processes * num_steps, num_batch)
        )
        mini_batch_size = total_batch_size // num_batch

        random_sampler = SubsetRandomSampler(range(total_batch_size))
        sampler = BatchSampler(
            sampler=random_sampler, batch_size=mini_batch_size, drop_last=False
        )
        assert len(sampler) == num_batch
=======
            "".format(num_processes, num_steps, num_processes * num_steps, batch_size))
        mini_batch_size = total_batch_size // batch_size

        random_sampler = SubsetRandomSampler(range(total_batch_size))
        sampler = BatchSampler(
            sampler=random_sampler, batch_size=mini_batch_size, drop_last=False)
        assert len(sampler) == batch_size
>>>>>>> d8e9bae5
        for indices in sampler:
            assert len(indices) == mini_batch_size
            yield self.make_batch(advantages, indices)

    def make_batch(self, advantages, indices):
        obs_batch = self.obs[:-1].view(-1, *self.obs.size()[2:])[indices]
        recurrent_hidden_states_batch = self.recurrent_hidden_states[:-1].view(
            -1, self.recurrent_hidden_states.size(-1)
        )[indices]
        actions_batch = self.actions.view(-1, self.actions.size(-1))[indices]
        value_preds_batch = self.value_preds[:-1].view(-1, 1)[indices]
        return_batch = self.returns[:-1].view(-1, 1)[indices]
        masks_batch = self.masks[:-1].view(-1, 1)[indices]
        old_action_log_probs_batch = self.action_log_probs.view(-1, 1)[indices]
        adv_targ = advantages.view(-1, 1)[indices]
        batch = Batch(
            obs=obs_batch,
            recurrent_hidden_states=recurrent_hidden_states_batch,
            actions=actions_batch,
            value_preds=value_preds_batch,
            ret=return_batch,
            masks=masks_batch,
            old_action_log_probs=old_action_log_probs_batch,
            adv=adv_targ,
            tasks=None,
            importance_weighting=None,
        )
        return batch

    def recurrent_generator(
        self, advantages, num_mini_batch
    ) -> Generator[Batch, None, None]:
        num_processes = self.rewards.size(1)
<<<<<<< HEAD
        assert num_processes >= num_mini_batch, (
            "PPO requires the number of processes ({}) "
            "to be greater than or equal to the number of "
            "PPO mini batches ({}).".format(num_processes, num_mini_batch)
        )
=======
        assert num_processes >= num_mini_batch, ("PPO requires the number of processes ({}) "
                                                 "to be greater than or equal to the number of "
                                                 "PPO mini batches ({}).".format(
                                                     num_processes, num_mini_batch))
>>>>>>> d8e9bae5
        num_envs_per_batch = num_processes // num_mini_batch
        perm = torch.randperm(num_processes)
        for start_ind in range(0, num_processes, num_envs_per_batch):
            obs_batch = []
            recurrent_hidden_states_batch = []
            actions_batch = []
            value_preds_batch = []
            return_batch = []
            masks_batch = []
            old_action_log_probs_batch = []
            adv_targ = []

            for offset in range(num_envs_per_batch):
                ind = perm[start_ind + offset]
                obs_batch.append(self.obs[:-1, ind])
<<<<<<< HEAD
                recurrent_hidden_states_batch.append(
                    self.recurrent_hidden_states[0:1, ind]
                )
=======
                recurrent_hidden_states_batch.append(self.recurrent_hidden_states[0:1, ind])
>>>>>>> d8e9bae5
                actions_batch.append(self.actions[:, ind])
                value_preds_batch.append(self.value_preds[:-1, ind])
                return_batch.append(self.returns[:-1, ind])
                masks_batch.append(self.masks[:-1, ind])
                old_action_log_probs_batch.append(self.action_log_probs[:, ind])
                adv_targ.append(advantages[:, ind])

            T, N = self.num_steps, num_envs_per_batch
            # These are all tensors of size (T, N, -1)
            obs_batch = torch.stack(obs_batch, 1)
            actions_batch = torch.stack(actions_batch, 1)
            value_preds_batch = torch.stack(value_preds_batch, 1)
            return_batch = torch.stack(return_batch, 1)
            masks_batch = torch.stack(masks_batch, 1)
            old_action_log_probs_batch = torch.stack(old_action_log_probs_batch, 1)
            adv_targ = torch.stack(adv_targ, 1)

            # States is just a (N, -1) tensor
<<<<<<< HEAD
            recurrent_hidden_states_batch = torch.stack(
                recurrent_hidden_states_batch, 1
            ).view(N, -1)
=======
            recurrent_hidden_states_batch = torch.stack(recurrent_hidden_states_batch, 1).view(
                N, -1)
>>>>>>> d8e9bae5

            # Flatten the (T, N, ...) tensors to (T * N, ...)
            obs_batch = _flatten_helper(T, N, obs_batch)
            actions_batch = _flatten_helper(T, N, actions_batch)
            value_preds_batch = _flatten_helper(T, N, value_preds_batch)
            return_batch = _flatten_helper(T, N, return_batch)
            masks_batch = _flatten_helper(T, N, masks_batch)
<<<<<<< HEAD
            old_action_log_probs_batch = _flatten_helper(
                T, N, old_action_log_probs_batch
            )
=======
            old_action_log_probs_batch = _flatten_helper(T, N, old_action_log_probs_batch)
>>>>>>> d8e9bae5
            adv_targ = _flatten_helper(T, N, adv_targ)

            yield Batch(
                obs=obs_batch,
                recurrent_hidden_states=recurrent_hidden_states_batch,
                actions=actions_batch,
                value_preds=value_preds_batch,
                ret=return_batch,
                masks=masks_batch,
                old_action_log_probs=old_action_log_probs_batch,
                adv=adv_targ,
                tasks=None,
                importance_weighting=None,
            )<|MERGE_RESOLUTION|>--- conflicted
+++ resolved
@@ -6,12 +6,8 @@
 import numpy as np
 import torch
 from torch.utils.data.sampler import BatchSampler, SubsetRandomSampler
-<<<<<<< HEAD
-from common.vec_env.util import space_shape
-=======
 
 from common.vec_env.util import buffer_shape
->>>>>>> d8e9bae5
 
 
 def _flatten_helper(T, N, _tensor):
@@ -45,34 +41,17 @@
         gamma,
         tau,
     ):
-<<<<<<< HEAD
-        self.use_gae = use_gae
-        self.gamma = gamma
-        self.tau = tau
-        self.obs = torch.zeros(num_steps + 1, num_processes, *buffer_shape(obs_space))
-
-        self.recurrent_hidden_states = torch.zeros(
-            num_steps + 1, num_processes, recurrent_hidden_state_size
-        )
-=======
         self.obs = torch.zeros(num_steps + 1, num_processes, *buffer_shape(obs_space))
 
         self.recurrent_hidden_states = torch.zeros(num_steps + 1, num_processes,
                                                    recurrent_hidden_state_size)
->>>>>>> d8e9bae5
 
         self.rewards = torch.zeros(num_steps, num_processes, 1)
         self.value_preds = torch.zeros(num_steps + 1, num_processes, 1)
         self.returns = torch.zeros(num_steps + 1, num_processes, 1)
         self.action_log_probs = torch.zeros(num_steps, num_processes, 1)
 
-<<<<<<< HEAD
-        self.actions = torch.zeros(
-            num_steps, num_processes, *buffer_shape(action_space)
-        )
-=======
         self.actions = torch.zeros(num_steps, num_processes, *buffer_shape(action_space))
->>>>>>> d8e9bae5
         if isinstance(action_space, (spaces.Discrete, spaces.MultiDiscrete)):
             self.actions = self.actions.long()
         self.masks = torch.ones(num_steps + 1, num_processes, 1)
@@ -90,21 +69,8 @@
         self.actions = self.actions.to(device)
         self.masks = self.masks.to(device)
 
-<<<<<<< HEAD
-    def insert(
-        self,
-        obs,
-        recurrent_hidden_states,
-        actions,
-        action_log_probs,
-        values,
-        rewards,
-        masks,
-    ):
-=======
     def insert(self, obs, recurrent_hidden_states, actions, action_log_probs, values, rewards,
                masks):
->>>>>>> d8e9bae5
         self.obs[self.step + 1].copy_(obs)
         self.recurrent_hidden_states[self.step + 1].copy_(recurrent_hidden_states)
         self.actions[self.step].copy_(actions)
@@ -124,18 +90,9 @@
             self.value_preds[-1] = next_value
             gae = 0
             for step in reversed(range(self.rewards.size(0))):
-<<<<<<< HEAD
-                delta = (
-                    self.rewards[step]
-                    + self.gamma * self.value_preds[step + 1] * self.masks[step + 1]
-                    - self.value_preds[step]
-                )
-                gae = delta + self.gamma * self.tau * self.masks[step + 1] * gae
-=======
                 delta = self.rewards[step] + gamma * self.value_preds[step + 1] * self.masks[
                     step + 1] - self.value_preds[step]
                 gae = delta + gamma * tau * self.masks[step + 1] * gae
->>>>>>> d8e9bae5
                 self.returns[step] = gae + self.value_preds[step]
         else:
             self.returns[-1] = next_value
@@ -154,17 +111,6 @@
             "PPO requires the number of processes ({}) "
             "* number of steps ({}) = {} "
             "to be greater than or equal to the number of PPO mini batches ({})."
-<<<<<<< HEAD
-            "".format(num_processes, num_steps, num_processes * num_steps, num_batch)
-        )
-        mini_batch_size = total_batch_size // num_batch
-
-        random_sampler = SubsetRandomSampler(range(total_batch_size))
-        sampler = BatchSampler(
-            sampler=random_sampler, batch_size=mini_batch_size, drop_last=False
-        )
-        assert len(sampler) == num_batch
-=======
             "".format(num_processes, num_steps, num_processes * num_steps, batch_size))
         mini_batch_size = total_batch_size // batch_size
 
@@ -172,7 +118,6 @@
         sampler = BatchSampler(
             sampler=random_sampler, batch_size=mini_batch_size, drop_last=False)
         assert len(sampler) == batch_size
->>>>>>> d8e9bae5
         for indices in sampler:
             assert len(indices) == mini_batch_size
             yield self.make_batch(advantages, indices)
@@ -206,18 +151,10 @@
         self, advantages, num_mini_batch
     ) -> Generator[Batch, None, None]:
         num_processes = self.rewards.size(1)
-<<<<<<< HEAD
-        assert num_processes >= num_mini_batch, (
-            "PPO requires the number of processes ({}) "
-            "to be greater than or equal to the number of "
-            "PPO mini batches ({}).".format(num_processes, num_mini_batch)
-        )
-=======
         assert num_processes >= num_mini_batch, ("PPO requires the number of processes ({}) "
                                                  "to be greater than or equal to the number of "
                                                  "PPO mini batches ({}).".format(
                                                      num_processes, num_mini_batch))
->>>>>>> d8e9bae5
         num_envs_per_batch = num_processes // num_mini_batch
         perm = torch.randperm(num_processes)
         for start_ind in range(0, num_processes, num_envs_per_batch):
@@ -233,13 +170,7 @@
             for offset in range(num_envs_per_batch):
                 ind = perm[start_ind + offset]
                 obs_batch.append(self.obs[:-1, ind])
-<<<<<<< HEAD
-                recurrent_hidden_states_batch.append(
-                    self.recurrent_hidden_states[0:1, ind]
-                )
-=======
                 recurrent_hidden_states_batch.append(self.recurrent_hidden_states[0:1, ind])
->>>>>>> d8e9bae5
                 actions_batch.append(self.actions[:, ind])
                 value_preds_batch.append(self.value_preds[:-1, ind])
                 return_batch.append(self.returns[:-1, ind])
@@ -258,14 +189,8 @@
             adv_targ = torch.stack(adv_targ, 1)
 
             # States is just a (N, -1) tensor
-<<<<<<< HEAD
-            recurrent_hidden_states_batch = torch.stack(
-                recurrent_hidden_states_batch, 1
-            ).view(N, -1)
-=======
             recurrent_hidden_states_batch = torch.stack(recurrent_hidden_states_batch, 1).view(
                 N, -1)
->>>>>>> d8e9bae5
 
             # Flatten the (T, N, ...) tensors to (T * N, ...)
             obs_batch = _flatten_helper(T, N, obs_batch)
@@ -273,13 +198,7 @@
             value_preds_batch = _flatten_helper(T, N, value_preds_batch)
             return_batch = _flatten_helper(T, N, return_batch)
             masks_batch = _flatten_helper(T, N, masks_batch)
-<<<<<<< HEAD
-            old_action_log_probs_batch = _flatten_helper(
-                T, N, old_action_log_probs_batch
-            )
-=======
             old_action_log_probs_batch = _flatten_helper(T, N, old_action_log_probs_batch)
->>>>>>> d8e9bae5
             adv_targ = _flatten_helper(T, N, adv_targ)
 
             yield Batch(
