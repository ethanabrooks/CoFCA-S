# third party
from collections import namedtuple
from typing import Generator

import gym
from gym import spaces
import numpy as np
import torch
from torch.utils.data.sampler import BatchSampler, SubsetRandomSampler

from common.vec_env.util import space_shape


def _flatten_helper(T, N, _tensor):
    return _tensor.view(T * N, *_tensor.size()[2:])


Batch = namedtuple(
    "Batch",
    "obs recurrent_hidden_states actions value_preds ret "
    "masks old_action_log_probs adv tasks importance_weighting",
)


def buffer_shape(space: gym.Space):
    shape = space_shape(space)
    if isinstance(shape, dict):
<<<<<<< HEAD
=======
        # print('buffer shape', shape)
>>>>>>> 302ce167
        shape = (int(sum(np.prod(s) for s in shape.values())),)  # concatenate
    return shape


class RolloutStorage(object):
    def __init__(
        self,
        num_steps,
        num_processes,
        obs_space,
        action_space,
        recurrent_hidden_state_size,
    ):
        self.obs = torch.zeros(num_steps + 1, num_processes, *buffer_shape(obs_space))

        self.recurrent_hidden_states = torch.zeros(
            num_steps + 1, num_processes, recurrent_hidden_state_size
        )

        self.rewards = torch.zeros(num_steps, num_processes, 1)
        self.value_preds = torch.zeros(num_steps + 1, num_processes, 1)
        self.returns = torch.zeros(num_steps + 1, num_processes, 1)
        self.action_log_probs = torch.zeros(num_steps, num_processes, 1)

        self.actions = torch.zeros(
            num_steps, num_processes, *buffer_shape(action_space)
        )
        if isinstance(action_space, (spaces.Discrete, spaces.MultiDiscrete)):
            self.actions = self.actions.long()
        self.masks = torch.ones(num_steps + 1, num_processes, 1)

        self.num_steps = num_steps
        self.step = 0

    def to(self, device):
        self.obs = self.obs.to(device)
        self.recurrent_hidden_states = self.recurrent_hidden_states.to(device)
        self.rewards = self.rewards.to(device)
        self.value_preds = self.value_preds.to(device)
        self.returns = self.returns.to(device)
        self.action_log_probs = self.action_log_probs.to(device)
        self.actions = self.actions.to(device)
        self.masks = self.masks.to(device)

    def insert(
        self,
        obs,
        recurrent_hidden_states,
        actions,
        action_log_probs,
        values,
        rewards,
        masks,
    ):
        self.obs[self.step + 1].copy_(obs)
        self.recurrent_hidden_states[self.step + 1].copy_(recurrent_hidden_states)
        self.actions[self.step].copy_(actions)
        self.action_log_probs[self.step].copy_(action_log_probs)
        self.value_preds[self.step].copy_(values)
        self.rewards[self.step].copy_(rewards.unsqueeze(dim=1))
        self.masks[self.step + 1].copy_(masks)
        self.step = (self.step + 1) % self.num_steps

    def after_update(self):
        self.obs[0].copy_(self.obs[-1])
        self.recurrent_hidden_states[0].copy_(self.recurrent_hidden_states[-1])
        self.masks[0].copy_(self.masks[-1])

    def compute_returns(self, next_value, use_gae, gamma, tau):
        if use_gae:
            self.value_preds[-1] = next_value
            gae = 0
            for step in reversed(range(self.rewards.size(0))):
                delta = (
                    self.rewards[step]
                    + gamma * self.value_preds[step + 1] * self.masks[step + 1]
                    - self.value_preds[step]
                )
                gae = delta + gamma * tau * self.masks[step + 1] * gae
                self.returns[step] = gae + self.value_preds[step]
        else:
            self.returns[-1] = next_value
            for step in reversed(range(self.rewards.size(0))):
                self.returns[step] = (
                    self.returns[step + 1] * gamma * self.masks[step + 1]
                    + self.rewards[step]
                )

    def feed_forward_generator(
        self, advantages, batch_size
    ) -> Generator[Batch, None, None]:
        num_steps, num_processes = self.rewards.size()[0:2]
        total_batch_size = num_processes * num_steps
        assert total_batch_size >= batch_size, (
            "PPO requires the number of processes ({}) "
            "* number of steps ({}) = {} "
            "to be greater than or equal to the number of PPO mini batches ({})."
            "".format(num_processes, num_steps, num_processes * num_steps, batch_size)
        )
        mini_batch_size = total_batch_size // batch_size

        random_sampler = SubsetRandomSampler(range(total_batch_size))
        sampler = BatchSampler(
            sampler=random_sampler, batch_size=mini_batch_size, drop_last=False
        )
        assert len(sampler) == batch_size
        for indices in sampler:
            assert len(indices) == mini_batch_size
            yield self.make_batch(advantages, indices)

    def make_batch(self, advantages, indices):
        obs_batch = self.obs[:-1].view(-1, *self.obs.size()[2:])[indices]
        recurrent_hidden_states_batch = self.recurrent_hidden_states[:-1].view(
            -1, self.recurrent_hidden_states.size(-1)
        )[indices]
        actions_batch = self.actions.view(-1, self.actions.size(-1))[indices]
        value_preds_batch = self.value_preds[:-1].view(-1, 1)[indices]
        return_batch = self.returns[:-1].view(-1, 1)[indices]
        masks_batch = self.masks[:-1].view(-1, 1)[indices]
        old_action_log_probs_batch = self.action_log_probs.view(-1, 1)[indices]
        adv_targ = advantages.view(-1, 1)[indices]
        batch = Batch(
            obs=obs_batch,
            recurrent_hidden_states=recurrent_hidden_states_batch,
            actions=actions_batch,
            value_preds=value_preds_batch,
            ret=return_batch,
            masks=masks_batch,
            old_action_log_probs=old_action_log_probs_batch,
            adv=adv_targ,
            tasks=None,
            importance_weighting=None,
        )
        return batch

    def recurrent_generator(
        self, advantages, num_mini_batch
    ) -> Generator[Batch, None, None]:
        num_processes = self.rewards.size(1)
        assert num_processes >= num_mini_batch, (
            "PPO requires the number of processes ({}) "
            "to be greater than or equal to the number of "
            "PPO mini batches ({}).".format(num_processes, num_mini_batch)
        )
        num_envs_per_batch = num_processes // num_mini_batch
        perm = torch.randperm(num_processes)
        for start_ind in range(0, num_processes, num_envs_per_batch):
            obs_batch = []
            recurrent_hidden_states_batch = []
            actions_batch = []
            value_preds_batch = []
            return_batch = []
            masks_batch = []
            old_action_log_probs_batch = []
            adv_targ = []

            for offset in range(num_envs_per_batch):
                ind = perm[start_ind + offset]
                obs_batch.append(self.obs[:-1, ind])
                recurrent_hidden_states_batch.append(
                    self.recurrent_hidden_states[0:1, ind]
                )
                actions_batch.append(self.actions[:, ind])
                value_preds_batch.append(self.value_preds[:-1, ind])
                return_batch.append(self.returns[:-1, ind])
                masks_batch.append(self.masks[:-1, ind])
                old_action_log_probs_batch.append(self.action_log_probs[:, ind])
                adv_targ.append(advantages[:, ind])

            T, N = self.num_steps, num_envs_per_batch
            # These are all tensors of size (T, N, -1)
            obs_batch = torch.stack(obs_batch, 1)
            actions_batch = torch.stack(actions_batch, 1)
            value_preds_batch = torch.stack(value_preds_batch, 1)
            return_batch = torch.stack(return_batch, 1)
            masks_batch = torch.stack(masks_batch, 1)
            old_action_log_probs_batch = torch.stack(old_action_log_probs_batch, 1)
            adv_targ = torch.stack(adv_targ, 1)

            # States is just a (N, -1) tensor
            recurrent_hidden_states_batch = torch.stack(
                recurrent_hidden_states_batch, 1
            ).view(N, -1)

            # Flatten the (T, N, ...) tensors to (T * N, ...)
            obs_batch = _flatten_helper(T, N, obs_batch)
            actions_batch = _flatten_helper(T, N, actions_batch)
            value_preds_batch = _flatten_helper(T, N, value_preds_batch)
            return_batch = _flatten_helper(T, N, return_batch)
            masks_batch = _flatten_helper(T, N, masks_batch)
            old_action_log_probs_batch = _flatten_helper(
                T, N, old_action_log_probs_batch
            )
            adv_targ = _flatten_helper(T, N, adv_targ)

            yield Batch(
                obs=obs_batch,
                recurrent_hidden_states=recurrent_hidden_states_batch,
                actions=actions_batch,
                value_preds=value_preds_batch,
                ret=return_batch,
                masks=masks_batch,
                old_action_log_probs=old_action_log_probs_batch,
                adv=adv_targ,
                tasks=None,
                importance_weighting=None,
            )<|MERGE_RESOLUTION|>--- conflicted
+++ resolved
@@ -25,10 +25,7 @@
 def buffer_shape(space: gym.Space):
     shape = space_shape(space)
     if isinstance(shape, dict):
-<<<<<<< HEAD
-=======
         # print('buffer shape', shape)
->>>>>>> 302ce167
         shape = (int(sum(np.prod(s) for s in shape.values())),)  # concatenate
     return shape
 
