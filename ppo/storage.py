# third party
from collections import namedtuple
from typing import Generator

import gym
from gym import spaces
import numpy as np
import torch
from torch.utils.data.sampler import BatchSampler, SubsetRandomSampler

from common.vec_env.util import space_shape


def _flatten_helper(T, N, _tensor):
    return _tensor.view(T * N, *_tensor.size()[2:])


Batch = namedtuple(
    "Batch",
    "obs recurrent_hidden_states actions value_preds ret "
    "masks old_action_log_probs adv tasks importance_weighting",
)
<<<<<<< HEAD


def buffer_shape(space: gym.Space):
    shape = space_shape(space)
    if isinstance(shape, dict):
        # print('buffer shape', shape)
        shape = (int(sum(np.prod(s) for s in shape.values())),)  # concatenate
    return shape


def buffer_shape(space: gym.Space):
    shape = space_shape(space)
    if isinstance(shape, dict):
        shape = int(sum(np.prod(s) for s in shape.values())),  # concatenate
    return shape
=======
>>>>>>> 094ea144


def buffer_shape(space: gym.Space):
    shape = space_shape(space)
    if isinstance(shape, dict):
        shape = (int(sum(np.prod(s) for s in shape.values())),)  # concatenate
    return shape


class RolloutStorage(object):
    def __init__(
        self,
        num_steps,
        num_processes,
        obs_space,
        action_space,
        recurrent_hidden_state_size,
    ):
        self.obs = torch.zeros(num_steps + 1, num_processes, *buffer_shape(obs_space))

        self.recurrent_hidden_states = torch.zeros(
            num_steps + 1, num_processes, recurrent_hidden_state_size
        )

        self.rewards = torch.zeros(num_steps, num_processes, 1)
        self.value_preds = torch.zeros(num_steps + 1, num_processes, 1)
        self.returns = torch.zeros(num_steps + 1, num_processes, 1)
        self.action_log_probs = torch.zeros(num_steps, num_processes, 1)

        self.actions = torch.zeros(
            num_steps, num_processes, *buffer_shape(action_space)
        )
        if isinstance(action_space, (spaces.Discrete, spaces.MultiDiscrete)):
            self.actions = self.actions.long()
        self.masks = torch.ones(num_steps + 1, num_processes, 1)

        self.num_steps = num_steps
        self.step = 0

    def to(self, device):
        self.obs = self.obs.to(device)
        self.recurrent_hidden_states = self.recurrent_hidden_states.to(device)
        self.rewards = self.rewards.to(device)
        self.value_preds = self.value_preds.to(device)
        self.returns = self.returns.to(device)
        self.action_log_probs = self.action_log_probs.to(device)
        self.actions = self.actions.to(device)
        self.masks = self.masks.to(device)

    def insert(
        self,
        obs,
        recurrent_hidden_states,
        actions,
        action_log_probs,
        values,
        rewards,
        masks,
    ):
        self.obs[self.step + 1].copy_(obs)
        self.recurrent_hidden_states[self.step + 1].copy_(recurrent_hidden_states)
        self.actions[self.step].copy_(actions)
        self.action_log_probs[self.step].copy_(action_log_probs)
        self.value_preds[self.step].copy_(values)
        self.rewards[self.step].copy_(rewards.unsqueeze(dim=1))
        self.masks[self.step + 1].copy_(masks)
        self.step = (self.step + 1) % self.num_steps

    def after_update(self):
        self.obs[0].copy_(self.obs[-1])
        self.recurrent_hidden_states[0].copy_(self.recurrent_hidden_states[-1])
        self.masks[0].copy_(self.masks[-1])

    def compute_returns(self, next_value, use_gae, gamma, tau):
        if use_gae:
            self.value_preds[-1] = next_value
            gae = 0
            for step in reversed(range(self.rewards.size(0))):
                delta = (
                    self.rewards[step]
                    + gamma * self.value_preds[step + 1] * self.masks[step + 1]
                    - self.value_preds[step]
                )
                gae = delta + gamma * tau * self.masks[step + 1] * gae
                self.returns[step] = gae + self.value_preds[step]
        else:
            self.returns[-1] = next_value
            for step in reversed(range(self.rewards.size(0))):
                self.returns[step] = (
                    self.returns[step + 1] * gamma * self.masks[step + 1]
                    + self.rewards[step]
                )

    def feed_forward_generator(
        self, advantages, batch_size
    ) -> Generator[Batch, None, None]:
        num_steps, num_processes = self.rewards.size()[0:2]
        total_batch_size = num_processes * num_steps
        assert total_batch_size >= batch_size, (
            "PPO requires the number of processes ({}) "
            "* number of steps ({}) = {} "
            "to be greater than or equal to the number of PPO mini batches ({})."
            "".format(num_processes, num_steps, num_processes * num_steps, batch_size)
        )
        mini_batch_size = total_batch_size // batch_size

        random_sampler = SubsetRandomSampler(range(total_batch_size))
        sampler = BatchSampler(
            sampler=random_sampler, batch_size=mini_batch_size, drop_last=False
        )
        assert len(sampler) == batch_size
        for indices in sampler:
            assert len(indices) == mini_batch_size
            yield self.make_batch(advantages, indices)

    def make_batch(self, advantages, indices):
        obs_batch = self.obs[:-1].view(-1, *self.obs.size()[2:])[indices]
        recurrent_hidden_states_batch = self.recurrent_hidden_states[:-1].view(
            -1, self.recurrent_hidden_states.size(-1)
        )[indices]
        actions_batch = self.actions.view(-1, self.actions.size(-1))[indices]
        value_preds_batch = self.value_preds[:-1].view(-1, 1)[indices]
        return_batch = self.returns[:-1].view(-1, 1)[indices]
        masks_batch = self.masks[:-1].view(-1, 1)[indices]
        old_action_log_probs_batch = self.action_log_probs.view(-1, 1)[indices]
        adv_targ = advantages.view(-1, 1)[indices]
        batch = Batch(
            obs=obs_batch,
            recurrent_hidden_states=recurrent_hidden_states_batch,
            actions=actions_batch,
            value_preds=value_preds_batch,
            ret=return_batch,
            masks=masks_batch,
            old_action_log_probs=old_action_log_probs_batch,
            adv=adv_targ,
            tasks=None,
            importance_weighting=None,
        )
        return batch

    def recurrent_generator(
        self, advantages, num_mini_batch
    ) -> Generator[Batch, None, None]:
        num_processes = self.rewards.size(1)
        assert num_processes >= num_mini_batch, (
            "PPO requires the number of processes ({}) "
            "to be greater than or equal to the number of "
            "PPO mini batches ({}).".format(num_processes, num_mini_batch)
        )
        num_envs_per_batch = num_processes // num_mini_batch
        perm = torch.randperm(num_processes)
        for start_ind in range(0, num_processes, num_envs_per_batch):
            obs_batch = []
            recurrent_hidden_states_batch = []
            actions_batch = []
            value_preds_batch = []
            return_batch = []
            masks_batch = []
            old_action_log_probs_batch = []
            adv_targ = []

            for offset in range(num_envs_per_batch):
                ind = perm[start_ind + offset]
                obs_batch.append(self.obs[:-1, ind])
                recurrent_hidden_states_batch.append(
                    self.recurrent_hidden_states[0:1, ind]
                )
                actions_batch.append(self.actions[:, ind])
                value_preds_batch.append(self.value_preds[:-1, ind])
                return_batch.append(self.returns[:-1, ind])
                masks_batch.append(self.masks[:-1, ind])
                old_action_log_probs_batch.append(self.action_log_probs[:, ind])
                adv_targ.append(advantages[:, ind])

            T, N = self.num_steps, num_envs_per_batch
            # These are all tensors of size (T, N, -1)
            obs_batch = torch.stack(obs_batch, 1)
            actions_batch = torch.stack(actions_batch, 1)
            value_preds_batch = torch.stack(value_preds_batch, 1)
            return_batch = torch.stack(return_batch, 1)
            masks_batch = torch.stack(masks_batch, 1)
            old_action_log_probs_batch = torch.stack(old_action_log_probs_batch, 1)
            adv_targ = torch.stack(adv_targ, 1)

            # States is just a (N, -1) tensor
            recurrent_hidden_states_batch = torch.stack(
                recurrent_hidden_states_batch, 1
            ).view(N, -1)

            # Flatten the (T, N, ...) tensors to (T * N, ...)
            obs_batch = _flatten_helper(T, N, obs_batch)
            actions_batch = _flatten_helper(T, N, actions_batch)
            value_preds_batch = _flatten_helper(T, N, value_preds_batch)
            return_batch = _flatten_helper(T, N, return_batch)
            masks_batch = _flatten_helper(T, N, masks_batch)
            old_action_log_probs_batch = _flatten_helper(
                T, N, old_action_log_probs_batch
            )
            adv_targ = _flatten_helper(T, N, adv_targ)

            yield Batch(
                obs=obs_batch,
                recurrent_hidden_states=recurrent_hidden_states_batch,
                actions=actions_batch,
                value_preds=value_preds_batch,
                ret=return_batch,
                masks=masks_batch,
                old_action_log_probs=old_action_log_probs_batch,
                adv=adv_targ,
                tasks=None,
                importance_weighting=None,
            )<|MERGE_RESOLUTION|>--- conflicted
+++ resolved
@@ -20,7 +20,6 @@
     "obs recurrent_hidden_states actions value_preds ret "
     "masks old_action_log_probs adv tasks importance_weighting",
 )
-<<<<<<< HEAD
 
 
 def buffer_shape(space: gym.Space):
@@ -36,8 +35,6 @@
     if isinstance(shape, dict):
         shape = int(sum(np.prod(s) for s in shape.values())),  # concatenate
     return shape
-=======
->>>>>>> 094ea144
 
 
 def buffer_shape(space: gym.Space):
