--- conflicted
+++ resolved
@@ -1,9 +1,5 @@
-<<<<<<< HEAD
-import numpy as np
-=======
 from enum import Enum
 
->>>>>>> eb6b732b
 import torch
 
 from ppo.util import Categorical, NoInput, init_normc_
@@ -12,35 +8,6 @@
 
 
 class TaskGenerator(NoInput):
-<<<<<<< HEAD
-    def __init__(self, task_size, learning_rate: float, entropy_coef: float,
-                 **kwargs):
-        super().__init__(task_size, gain=10)
-        self.learning_rate = learning_rate
-        self.entropy_coef = entropy_coef
-        self.task_size = task_size
-        self.softmax = torch.nn.Softmax(dim=-1)
-        self.temperature = 10
-        self.counter = np.ones(task_size)
-        self.time_since_selected = np.ones(task_size)
-
-    def sample(self, num_samples):
-        self.time_since_selected += 1
-        choices = np.random.choice(
-                self.task_size,
-                size=num_samples,
-                replace=False,
-                p=self.probs().detach().numpy())
-        self.time_since_selected[choices] = 1
-        self.counter[choices] += 1
-        return choices
-
-    def probs(self):
-        exploration_bonus = torch.tensor(np.sqrt(np.log(self.time_since_selected) /
-                                                 self.counter), dtype=torch.float)
-        return self.softmax(self.temperature * (self.weight + exploration_bonus)).view(
-            self.task_size)
-=======
     def __init__(self, task_size, temperature: float, exploration_bonus: float,
                  sampling_strategy):
         super().__init__(task_size)
@@ -67,7 +34,6 @@
     def importance_weight(self, tasks):
         probs = self.dist().log_prob(tasks).exp()
         return 1 / (self.task_size * probs).detach()
->>>>>>> eb6b732b
 
     def update(self, tasks, grads):
         if self.sampling_strategy == SamplingStrategy.adaptive.name:
