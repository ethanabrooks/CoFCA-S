--- conflicted
+++ resolved
@@ -21,22 +21,11 @@
         choices = np.random.choice(
             self.task_size,
             size=num_samples,
-<<<<<<< HEAD
-            replace=False,
-=======
             replace=True,
->>>>>>> 49b2d20b
             p=self.probs().detach().numpy())
         self.time_since_selected[choices] = 1
         self.counter[choices] += 1
         return choices
-<<<<<<< HEAD
-
-    def probs(self):
-        exploration_bonus = torch.tensor(
-            np.sqrt(np.log(self.time_since_selected) / self.counter),
-            dtype=torch.float)
-=======
 
     def exploration_bonus(self):
         return torch.tensor(
@@ -44,7 +33,6 @@
             dtype=torch.float)
 
     def probs(self):
->>>>>>> 49b2d20b
         return Categorical(
             logits=self.temperature * self.weight).probs.view(-1)
 
