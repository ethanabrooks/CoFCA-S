import numpy as np
import torch

from ppo.util import NoInput, Categorical


class TaskGenerator(NoInput):
    def __init__(self, task_size, learning_rate: float, entropy_coef: float,
                 **kwargs):
        super().__init__(task_size, gain=10)
        self.learning_rate = learning_rate
        self.entropy_coef = entropy_coef
        self.task_size = task_size
        self.softmax = torch.nn.Softmax(dim=-1)
        self.temperature = 10
        self.counter = np.ones(task_size)
        self.time_since_selected = np.ones(task_size)

    def sample(self, num_samples):
        self.time_since_selected += 1
        choices = np.random.choice(
                self.task_size,
                size=num_samples,
                replace=False,
                p=self.probs().detach().numpy())
        self.time_since_selected[choices] = 1
        self.counter[choices] += 1
        return choices

    def probs(self):
        exploration_bonus = torch.tensor(np.sqrt(np.log(self.time_since_selected) /
                                                 self.counter), dtype=torch.float)
<<<<<<< HEAD
        return Categorical(self.temperature * self.weight).probs
=======
        return self.softmax(self.temperature * self.weight).view(
            self.task_size)
>>>>>>> 908e658a

    def importance_weight(self, task_index):
        return 1 / (self.task_size * self.probs()[task_index]).detach()<|MERGE_RESOLUTION|>--- conflicted
+++ resolved
@@ -1,7 +1,7 @@
 import numpy as np
 import torch
 
-from ppo.util import NoInput, Categorical
+from ppo.util import Categorical, NoInput
 
 
 class TaskGenerator(NoInput):
@@ -19,23 +19,19 @@
     def sample(self, num_samples):
         self.time_since_selected += 1
         choices = np.random.choice(
-                self.task_size,
-                size=num_samples,
-                replace=False,
-                p=self.probs().detach().numpy())
+            self.task_size,
+            size=num_samples,
+            replace=False,
+            p=self.probs().detach().numpy())
         self.time_since_selected[choices] = 1
         self.counter[choices] += 1
         return choices
 
     def probs(self):
-        exploration_bonus = torch.tensor(np.sqrt(np.log(self.time_since_selected) /
-                                                 self.counter), dtype=torch.float)
-<<<<<<< HEAD
-        return Categorical(self.temperature * self.weight).probs
-=======
-        return self.softmax(self.temperature * self.weight).view(
-            self.task_size)
->>>>>>> 908e658a
+        exploration_bonus = torch.tensor(
+            np.sqrt(np.log(self.time_since_selected) / self.counter),
+            dtype=torch.float)
+        return Categorical(self.temperature * self.weight).probs.view(-1)
 
     def importance_weight(self, task_index):
         return 1 / (self.task_size * self.probs()[task_index]).detach()