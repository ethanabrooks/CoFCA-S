--- conflicted
+++ resolved
@@ -1,15 +1,8 @@
-<<<<<<< HEAD
-from ppo.util import NoInput
-import torch
-
-
-=======
 import torch
 
 from ppo.util import NoInput
 
 
->>>>>>> 47b07d72
 class TaskGenerator(NoInput):
     def __init__(self, task_size, learning_rate: float, entropy_coef: float,
                  **kwargs):
@@ -21,12 +14,8 @@
         self.temperature = 10
 
     def probs(self):
-<<<<<<< HEAD
-        return self.softmax(self.temperature * self.weight).view(self.task_size)
-=======
         return self.softmax(self.temperature * self.weight).view(
             self.task_size)
->>>>>>> 47b07d72
 
     def importance_weight(self, task_index):
         return 1 / (self.task_size * self.probs()[task_index]).detach()