--- conflicted
+++ resolved
@@ -50,20 +50,9 @@
 
 
 class RewardBasedTaskGenerator(TaskGenerator):
-<<<<<<< HEAD
-    def __init__(self, task_size, task_buffer_size, min_reward, max_reward,
-                 reward_bounds, **kwargs):
+    def __init__(self, task_size, task_buffer_size, reward_bounds, **kwargs):
         super().__init__(task_size=task_size, **kwargs)
         self.reward_lower_bound, self.reward_upper_bound = reward_bounds
-        self.min_reward = min_reward
-        self.max_reward = max_reward
-=======
-    def __init__(self, task_size, task_buffer_size, reward_lower_bound,
-                 reward_upper_bound, **kwargs):
-        super().__init__(task_size=task_size, **kwargs)
-        self.reward_lower_bound = reward_lower_bound
-        self.reward_upper_bound = reward_upper_bound
->>>>>>> 82973660
         self.buffer_size = task_buffer_size
         self.histories = [
             ReplayBuffer(self.buffer_size) for _ in range(task_size)
