--- conflicted
+++ resolved
@@ -23,12 +23,7 @@
         self.network = nn.Sequential(
             mlp(num_inputs=input_size,
                 hidden_size=hidden_size,
-<<<<<<< HEAD
-                num_outputs=2 * goal_size,
-                gain=.1,
-=======
                 num_outputs=num_outputs,
->>>>>>> 03d4e6e4
                 name='gan',
                 **kwargs))
         self.softplus = torch.nn.Softplus()
