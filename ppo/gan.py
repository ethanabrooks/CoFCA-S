--- conflicted
+++ resolved
@@ -2,10 +2,6 @@
 import torch
 import torch.nn as nn
 
-<<<<<<< HEAD
-from ppo.utils import mlp
-=======
->>>>>>> 1808c9ee
 from utils import space_to_size
 
 
