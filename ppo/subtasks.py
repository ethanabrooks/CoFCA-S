--- conflicted
+++ resolved
@@ -107,11 +107,7 @@
         # print('g       ', hx.g[0])
         # print('g_target', g_target[0, :, 0, 0])
         g_dist = FixedCategorical(probs=hx.g_probs)
-<<<<<<< HEAD
-        aux_loss = self.b_loss_coef * hx.b_loss - g_dist.entropy() * self.entropy_coef
-=======
         aux_loss = hx.c_loss - g_dist.entropy() * self.entropy_coef  # TODO
->>>>>>> 7489fe7b
         _, _, h, w = obs.shape
 
         if action is None:
@@ -171,11 +167,7 @@
             rnn_hxs=torch.cat(hx, dim=-1),
             log=log)
 
-<<<<<<< HEAD
-    def get_hidden(self, inputs, last_hxs, masks):
-=======
     def get_hidden(self, inputs, last_hx, masks):
->>>>>>> 7489fe7b
         obs, subtasks, task, next_subtask = torch.split(
             inputs, self.obs_sections, dim=1)
         task = task[:, :, 0, 0]
@@ -185,13 +177,8 @@
 
         conv_out = self.conv1(obs)
         recurrent_inputs = torch.cat([conv_out, task, next_subtask], dim=-1)
-<<<<<<< HEAD
-        all_hxs, last_hxs = self._forward_gru(recurrent_inputs, last_hxs, masks)
-        all_hxs = RecurrentState(*self.recurrent_module.parse_hidden(all_hxs))
-=======
         all_hxs, last_hx = self._forward_gru(recurrent_inputs, last_hx, masks)
         hx = RecurrentState(*self.recurrent_module.parse_hidden(all_hxs))
->>>>>>> 7489fe7b
 
         # assert torch.all(subtasks[:, :, 0, 0] == hx.g)
 
