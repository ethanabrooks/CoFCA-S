--- conflicted
+++ resolved
@@ -5,6 +5,8 @@
 import torch
 from torch import nn as nn
 import torch.jit
+from gym.spaces import Box, Discrete
+from torch import nn as nn
 from torch.nn import functional as F
 
 from ppo.agent import Agent, AgentValues, NNBase
@@ -146,6 +148,14 @@
             subtask_association=cramers_v)
         aux_loss = -self.entropy_coef * entropies.mean()
 
+        if self.teacher_agent:
+            imitation_dist = self.teacher_agent(inputs, rnn_hxs, masks).dist
+            imitation_probs = imitation_dist.probs.detach().unsqueeze(1)
+            our_log_probs = torch.log(dists.a.probs).unsqueeze(2)
+            imitation_obj = (imitation_probs @ our_log_probs).view(-1)
+            log.update(imitation_obj=imitation_obj)
+            aux_loss -= torch.mean(imitation_obj)
+
         for k, v in hx._asdict().items():
             if k.endswith('_loss'):
                 log[k] = v
@@ -266,46 +276,15 @@
             in_size=conv_out_size)  # h
 
         self.phi_update = trace(
-<<<<<<< HEAD
             lambda in_size: init_(nn.Linear(in_size, 1), 'sigmoid'), in_size=1)
-=======
-            lambda in_size: init_(nn.Linear(in_size, 1), 'sigmoid'),
-            in_size=hidden_size)
->>>>>>> 8e75ebd2
 
         self.phi_shift = trace(
             lambda in_size: nn.Sequential(
                 init_(nn.Linear(in_size, 3)),  # 3 for {-1, 0, +1}
             ),
-<<<<<<< HEAD
             in_size=1)
 
         self.pi_theta = Categorical(subtask_size, action_space.g_int.n)
-=======
-            in_size=hidden_size)
-
-        self.pi_theta = nn.Sequential(
-            Concat(dim=-1),
-            Broadcast3d(h, w),
-            torch.jit.trace(
-                nn.Sequential(
-                    init_(
-                        nn.Conv2d(
-                            (
-                                subtask_size +  # r
-                                hidden_size),  # h
-                            hidden_size,
-                            kernel_size=3,
-                            stride=1,
-                            padding=1),
-                        'relu'),
-                    nn.ReLU(),
-                    Flatten(),
-                ),
-                example_inputs=torch.rand(1, subtask_size + hidden_size, h, w),
-            ),
-            Categorical(h * w * hidden_size, action_space.g_int.n))
->>>>>>> 8e75ebd2
 
         self.beta = Categorical(
             conv_out_size +  # x
@@ -450,22 +429,7 @@
             conv_out = self.conv1(obs[i])
 
             # s = self.f(torch.cat([conv_out, r, g_binary, b], dim=-1))
-<<<<<<< HEAD
             logits = self.phi_update(next_subtask[i])
-=======
-            a_idxs = a[i].flatten().long()
-            agent_layer = obs[i, :, 6, :, :].long()
-            j, k, l = torch.split(agent_layer.nonzero(), [1, 1, 1], dim=-1)
-            debug_obs = obs[i, j, :, k, l].squeeze(1)
-
-            h = self.f((
-                debug_obs,
-                self.a_one_hots[a_idxs],
-                *torch.split(g_binary, tuple(self.task_nvec[0]), dim=-1),
-            ))
-
-            logits = self.phi_update(h)
->>>>>>> 8e75ebd2
             if self.hard_update:
                 dist = FixedCategorical(logits=logits)
                 new = actions.c[i] < 0
@@ -494,6 +458,18 @@
                     outputs.c_loss.append(torch.zeros_like(c))
 
             outputs.c.append(c)
+
+            # a_idxs = a[i].flatten().long()
+            # agent_layer = obs[i, :, 6, :, :].long()
+            # j, k, l = torch.split(agent_layer.nonzero(), [1, 1, 1], dim=-1)
+            # debug_obs = obs[i, j, :, k, l].squeeze(1)
+
+            # h = self.f((
+            #     debug_obs,
+            #     self.a_one_hots[a_idxs],
+            #     *torch.split(g_binary, tuple(self.task_nvec[0]), dim=-1),
+            # ))
+
             outputs.c_truth.append(next_subtask[i])
             # TODO: figure this out
             # if self.recurrent:
@@ -530,7 +506,7 @@
             outputs.h.append(h)
 
             # TODO: deterministic
-            # g_loss
+            # r_repl
             r_repl = []
             for j in range(N):
                 r_repl.append(M[j, subtask[j]])
@@ -580,12 +556,11 @@
             stacked.append(torch.stack(x))
 
         # for name, x, size in zip(RecurrentState._fields, stacked,
-        # self.state_sizes):
-        # if x.size(2) != size:
-        # print(name, x, size)
-        # import ipdb
-        # ipdb.set_trace()
-        # print(name, x.size())
+        #                          self.state_sizes):
+        #     if x.size(2) != size:
+        #         print(name, x, size)
+        #         import ipdb
+        #         ipdb.set_trace()
 
         hx = torch.cat(stacked, dim=-1)
         return hx, hx[-1]