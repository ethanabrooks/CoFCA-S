from collections import namedtuple

import numpy as np
import torch
import torch.jit
from gym.spaces import Box, Discrete
from torch import nn as nn
from torch.nn import functional as F

from ppo.agent import Agent, AgentValues, NNBase
from ppo.distributions import Categorical, DiagGaussian, FixedCategorical
from ppo.layers import Broadcast3d, Concat, Flatten, Parallel, Product, Reshape
from ppo.teacher import SubtasksTeacher
from ppo.utils import batch_conv1d, broadcast_3d, init_, interp, trace
from ppo.wrappers import (SubtasksActions, get_subtasks_action_sections,
                          get_subtasks_obs_sections)

RecurrentState = namedtuple(
    'RecurrentState',
    'p r h b b_probs g_binary g_int g_probs c c_probs l l_probs a a_probs v c_truth '
    'c_loss l_loss g_loss b_loss subtask')


# noinspection PyMissingConstructor
class SubtasksAgent(Agent, NNBase):
    def __init__(self,
                 obs_shape,
                 action_space,
                 task_space,
                 hidden_size,
                 entropy_coef,
                 alpha,
                 zeta,
                 hard_update,
                 teacher_agent=None,
                 **kwargs):
        nn.Module.__init__(self)
        self.zeta = zeta
        self.alpha = alpha
        self.hard_update = hard_update
        if teacher_agent:
            assert isinstance(teacher_agent, SubtasksTeacher)
        self.teacher_agent = teacher_agent
        self.entropy_coef = entropy_coef
        self.action_space = SubtasksActions(*action_space.spaces)
        self.recurrent_module = SubtasksRecurrence(
            obs_shape=obs_shape,
            action_space=self.action_space,
            task_space=task_space,
            hidden_size=hidden_size,
            hard_update=hard_update,
            **kwargs,
        )
        self.obs_sections = get_subtasks_obs_sections(task_space)
        self.register_buffer(
            'subtask_choices',
            torch.zeros(
                self.action_space.g_int.n,
                self.action_space.g_int.n,
                dtype=torch.long))

    def forward(self, inputs, rnn_hxs, masks, action=None,
                deterministic=False):
        obs, subtask, task, next_subtask = torch.split(
            inputs, self.obs_sections, dim=1)

        n = inputs.size(0)
        actions = None
        if action is not None:
            action_sections = get_subtasks_action_sections(self.action_space)
            actions = SubtasksActions(
                *torch.split(action, action_sections, dim=-1))

        all_hxs, last_hx = self._forward_gru(
            inputs.view(n, -1), rnn_hxs, masks, actions=actions)
        rm = self.recurrent_module
        hx = RecurrentState(*rm.parse_hidden(all_hxs))

        # print('g       ', hx.g[0])
        # print('g_target', g_target[0, :, 0, 0])

        if self.hard_update:
            dists = SubtasksActions(
                a=FixedCategorical(hx.a_probs),
                b=FixedCategorical(hx.b_probs),
                c=FixedCategorical(hx.c_probs),
                l=FixedCategorical(hx.l_probs),
                g_int=FixedCategorical(hx.g_probs),
            )
        else:
            dists = SubtasksActions(
                a=FixedCategorical(hx.a_probs),
                b=FixedCategorical(hx.b_probs),
                c=None,
                l=None,
                g_int=FixedCategorical(hx.g_probs))

        if action is None:
            actions = SubtasksActions(
                a=hx.a, b=hx.b, l=hx.l, c=hx.c, g_int=hx.g_int)

        log_probs = sum(
            dist.log_probs(a) for dist, a in zip(dists, actions)
            if dist is not None)
        entropies = sum(dist.entropy() for dist in dists if dist is not None)

        # Compute Cramer V
        if action is not None:
            subtask_int = rm.g_binary_to_int(subtask[:, :, 0, 0])
            codes = torch.unique(subtask_int)
            g_one_hots = rm.g_one_hots[actions.g_int.long().flatten()].long()
            for code in codes:
                idx = subtask_int == code
                self.subtask_choices[code] += g_one_hots[idx].sum(dim=0)
        # For derivation, see https://en.wikipedia.org/wiki/Cram%C3%A9r%27s_V
        choices = self.subtask_choices.float()
        cramers_v = torch.tensor(0.)
        n = choices.sum()
        if n > 0:
            ni = choices.sum(dim=0, keepdim=True)
            nj = choices.sum(dim=1, keepdim=True)
            Ei = ni * nj / n
            if torch.all(Ei > 0):
                chi_squared = torch.sum((choices - Ei)**2 / Ei)
                cramers_v = torch.sqrt(
                    chi_squared / n / self.action_space.g_int.n)

        c = hx.c.round()
        log = dict(
            # g_accuracy=g_accuracy.float(),
            c_accuracy=(torch.mean((c == hx.c_truth).float())),
            c_recall=(torch.mean(
                (c[hx.c_truth > 0] == hx.c_truth[hx.c_truth > 0]).float())),
            c_precision=(torch.mean((c[c > 0] == hx.c_truth[c > 0]).float())),
            subtask_association=cramers_v)
        aux_loss = -self.entropy_coef * entropies.mean()

        if self.teacher_agent:
            imitation_dist = self.teacher_agent(inputs, rnn_hxs, masks).dist
            imitation_probs = imitation_dist.probs.detach().unsqueeze(1)
            our_log_probs = torch.log(dists.a.probs).unsqueeze(2)
            imitation_obj = (imitation_probs @ our_log_probs).view(-1)
            log.update(imitation_obj=imitation_obj)
            aux_loss -= torch.mean(imitation_obj)

        for k, v in hx._asdict().items():
            if k.endswith('_loss'):
                log[k] = v

        return AgentValues(
            value=hx.v,
            action=torch.cat(actions, dim=-1),
            action_log_probs=log_probs,
            aux_loss=aux_loss,
            rnn_hxs=torch.cat(hx, dim=-1),
            dist=None,
            log=log)

    def get_value(self, inputs, rnn_hxs, masks):
        n = inputs.size(0)
        all_hxs, last_hx = self._forward_gru(
            inputs.view(n, -1), rnn_hxs, masks)
        return self.recurrent_module.parse_hidden(all_hxs).v

    def _forward_gru(self, x, hxs, masks, actions=None):
        if actions is None:
            y = F.pad(x, [0, len(SubtasksActions._fields)], 'constant', -1)
        else:
            y = torch.cat([x] + list(actions), dim=-1)
        return super()._forward_gru(y, hxs, masks)

    @property
    def recurrent_hidden_state_size(self):
        return sum(self.recurrent_module.state_sizes)

    @property
    def is_recurrent(self):
        return True


def sample_new(x, dist):
    new = x < 0
    x[new] = dist.sample()[new].float()


class SubtasksRecurrence(torch.jit.ScriptModule):
    __constants__ = [
        'input_sections', 'subtask_space', 'state_sizes', 'recurrent'
    ]

    def __init__(self, obs_shape, action_space, task_space, hidden_size,
                 recurrent, hard_update, multiplicative_interaction):
        super().__init__()
        d, h, w = obs_shape
        conv_out_size = h * w * hidden_size
        subtask_space = list(map(int, task_space.nvec[0]))
        subtask_size = sum(subtask_space)
        n_subtasks = task_space.shape[0]
        self.hard_update = hard_update
        self.obs_sections = get_subtasks_obs_sections(task_space)
        self.obs_shape = d, h, w
        self.task_nvec = task_space.nvec
        self.action_space = action_space
        self.n_subtasks = n_subtasks

        # networks
        self.recurrent = recurrent

        self.conv1 = nn.Sequential(
            init_(
                nn.Conv2d(
                    self.obs_sections.base,
                    hidden_size,
                    kernel_size=3,
                    stride=1,
                    padding=1), 'relu'), nn.ReLU(), Flatten())

        if multiplicative_interaction:
            conv_weight_shape = hidden_size, self.obs_sections.base, 3, 3
            self.conv_weight = nn.Sequential(
                nn.Linear(self.obs_sections.subtask,
                          np.prod(conv_weight_shape)),
                Reshape(-1, *conv_weight_shape))

        else:
            self.conv2 = nn.Sequential(
                Concat(dim=1),
                init_(
                    nn.Conv2d(
                        self.obs_sections.base + self.obs_sections.subtask,
                        hidden_size,
                        kernel_size=3,
                        stride=1,
                        padding=1), 'relu'), nn.ReLU(), Flatten())

        input_size = h * w * hidden_size  # conv output
        if isinstance(action_space.a, Discrete):
            num_outputs = action_space.a.n
            self.actor = Categorical(input_size, num_outputs)
        elif isinstance(action_space.a, Box):
            num_outputs = action_space.a.shape[0]
            self.actor = DiagGaussian(input_size, num_outputs)
        else:
            raise NotImplementedError

        self.critic = init_(nn.Linear(input_size, 1))

        self.f = nn.Sequential(
            Parallel(
                init_(nn.Linear(self.obs_sections.base, hidden_size)),
                init_(nn.Linear(action_space.a.n, hidden_size)),
                *[init_(nn.Linear(i, hidden_size)) for i in self.task_nvec[0]],
            ),
            Product(),
        )

        subcontroller = nn.GRUCell if recurrent else nn.Linear
        self.subcontroller = trace(
            lambda in_size: nn.Sequential(
                init_(subcontroller(in_size, hidden_size), 'relu'),
                nn.ReLU(),
            ),
            in_size=conv_out_size)  # h

        self.phi_update = trace(
            lambda in_size: init_(nn.Linear(in_size, 1), 'sigmoid'), in_size=1)

        self.phi_shift = trace(
            lambda in_size: nn.Sequential(
                init_(nn.Linear(in_size, 3)),  # 3 for {-1, 0, +1}
            ),
            in_size=1)

        # self.pi_theta = nn.Sequential(
        #     Concat(dim=-1),
        #     Broadcast3d(h, w),
        #     torch.jit.trace(
        #         nn.Sequential(
        #             init_(
        #                 nn.Conv2d(
        #                     (
        #                         subtask_size +  # r
        #                         hidden_size),  # h
        #                     hidden_size,
        #                     kernel_size=3,
        #                     stride=1,
        #                     padding=1),
        #                 'relu'),
        #             nn.ReLU(),
        #             Flatten(),
        #         ),
        #         example_inputs=torch.rand(1, subtask_size + hidden_size, h, w),
        #     ),
        #     Categorical(h * w * hidden_size, action_space.g_int.n))
        self.pi_theta = Categorical(subtask_size, action_space.g_int.n)

        self.beta = Categorical(
            conv_out_size +  # x
            subtask_size,  # g
            2)

        # embeddings
        for name, d in zip(
            ['type_embeddings', 'count_embeddings', 'obj_embeddings'],
                subtask_space):
            self.register_buffer(name, torch.eye(int(d)))

        self.register_buffer('l_one_hots', torch.eye(3))
        self.register_buffer('p_one_hots', torch.eye(self.n_subtasks))
        self.register_buffer('a_one_hots', torch.eye(int(action_space.a.n)))
        self.register_buffer('g_one_hots', torch.eye(
            int(action_space.g_int.n))),
        self.register_buffer('subtask_space',
                             torch.tensor(task_space.nvec[0].astype(np.int64)))

        state_sizes = RecurrentState(
            p=self.n_subtasks,
            r=subtask_size,
            h=hidden_size,
            g_binary=subtask_size,
            g_int=1,
            b=1,
            b_probs=2,
            g_probs=action_space.g_int.n,
            c=1,
            c_truth=1,
            c_probs=2,
            l=1,
            a=1,
            v=1,
            a_probs=action_space.a.n,
            l_probs=3,
            c_loss=1,
            l_loss=1,
            g_loss=1,
            b_loss=1,
            subtask=1)
        self.state_sizes = RecurrentState(*map(int, state_sizes))

    # @torch.jit.script_method
    def parse_hidden(self, hx):
        return RecurrentState(*torch.split(hx, self.state_sizes, dim=-1))

    @torch.jit.script_method
    def task_one_hots(self, task_type, count, obj):
        return torch.cat([
            self.type_embeddings[task_type.long()],
            self.count_embeddings[count.long()],
            self.obj_embeddings[obj.long()],
        ],
                         dim=-1)

    def g_binary_to_int(self, g_binary):
        factored_code = g_binary.nonzero()[:, 1:].view(-1, 3)
        factored_code -= F.pad(
            torch.cumsum(self.subtask_space, dim=0)[:2], [1, 0], 'constant', 0)
        factored_code[:, :-1] *= self.subtask_space[1:]  # g1 * x2, g2 * x3
        factored_code[:, 0] *= self.subtask_space[2]  # g1 * x3
        return factored_code.sum(dim=-1)

    def g_int_to_123(self, g):
        x1, x2, x3 = self.subtask_space.to(g.dtype)
        g1 = g // (x2 * x3)
        x4 = g % (x2 * x3)
        g2 = x4 // x3
        g3 = x4 % x3
        return g1, g2, g3

    def g_int_to_binary(self, g):
        return self.task_one_hots(*self.g_int_to_123(g)).squeeze(1)

    def check_grad(self, **kwargs):
        for k, v in kwargs.items():
            if v.grad_fn is not None:
                grads = torch.autograd.grad(
                    v.mean(),
                    self.parameters(),
                    retain_graph=True,
                    allow_unused=True)
                for (name, _), grad in zip(self.named_parameters(), grads):
                    if grad is None:
                        print(f'{k} has no grad wrt {name}')
                    else:
                        print(
                            f'mean grad ({v.mean().item()}) of {k} wrt {name}:',
                            grad.mean())
                        if torch.isnan(grad.mean()):
                            import ipdb
                            ipdb.set_trace()

    # @torch.jit.script_method
    def forward(self, inputs, hx):
        assert hx is not None
        T, N, D = inputs.shape
        inputs = inputs.view(T, N, -1)
        n_actions = len(SubtasksActions._fields)
        inputs, *actions = torch.split(
            inputs.detach(), [D - n_actions] + [1] * n_actions, dim=2)
        actions = SubtasksActions(*actions)
        inputs = inputs.view(T, N, *self.obs_shape)
        obs, subtasks, task, next_subtask = torch.split(
            inputs, self.obs_sections, dim=2)
        task = task[:, :, :, 0, 0]
        next_subtask = next_subtask[:, :, :, 0, 0]
        sections = [self.n_subtasks] * self.task_nvec.shape[1]
        task_type, count, obj = torch.split(task, sections, dim=-1)

        M = self.task_one_hots(task_type[0], (count - 1)[0], obj[0])
        new_episode = torch.all(hx.squeeze(0) == 0, dim=-1)
        hx = self.parse_hidden(hx)

        h = hx.h
        p = hx.p
        r = hx.r
        g_binary = hx.g_binary
        float_subtask = hx.subtask
        a = torch.cat([hx.a, actions.a], dim=0)

        for x in hx:
            x.squeeze_(0)

        if torch.any(new_episode):
            p[new_episode, 0] = 1.  # initialize pointer to first subtask
            r[new_episode] = M[new_episode, 0]  # initialize r to first subtask
            g0 = M[new_episode, 0]
            g_binary[new_episode] = g0  # initialize g_binary to first subtask
            hx.g_int[new_episode] = self.g_binary_to_int(g0).unsqueeze(
                1).float()

        outputs = RecurrentState(*[[] for _ in RecurrentState._fields])

        n = obs.size(0)
        for i in range(n):
            float_subtask += next_subtask[i]
            outputs.subtask.append(float_subtask)
            subtask = float_subtask.long()
            conv_out = self.conv1(obs[i])

            # s = self.f(torch.cat([conv_out, r, g_binary, b], dim=-1))
<<<<<<< HEAD
            # logits = self.phi_update(torch.cat([s, h], dim=-1))
            # if self.hard_update:
            # dist = FixedCategorical(logits=logits)
            # c = dist.sample().float()
            # outputs.c_probs.append(dist.probs)
            # else:
            # c = torch.sigmoid(logits[:, :1])
            # outputs.c_probs.append(torch.zeros_like(logits))  # dummy value

            # a_idxs = a[i].flatten().long()
            # agent_layer = obs[i, :, 6, :, :].long()
            # j, k, l = torch.split(agent_layer.nonzero(), [1, 1, 1], dim=-1)
            # debug_obs = obs[i, j, :, k, l].squeeze(1)

            # h = self.f((
            #     debug_obs,
            #     self.a_one_hots[a_idxs],
            #     *torch.split(g_binary, tuple(self.task_nvec[0]), dim=-1),
            # ))

            c = torch.sigmoid(self.phi_update(next_subtask[i]))
            outputs.c_truth.append(next_subtask[i])

            if torch.any(next_subtask[i] > 0):
                weight = torch.ones_like(c)
                weight[next_subtask[i] > 0] /= torch.sum(next_subtask[i] > 0)
                weight[next_subtask[i] == 0] /= torch.sum(next_subtask[i] == 0)

                outputs.c_loss.append(
                    F.binary_cross_entropy(
                        torch.clamp(c, 0., 1.),
                        next_subtask[i],
                        weight=weight,
                        reduction='none'))
=======
            logits = self.phi_update(h)
            if self.hard_update:
                dist = FixedCategorical(logits=logits)
                new = actions.c[i] < 0
                c = actions.c[i].clone()
                c[new] = dist.sample()[new].float()
                outputs.c_probs.append(dist.probs)
                outputs.c_loss.append(-dist.log_probs(next_subtask[i]))
>>>>>>> fe4a237d
            else:
                c = torch.sigmoid(logits[:, :1])
                outputs.c_probs.append(torch.zeros(
                    (N, 2), device=c.device))  # dummy value
                if torch.any(next_subtask[i] > 0):
                    weight = torch.ones_like(c)
                    weight[next_subtask[i] > 0] /= torch.sum(
                        next_subtask[i] > 0)
                    weight[next_subtask[i] == 0] /= torch.sum(
                        next_subtask[i] == 0)

                    outputs.c_loss.append(
                        F.binary_cross_entropy(
                            torch.clamp(c, 0., 1.),
                            next_subtask[i],
                            weight=weight,
                            reduction='none'))
                else:
                    outputs.c_loss.append(torch.zeros_like(c))

            outputs.c.append(c)

            # a_idxs = a[i].flatten().long()
            # agent_layer = obs[i, :, 6, :, :].long()
            # j, k, l = torch.split(agent_layer.nonzero(), [1, 1, 1], dim=-1)
            # debug_obs = obs[i, j, :, k, l].squeeze(1)

            # h = self.f((
            #     debug_obs,
            #     self.a_one_hots[a_idxs],
            #     *torch.split(g_binary, tuple(self.task_nvec[0]), dim=-1),
            # ))

            outputs.c_truth.append(next_subtask[i])
            # TODO: figure this out
            # if self.recurrent:
            #     h2 = self.subcontroller(obs[i], h)
            # else:
            # h2 = self.subcontroller(conv_out)

<<<<<<< HEAD
            logits = self.phi_shift(next_subtask[i])
            # if self.hard_update:
            # dist = FixedCategorical(logits=logits)
            # l = dist.sample()
            # outputs.l.append(l.float())
            # outputs.l_probs.append(dist.probs)
            # l = self.l_one_hots[l]
            # else:
            l = F.softmax(logits, dim=1)
            outputs.l.append(torch.zeros_like(c))  # dummy value
            outputs.l_probs.append(torch.zeros_like(l))  # dummy value

            # l_loss
=======
            logits = self.phi_shift(h)
>>>>>>> fe4a237d
            l_target = 1 - next_subtask[i].long().flatten()
            if self.hard_update:
                dist = FixedCategorical(logits=logits)
                sample_new(actions.l[i], dist)
                outputs.l.append(actions.l[i].float())
                outputs.l_probs.append(dist.probs)
                l = self.l_one_hots[actions.l[i].long().flatten()]
                outputs.l_loss.append(-dist.log_probs(l_target))
            else:
                l = F.softmax(logits, dim=1)
                outputs.l.append(torch.zeros_like(l)[:, :1])  # dummy value
                outputs.l_probs.append(torch.zeros_like(l))  # dummy value
                outputs.l_loss.append(
                    F.cross_entropy(
                        logits,
                        l_target,
                        reduction='none',
                    ).unsqueeze(1))

            p2 = batch_conv1d(p, l)
            r2 = p2 @ M
            p = interp(p, p2.squeeze(1), c)
            r = interp(r, r2.squeeze(1), c)
            outputs.p.append(p)
            outputs.r.append(r)
            outputs.h.append(h)

            # TODO: deterministic
            # g
<<<<<<< HEAD
            dist = self.pi_theta(r)
            g_target = self.encode(r_target)
            outputs.g_loss.append(-dist.log_probs(g_target))
            new = g_int[i] < 0
            g_int[i][new] = dist.sample()[new].float()
            outputs.g_int.append(g_int[i])
=======
            dist = self.pi_theta((h, r))
            sample_new(actions.g_int[i], dist)
            outputs.g_int.append(actions.g_int[i])
>>>>>>> fe4a237d
            outputs.g_probs.append(dist.probs)

            # g_loss
            g_target = []
            for j in range(N):
                g_target.append(self.g_binary_to_int(M[j, subtask[j]]))
            g_target = torch.stack(g_target).detach()
            outputs.g_loss.append(-dist.log_probs(g_target))

            g_binary2 = self.g_int_to_binary(actions.g_int[i].flatten())
            g_binary = interp(g_binary, g_binary2, c)
            outputs.g_binary.append(g_binary)

            # b
            dist = self.beta(torch.cat([conv_out, g_binary], dim=-1))
            sample_new(actions.b[i], dist)
            outputs.b_probs.append(dist.probs)

            # b_loss
            outputs.b_loss.append(-dist.log_probs(next_subtask[i]))
            outputs.b.append(actions.b[i])

            # a
            g_broad = broadcast_3d(g_binary, self.obs_shape[1:])
            conv_out2 = self.conv2((obs[i], g_broad))
            dist = self.actor(conv_out2)
            sample_new(a[i + 1], dist)
            # a[:] = 'wsadeq'.index(input('act:'))

            outputs.a.append(a[i + 1])
            outputs.a_probs.append(dist.probs)

            # v
            outputs.v.append(self.critic(conv_out2))

        stacked = []
        for x in outputs:
            stacked.append(torch.stack(x))

        # for name, x, size in zip(RecurrentState._fields, stacked,
        #                          self.state_sizes):
        #     if x.size(2) != size:
        #         print(name, x, size)
        #         import ipdb
        #         ipdb.set_trace()

        hx = torch.cat(stacked, dim=-1)
        return hx, hx[-1]<|MERGE_RESOLUTION|>--- conflicted
+++ resolved
@@ -437,43 +437,7 @@
             conv_out = self.conv1(obs[i])
 
             # s = self.f(torch.cat([conv_out, r, g_binary, b], dim=-1))
-<<<<<<< HEAD
-            # logits = self.phi_update(torch.cat([s, h], dim=-1))
-            # if self.hard_update:
-            # dist = FixedCategorical(logits=logits)
-            # c = dist.sample().float()
-            # outputs.c_probs.append(dist.probs)
-            # else:
-            # c = torch.sigmoid(logits[:, :1])
-            # outputs.c_probs.append(torch.zeros_like(logits))  # dummy value
-
-            # a_idxs = a[i].flatten().long()
-            # agent_layer = obs[i, :, 6, :, :].long()
-            # j, k, l = torch.split(agent_layer.nonzero(), [1, 1, 1], dim=-1)
-            # debug_obs = obs[i, j, :, k, l].squeeze(1)
-
-            # h = self.f((
-            #     debug_obs,
-            #     self.a_one_hots[a_idxs],
-            #     *torch.split(g_binary, tuple(self.task_nvec[0]), dim=-1),
-            # ))
-
-            c = torch.sigmoid(self.phi_update(next_subtask[i]))
-            outputs.c_truth.append(next_subtask[i])
-
-            if torch.any(next_subtask[i] > 0):
-                weight = torch.ones_like(c)
-                weight[next_subtask[i] > 0] /= torch.sum(next_subtask[i] > 0)
-                weight[next_subtask[i] == 0] /= torch.sum(next_subtask[i] == 0)
-
-                outputs.c_loss.append(
-                    F.binary_cross_entropy(
-                        torch.clamp(c, 0., 1.),
-                        next_subtask[i],
-                        weight=weight,
-                        reduction='none'))
-=======
-            logits = self.phi_update(h)
+            logits = self.phi_update(next_subtask[i])
             if self.hard_update:
                 dist = FixedCategorical(logits=logits)
                 new = actions.c[i] < 0
@@ -481,7 +445,6 @@
                 c[new] = dist.sample()[new].float()
                 outputs.c_probs.append(dist.probs)
                 outputs.c_loss.append(-dist.log_probs(next_subtask[i]))
->>>>>>> fe4a237d
             else:
                 c = torch.sigmoid(logits[:, :1])
                 outputs.c_probs.append(torch.zeros(
@@ -522,23 +485,7 @@
             # else:
             # h2 = self.subcontroller(conv_out)
 
-<<<<<<< HEAD
             logits = self.phi_shift(next_subtask[i])
-            # if self.hard_update:
-            # dist = FixedCategorical(logits=logits)
-            # l = dist.sample()
-            # outputs.l.append(l.float())
-            # outputs.l_probs.append(dist.probs)
-            # l = self.l_one_hots[l]
-            # else:
-            l = F.softmax(logits, dim=1)
-            outputs.l.append(torch.zeros_like(c))  # dummy value
-            outputs.l_probs.append(torch.zeros_like(l))  # dummy value
-
-            # l_loss
-=======
-            logits = self.phi_shift(h)
->>>>>>> fe4a237d
             l_target = 1 - next_subtask[i].long().flatten()
             if self.hard_update:
                 dist = FixedCategorical(logits=logits)
@@ -567,19 +514,16 @@
             outputs.h.append(h)
 
             # TODO: deterministic
+            # g_loss
+            r_repl = []
+            for j in range(N):
+                r_repl.append(M[j, subtask[j]])
+            r_repl = torch.stack(r_repl).squeeze(1).detach()
+
             # g
-<<<<<<< HEAD
-            dist = self.pi_theta(r)
-            g_target = self.encode(r_target)
-            outputs.g_loss.append(-dist.log_probs(g_target))
-            new = g_int[i] < 0
-            g_int[i][new] = dist.sample()[new].float()
-            outputs.g_int.append(g_int[i])
-=======
-            dist = self.pi_theta((h, r))
+            dist = self.pi_theta(r_repl)
             sample_new(actions.g_int[i], dist)
             outputs.g_int.append(actions.g_int[i])
->>>>>>> fe4a237d
             outputs.g_probs.append(dist.probs)
 
             # g_loss
