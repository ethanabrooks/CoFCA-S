from collections import namedtuple

from gym.spaces import Box, Discrete
import numpy as np
import torch
from torch import nn as nn
import torch.jit
from torch.nn import functional as F

from ppo.agent import Agent, AgentValues, NNBase
from ppo.distributions import Categorical, DiagGaussian, FixedCategorical
from ppo.layers import Broadcast3d, Concat, Flatten, Reshape
from ppo.teacher import SubtasksTeacher
from ppo.utils import batch_conv1d, broadcast_3d, init_, interp, trace
from ppo.wrappers import SubtasksActions, get_subtasks_action_sections, get_subtasks_obs_sections

RecurrentState = namedtuple(
    'RecurrentState',
    'p r h b b_probs g_embed g_int g_probs c c_probs l l_probs a a_probs v c_truth '
    'c_loss l_loss p_loss r_loss g_loss b_loss subtask')


# noinspection PyMissingConstructor
class SubtasksAgent(Agent, NNBase):
    def __init__(self,
                 obs_shape,
                 action_space,
                 task_space,
                 hidden_size,
                 entropy_coef,
                 alpha,
                 zeta,
                 hard_update,
                 teacher_agent=None,
                 **kwargs):
        nn.Module.__init__(self)
        self.zeta = zeta
        self.alpha = alpha
        self.hard_update = hard_update
        if teacher_agent:
            assert isinstance(teacher_agent, SubtasksTeacher)
        self.teacher_agent = teacher_agent
        self.entropy_coef = entropy_coef
        self.action_space = SubtasksActions(*action_space.spaces)
        self.recurrent_module = SubtasksRecurrence(
            obs_shape=obs_shape,
            action_space=self.action_space,
            task_space=task_space,
            hidden_size=hidden_size,
            hard_update=hard_update,
            **kwargs,
        )
        self.obs_sections = get_subtasks_obs_sections(task_space)
        self.register_buffer(
            'subtask_choices',
            torch.zeros(
                self.action_space.g_int.n,
                self.action_space.g_int.n,
                dtype=torch.long))

    def forward(self, inputs, rnn_hxs, masks, action=None,
                deterministic=False):
        obs, subtask, task, next_subtask = torch.split(
            inputs, self.obs_sections, dim=1)

        n = inputs.shape[0]
        all_hxs, last_hx = self._forward_gru(
            inputs.view(n, -1), rnn_hxs, masks)
        rm = self.recurrent_module
        hx = RecurrentState(*rm.parse_hidden(all_hxs))

        # print('g       ', hx.g[0])
        # print('g_target', g_target[0, :, 0, 0])

        if self.hard_update:
            dists = SubtasksActions(
                a=FixedCategorical(hx.a_probs),
                b=FixedCategorical(hx.b_probs),
                c=FixedCategorical(hx.c_probs),
                l=FixedCategorical(hx.l_probs),
                g_int=FixedCategorical(hx.g_probs),
            )
        else:
            dists = SubtasksActions(
                a=FixedCategorical(hx.a_probs),
                b=FixedCategorical(hx.b_probs),
                c=None,
                l=None,
                g_int=FixedCategorical(hx.g_probs))

        if action is None:
            actions = SubtasksActions(
                a=hx.a, b=hx.b, l=hx.l, c=hx.c, g_int=hx.g_int)
        else:
            action_sections = get_subtasks_action_sections(self.action_space)
            actions = SubtasksActions(
                *torch.split(action, action_sections, dim=-1))

        log_probs = sum(
            dist.log_probs(a) for dist, a in zip(dists, actions)
            if dist is not None)
        entropies = sum(dist.entropy() for dist in dists if dist is not None)

        if action is not None:
            subtask_int = rm.encode(subtask[:, :, 0, 0])
            codes = torch.unique(subtask_int)
            g_one_hots = rm.g_one_hots[actions.g_int.long().flatten()].long()
            for code in codes:
                idx = subtask_int == code
                self.subtask_choices[code] += g_one_hots[idx].sum(dim=0)

        c = hx.c.round()

        # For derivation, see https://en.wikipedia.org/wiki/Cram%C3%A9r%27s_V
        choices = self.subtask_choices.float()
        cramers_v = torch.tensor(0.)
        n = choices.sum()
        if n > 0:
            ni = choices.sum(dim=0, keepdim=True)
            nj = choices.sum(dim=1, keepdim=True)
            Ei = ni * nj / n
            if torch.all(Ei > 0):
                chi_squared = torch.sum((choices - Ei)**2 / Ei)
                cramers_v = torch.sqrt(
                    chi_squared / n / self.action_space.g_int.n)

        log = dict(
            # g_accuracy=g_accuracy.float(),
            c_accuracy=(torch.mean((c == hx.c_truth).float())),
            c_recall=(torch.mean(
                (c[hx.c_truth > 0] == hx.c_truth[hx.c_truth > 0]).float())),
            c_precision=(torch.mean((c[c > 0] == hx.c_truth[c > 0]).float())),
            subtask_association=cramers_v)
        aux_loss = self.alpha * hx.c_loss - self.entropy_coef * entropies

        if self.teacher_agent:
            imitation_dist = self.teacher_agent(inputs, rnn_hxs, masks).dist
            imitation_probs = imitation_dist.probs.detach().unsqueeze(1)
            our_log_probs = torch.log(dists.a.probs).unsqueeze(2)
            imitation_obj = (imitation_probs @ our_log_probs).view(-1)
            log.update(imitation_obj=imitation_obj)
            aux_loss -= imitation_obj

        if action is None:
            value = hx.v
        else:
            g_embed = rm.embed_task(actions.g_int.long())
            g_broad = broadcast_3d(g_embed, obs.shape[2:])
            value = rm.critic(rm.conv2((obs, g_broad)))

        for k, v in hx._asdict().items():
            if k.endswith('_loss'):
                log[k] = v

        return AgentValues(
            value=value,
            action=torch.cat(actions, dim=-1),
            action_log_probs=log_probs,
            aux_loss=aux_loss.mean(),
            rnn_hxs=torch.cat(hx, dim=-1),
            dist=None,
            log=log)

    def get_value(self, inputs, rnn_hxs, masks):
        n = inputs.shape[0]
        all_hxs, last_hx = self._forward_gru(
            inputs.view(n, -1), rnn_hxs, masks)
        return self.recurrent_module.parse_hidden(all_hxs).v

    @property
    def recurrent_hidden_state_size(self):
        return sum(self.recurrent_module.state_sizes)

    @property
    def is_recurrent(self):
        return True


class SubtasksRecurrence(torch.jit.ScriptModule):
    __constants__ = [
        'input_sections', 'subtask_space', 'state_sizes', 'recurrent'
    ]

    def __init__(self, obs_shape, action_space, task_space, hidden_size,
                 recurrent, hard_update, multiplicative_interaction):
        super().__init__()
        d, h, w = obs_shape
        conv_out_size = h * w * hidden_size
        subtask_space = list(map(int, task_space.nvec[0]))
        self.hard_update = hard_update
        subtask_size = sum(subtask_space)
        n_subtasks = task_space.shape[0]
        self.obs_sections = get_subtasks_obs_sections(task_space)
        self.obs_shape = d, h, w

        # networks
        self.recurrent = recurrent

        self.conv1 = nn.Sequential(
            init_(
                nn.Conv2d(
                    self.obs_sections.base,
                    hidden_size,
                    kernel_size=3,
                    stride=1,
                    padding=1), 'relu'), nn.ReLU(), Flatten())

        if multiplicative_interaction:
            conv_weight_shape = hidden_size, self.obs_sections.base, 3, 3
            self.conv_weight = nn.Sequential(
                nn.Linear(self.obs_sections.subtask,
                          np.prod(conv_weight_shape)),
                Reshape(-1, *conv_weight_shape))

        else:
            self.conv2 = nn.Sequential(
                Concat(dim=1),
                init_(
                    nn.Conv2d(
                        self.obs_sections.base + self.obs_sections.subtask,
                        hidden_size,
                        kernel_size=3,
                        stride=1,
                        padding=1), 'relu'), nn.ReLU(), Flatten())

        input_size = h * w * hidden_size  # conv output
        if isinstance(action_space.a, Discrete):
            num_outputs = action_space.a.n
            self.actor = Categorical(input_size, num_outputs)
        elif isinstance(action_space.a, Box):
            num_outputs = action_space.a.shape[0]
            self.actor = DiagGaussian(input_size, num_outputs)
        else:
            raise NotImplementedError

        self.critic = init_(nn.Linear(input_size, 1))

        # b
        self.f = nn.Sequential(
            init_(
                nn.Linear(
                    (
                        conv_out_size +  # x
                        subtask_size +  # r
                        subtask_size +  # g
                        1),
                    hidden_size),
                'relu'),
            nn.ReLU(),
        )

        subcontroller = nn.GRUCell if recurrent else nn.Linear
        self.subcontroller = trace(
            lambda in_size: nn.Sequential(
                init_(subcontroller(in_size, hidden_size), 'relu'),
                nn.ReLU(),
            ),
            in_size=conv_out_size)  # h

        debug_in_size = subtask_size * (
            self.obs_sections.base + action_space.a.n) + subtask_size

        self.phi_update = trace(
            # lambda in_size: init_(nn.Linear(in_size, 2), 'sigmoid'),
            # in_size=(
            # hidden_size +  s
            # hidden_size))  h
            lambda in_size: init_(nn.Linear(debug_in_size, 1), 'sigmoid'),
            in_size=debug_in_size)

        self.phi_shift = trace(
            lambda in_size: nn.Sequential(
                # init_(nn.Linear(in_size, hidden_size), 'relu'),
                # nn.ReLU(),
                # init_(nn.Linear(hidden_size, 3)),  # 3 for {-1, 0, +1}
                init_(nn.Linear(in_size, 3)),  # 3 for {-1, 0, +1}
            ),
            # in_size=hidden_size)
            in_size=debug_in_size)

        self.pi_theta = nn.Sequential(
            Concat(dim=-1),
            Broadcast3d(h, w),
            torch.jit.trace(
                nn.Sequential(
                    init_(
                        nn.Conv2d(
                            (
                                subtask_size +  # r
                                hidden_size),  # h
                            hidden_size,
                            kernel_size=3,
                            stride=1,
                            padding=1),
                        'relu'),
                    nn.ReLU(),
                    Flatten(),
                ),
                example_inputs=torch.rand(1, subtask_size + hidden_size, h, w),
            ),
            Categorical(h * w * hidden_size, action_space.g_int.n))

        self.beta = Categorical(
            conv_out_size +  # x
            subtask_size,  # g
            2)

        # embeddings
        for name, d in zip(
            ['type_embeddings', 'count_embeddings', 'obj_embeddings'],
                subtask_space):
            self.register_buffer(name, torch.eye(int(d)))

        self.register_buffer('l_one_hots', torch.eye(3))
        self.register_buffer('p_one_hots', torch.eye(n_subtasks))
        self.register_buffer('a_one_hots', torch.eye(int(action_space.a.n)))
<<<<<<< HEAD
        self.register_buffer('g_one_hots', torch.eye(
            int(action_space.g_int.n))),
=======
        self.register_buffer('g_one_hots', torch.eye(int(action_space.g_int.n))),
>>>>>>> 236b6683
        self.register_buffer('subtask_space',
                             torch.tensor(task_space.nvec[0].astype(np.int64)))

        self.task_sections = [n_subtasks] * task_space.nvec.shape[1]
        state_sizes = RecurrentState(
            p=n_subtasks,
            r=subtask_size,
            h=hidden_size,
            g_embed=subtask_size,
            g_int=1,
            b=1,
            b_probs=2,
            g_probs=action_space.g_int.n,
            c=1,
            c_truth=1,
            c_probs=2,
            l=1,
            a=1,
            v=1,
            a_probs=action_space.a.n,
            l_probs=3,
            c_loss=1,
            l_loss=1,
            p_loss=1,
            r_loss=1,
            g_loss=1,
            b_loss=1,
            subtask=1)
        self.state_sizes = RecurrentState(*map(int, state_sizes))

    # @torch.jit.script_method
    def parse_hidden(self, hx):
        return RecurrentState(*torch.split(hx, self.state_sizes, dim=-1))

    @torch.jit.script_method
    def task_one_hots(self, task_type, count, obj):
        return torch.cat([
            self.type_embeddings[task_type.long()],
            self.count_embeddings[count.long()],
            self.obj_embeddings[obj.long()],
        ],
                         dim=-1)

    def encode(self, g_embed):
        factord_code = g_embed.nonzero()[:, 1:].view(-1, 3)
        factord_code -= F.pad(
            torch.cumsum(self.subtask_space, dim=0)[:2], (1, 0), 'constant', 0)
        # numpy_codes = factord_code.clone().numpy()
        factord_code[:, :-1] *= self.subtask_space[1:]  # g1 * x2, g2 * x3
        factord_code[:, 0] *= self.subtask_space[2]  # g1 * x3
        codes = factord_code.sum(dim=-1)
        # codes1 = codes.numpy()
        # codes2 = np.ravel_multi_index(numpy_codes.T, (self.subtask_space.numpy()))
        # if not np.array_equal(codes1, codes2):
        #     import ipdb; ipdb.set_trace()
        return codes

    def decode(self, g):
        x1, x2, x3 = self.subtask_space.to(g.dtype)
        g1 = g // (x2 * x3)
        x4 = g % (x2 * x3)
        g2 = x4 // x3
        g3 = x4 % x3
        return g1, g2, g3

    def embed_task(self, g):
        return self.task_one_hots(*self.decode(g)).squeeze(1)

    def check_grad(self, **kwargs):
        for k, v in kwargs.items():
            if v.grad_fn is not None:
                grads = torch.autograd.grad(
                    v.mean(),
                    self.parameters(),
                    retain_graph=True,
                    allow_unused=True)
                for (name, _), grad in zip(self.named_parameters(), grads):
                    if grad is None:
                        print(f'{k} has no grad wrt {name}')
                    else:
                        print(
                            f'mean grad ({v.mean().item()}) of {k} wrt {name}:',
                            grad.mean())
                        if torch.isnan(grad.mean()):
                            import ipdb
                            ipdb.set_trace()

    # @torch.jit.script_method
    def forward(self, inputs, hx):
        assert hx is not None
        T, N, _ = inputs.shape
        inputs = inputs.view(T, N, *self.obs_shape)

        obs, subtasks, task, next_subtask = torch.split(
            inputs, self.obs_sections, dim=2)
        subtasks = subtasks[:, :, :, 0, 0]
        task = task[:, :, :, 0, 0]
        next_subtask = next_subtask[:, :, :, 0, 0]
        task_type, count, obj = torch.split(task, self.task_sections, dim=-1)

        M = self.task_one_hots(task_type[0], (count - 1)[0], obj[0])
        new_episode = torch.all(hx.squeeze(0) == 0, dim=-1)
        hx = self.parse_hidden(hx)

        p = hx.p
        r = hx.r
        g_embed1 = hx.g_embed
        b = hx.b
        h = hx.h
        float_subtask = hx.subtask

        for x in hx:
            x.squeeze_(0)

        if torch.any(new_episode):
            p[new_episode, 0] = 1.  # initialize pointer to first subtask
            r[new_episode] = M[new_episode, 0]  # initialize r to first subtask
            g0 = M[new_episode, 0]
            g_embed1[new_episode] = g0  # initialize g_embed1 to first subtask
            hx.g_int[new_episode] = self.encode(g0).unsqueeze(1).float()

        outputs = RecurrentState(*[[] for _ in RecurrentState._fields])

        n = obs.shape[0]
        for i in range(n):
            float_subtask += next_subtask[i]
            outputs.subtask.append(float_subtask)
            subtask = float_subtask.long()
            m = M.shape[0]
            conv_out = self.conv1(obs[i])

            # s = self.f(torch.cat([conv_out, r, g_embed1, b], dim=-1))
            # logits = self.phi_update(torch.cat([s, h], dim=-1))
            # if self.hard_update:
            # dist = FixedCategorical(logits=logits)
            # c = dist.sample().float()
            # outputs.c_probs.append(dist.probs)
            # else:
            # c = torch.sigmoid(logits[:, :1])
            # outputs.c_probs.append(torch.zeros_like(logits))  # dummy value

            a_idxs = hx.a.flatten().long()
            agent_layer = obs[i, :, 6, :, :].long()
            j, k, l = torch.split(agent_layer.nonzero(), [1, 1, 1], dim=-1)
            debug_obs = obs[i, j, :, k, l].squeeze(1)
            part1 = subtasks[i].unsqueeze(1) * debug_obs.unsqueeze(2)
            part2 = subtasks[i].unsqueeze(
                1) * self.a_one_hots[a_idxs].unsqueeze(2)
            cat = torch.cat([part1, part2], dim=1)
            bsize = cat.shape[0]
            reshape = cat.view(bsize, -1)
            debug_in = torch.cat([reshape, r], dim=-1)

            # print(debug_in[:, [39, 30, 21, 12, 98, 89]])
            # print(next_subtask[i])
            c = torch.sigmoid(self.phi_update(debug_in))
            outputs.c_truth.append(next_subtask[i])

            if torch.any(next_subtask[i] > 0):
                weight = torch.ones_like(c)
                weight[next_subtask[i] > 0] /= torch.sum(next_subtask[i] > 0)
                weight[next_subtask[i] == 0] /= torch.sum(next_subtask[i] == 0)

                outputs.c_loss.append(
                    F.binary_cross_entropy(
                        torch.clamp(c, 0., 1.),
                        next_subtask[i],
                        weight=weight,
                        reduction='none'))
            else:
                outputs.c_loss.append(torch.zeros_like(c))

            outputs.c.append(c)

            # TODO: figure this out
            # if self.recurrent:
            #     h2 = self.subcontroller(obs[i], h)
            # else:
            # h2 = self.subcontroller(conv_out)

            logits = self.phi_shift(debug_in)
            # if self.hard_update:
            # dist = FixedCategorical(logits=logits)
            # l = dist.sample()
            # outputs.l.append(l.float())
            # outputs.l_probs.append(dist.probs)
            # l = self.l_one_hots[l]
            # else:
            l = F.softmax(logits, dim=1)
            outputs.l.append(torch.zeros_like(c))  # dummy value
            outputs.l_probs.append(torch.zeros_like(l))  # dummy value

            # l_loss
            l_target = 1 - next_subtask[i].long().flatten()
            outputs.l_loss.append(
                F.cross_entropy(
                    logits,
                    l_target,
                    reduction='none',
                ).unsqueeze(1))

            p2 = batch_conv1d(p, l)

            # p_losss
            outputs.p_loss.append(
                F.cross_entropy(
                    p2.squeeze(1), subtask.squeeze(1),
                    reduction='none').unsqueeze(1))

            r2 = p2 @ M

            # r_loss
            r_target = []
            for j in range(m):
                r_target.append(M[j, subtask[j]])
            r_target = torch.cat(r_target).detach()
            r_loss = F.binary_cross_entropy(
                torch.clamp(r2.squeeze(1), 0., 1.),
                r_target,
                reduction='none',
            )
            outputs.r_loss.append(torch.mean(r_loss, dim=-1, keepdim=True))

            p = interp(p, p2.squeeze(1), c)
            r = interp(r, r2.squeeze(1), c)

            # h = interp(h, h2, c)

            outputs.p.append(p)
            outputs.r.append(r)
            outputs.h.append(h)

            # TODO: deterministic
            # g
            # dist = self.pi_theta((h, r))
            probs = self.pi_theta((h, r)).probs
            g_prev = self.g_one_hots[hx.g_int.long()].squeeze(1)
            dist = FixedCategorical(probs=interp(g_prev, probs, c))
            g = dist.sample()
            outputs.g_int.append(g.float())
            outputs.g_probs.append(dist.probs)

            # g_loss
            # assert (int(i1), int(i2), int(i3)) == \
            #        np.unravel_index(int(g_int), self.subtask_space)
            g_embed2 = self.embed_task(g)
            g_loss = F.binary_cross_entropy(
                torch.clamp(g_embed2, 0., 1.),
                r_target,
                reduction='none',
            )
            outputs.g_loss.append(torch.mean(g_loss, dim=-1, keepdim=True))
            # g_embed1 = interp(g_embed1, g_embed2, c)
            g_embed1 = g_embed2
            outputs.g_embed.append(g_embed1)

            # b
            dist = self.beta(torch.cat([conv_out, g_embed1], dim=-1))
            b = dist.sample().float()
            outputs.b_probs.append(dist.probs)
            outputs.c_probs.append(torch.zeros_like(dist.probs))  # TODO

            # b_loss
            outputs.b_loss.append(-dist.log_probs(next_subtask[i]))
            outputs.b.append(b)

            # a
            g_broad = broadcast_3d(g_embed1, self.obs_shape[1:])
            conv_out2 = self.conv2((obs[i], g_broad))
            dist = self.actor(conv_out2)
            a = dist.sample()
            # a[:] = 'wsadeq'.index(input('act:'))

            outputs.a.append(a.float())
            outputs.a_probs.append(dist.probs)

            # v
            outputs.v.append(self.critic(conv_out2))

        stacked = []
        for x in outputs:
            stacked.append(torch.stack(x))

        hx = torch.cat(stacked, dim=-1)
        return hx, hx[-1]<|MERGE_RESOLUTION|>--- conflicted
+++ resolved
@@ -314,12 +314,7 @@
         self.register_buffer('l_one_hots', torch.eye(3))
         self.register_buffer('p_one_hots', torch.eye(n_subtasks))
         self.register_buffer('a_one_hots', torch.eye(int(action_space.a.n)))
-<<<<<<< HEAD
-        self.register_buffer('g_one_hots', torch.eye(
-            int(action_space.g_int.n))),
-=======
         self.register_buffer('g_one_hots', torch.eye(int(action_space.g_int.n))),
->>>>>>> 236b6683
         self.register_buffer('subtask_space',
                              torch.tensor(task_space.nvec[0].astype(np.int64)))
 
