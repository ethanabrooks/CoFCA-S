from collections import namedtuple

from gym.spaces import Box, Discrete
import numpy as np
import torch
from torch import nn as nn
import torch.jit
from torch.nn import functional as F

from ppo.agent import Agent, AgentValues, NNBase
from ppo.distributions import Categorical, DiagGaussian, FixedCategorical
from ppo.layers import Concat, Flatten, Parallel, Product
from ppo.teacher import SubtasksTeacher
from ppo.utils import broadcast_3d, init_, interp, trace
from ppo.wrappers import SubtasksActions, get_subtasks_action_sections, get_subtasks_obs_sections

RecurrentState = namedtuple(
    'RecurrentState',
<<<<<<< HEAD
    'p r h b b_probs g_binary g_int g_probs c c_probs cg cg_loss cg_probs l l_probs a a_probs v c_truth '
    'c_loss l_loss g_loss b_loss subtask')
=======
    'a cg cr r p g_int g_binary a_probs cg_probs cr_probs g_probs v g_loss cr_loss cg_loss subtask'
)
>>>>>>> 76bdda33


# noinspection PyMissingConstructor
class SubtasksAgent(Agent, NNBase):
    def __init__(self, obs_shape, action_space, task_space, hidden_size,
                 entropy_coef, alpha, zeta, hard_update, teacher_agent,
                 **kwargs):
        nn.Module.__init__(self)
        self.zeta = zeta
        self.alpha = alpha
        self.hard_update = hard_update
        self.entropy_coef = entropy_coef
        self.action_space = SubtasksActions(*action_space.spaces)
        self.recurrent_module = SubtasksRecurrence(
            obs_shape=obs_shape,
            action_space=self.action_space,
            task_space=task_space,
            hidden_size=hidden_size,
            hard_update=hard_update,
            teacher_agent=teacher_agent,
            **kwargs,
        )
        self.obs_sections = get_subtasks_obs_sections(task_space)
        self.agent = teacher_agent

    def forward(self, inputs, rnn_hxs, masks, action=None,
                deterministic=False):
        n = inputs.size(0)
        actions = None
        if action is not None:
            action_sections = get_subtasks_action_sections(self.action_space)
            actions = SubtasksActions(
                *torch.split(action, action_sections, dim=-1))

        all_hxs, last_hx = self._forward_gru(
            inputs.view(n, -1), rnn_hxs, masks, actions=actions)
        rm = self.recurrent_module
        hx = RecurrentState(*rm.parse_hidden(all_hxs))

        if action is None:
            actions = SubtasksActions(
                a=hx.a, cg=hx.cg, cr=hx.cr, g_int=hx.g_int)

        if self.hard_update:
            dists = SubtasksActions(
                a=FixedCategorical(hx.a_probs),
                cg=FixedCategorical(hx.cg_probs),
                cr=FixedCategorical(hx.cr_probs),
                g_int=FixedCategorical(hx.g_probs),
            )
        else:
            dists = SubtasksActions(
                a=None if self.agent else FixedCategorical(hx.a_probs),
                cg=None,
                cr=None,
                g_int=FixedCategorical(hx.g_probs),
            )

        log_probs = sum(
            dist.log_probs(a) for dist, a in zip(dists, actions)
            if dist is not None)
        entropies = sum(dist.entropy() for dist in dists if dist is not None)
        aux_loss = -self.entropy_coef * entropies.mean()
        log = {k: v for k, v in hx._asdict().items() if k.endswith('_loss')}

        return AgentValues(
            value=hx.v,
            action=torch.cat(actions, dim=-1),
            action_log_probs=log_probs,
            aux_loss=aux_loss,
            rnn_hxs=torch.cat(hx, dim=-1),
            dist=None,
            log=log)

    def get_value(self, inputs, rnn_hxs, masks):
        n = inputs.size(0)
        all_hxs, last_hx = self._forward_gru(
            inputs.view(n, -1), rnn_hxs, masks)
        return self.recurrent_module.parse_hidden(all_hxs).v

    def _forward_gru(self, x, hxs, masks, actions=None):
        if actions is None:
            y = F.pad(x, [0, len(SubtasksActions._fields)], 'constant', -1)
        else:
            y = torch.cat([x] + list(actions), dim=-1)
        return super()._forward_gru(y, hxs, masks)

    @property
    def recurrent_hidden_state_size(self):
        return sum(self.recurrent_module.state_sizes)

    @property
    def is_recurrent(self):
        return True


def sample_new(x, dist):
    new = x < 0
    x[new] = dist.sample()[new].float()


class SubtasksRecurrence(torch.jit.ScriptModule):
    __constants__ = [
        'input_sections', 'subtask_space', 'state_sizes', 'recurrent'
    ]

    def __init__(self, obs_shape, action_space, task_space, hidden_size,
                 recurrent, hard_update, teacher_agent,
                 multiplicative_interaction):
        super().__init__()
        d, h, w = obs_shape
        subtask_space = list(map(int, task_space.nvec[0]))
        subtask_size = sum(subtask_space)
        n_subtasks = task_space.shape[0]
        self.multiplicative_interaction = multiplicative_interaction
        self.hard_update = hard_update
        self.obs_sections = get_subtasks_obs_sections(task_space)
        self.obs_shape = d, h, w
        self.task_nvec = task_space.nvec
        self.action_space = action_space
        self.n_subtasks = n_subtasks
        if teacher_agent:
            assert isinstance(teacher_agent, SubtasksTeacher)
        self.agent = teacher_agent
<<<<<<< HEAD

        # networks
        self.recurrent = recurrent

        self.conv1 = nn.Sequential(
            init_(
                nn.Conv2d(
                    self.obs_sections.base,
                    hidden_size,
                    kernel_size=3,
                    stride=1,
                    padding=1), 'relu'), nn.ReLU(), Flatten())

=======
        self.recurrent = recurrent

>>>>>>> 76bdda33
        self.conv = nn.Sequential(
            Concat(dim=1),
            init_(
                nn.Conv2d(
                    self.obs_sections.base + self.obs_sections.subtask,
                    hidden_size,
                    kernel_size=3,
                    stride=1,
                    padding=1), 'relu'), nn.ReLU(), Flatten())

        input_size = h * w * hidden_size  # conv output
        if isinstance(action_space.a, Discrete):
            num_outputs = action_space.a.n
            self.actor = Categorical(input_size, num_outputs)
        elif isinstance(action_space.a, Box):
            num_outputs = action_space.a.shape[0]
            self.actor = DiagGaussian(input_size, num_outputs)
        else:
            raise NotImplementedError

        self.critic = init_(nn.Linear(input_size, 1))

<<<<<<< HEAD
        self.f = nn.Sequential(
            Parallel(
                init_(nn.Linear(self.obs_sections.base, hidden_size)),
                init_(nn.Linear(action_space.a.n, hidden_size)),
                *[init_(nn.Linear(i, hidden_size)) for i in self.task_nvec[0]],
            ),
            Product(),
        )

        subcontroller = nn.GRUCell if recurrent else nn.Linear
        self.subcontroller = trace(
            lambda in_size: nn.Sequential(
                init_(subcontroller(in_size, hidden_size), 'relu'),
                nn.ReLU(),
            ),
            in_size=conv_out_size)  # h

        self.phi_update = trace(
            lambda in_size: init_(nn.Linear(in_size, 1), 'sigmoid'),
            in_size=self.obs_sections.base * action_space.a.n * int(
                task_space.nvec[0].prod()))

        self.phi_shift = trace(
            lambda in_size: nn.Sequential(
                init_(nn.Linear(in_size, 3)),  # 3 for {-1, 0, +1}
            ),
            in_size=hidden_size)

        self.pi_theta = Categorical(subtask_size, action_space.g_int.n)

        self.beta = Categorical(
            conv_out_size +  # x
            subtask_size,  # g
            2)
=======
        if multiplicative_interaction:
            self.phi_update = nn.Sequential(
                Parallel(
                    init_(nn.Linear(self.obs_sections.base, hidden_size)),
                    init_(nn.Linear(action_space.a.n, hidden_size)),
                    *[
                        init_(nn.Linear(i, hidden_size))
                        for i in self.task_nvec[0]
                    ],
                ), Product(), init_(nn.Linear(hidden_size, 2), 'sigmoid'))
        else:
            self.phi_update = trace(
                lambda in_size: init_(nn.Linear(in_size, 2), 'sigmoid'),
                in_size=(self.obs_sections.base * action_space.a.n * int(
                    task_space.nvec[0].prod())))
>>>>>>> 76bdda33

        for i, d in enumerate(self.task_nvec[0]):
            self.register_buffer(f'part{i}_one_hot', torch.eye(int(d)))
        self.register_buffer('l_one_hots', torch.eye(3))
        self.register_buffer('p_one_hots', torch.eye(self.n_subtasks))
        self.register_buffer('a_one_hots', torch.eye(int(action_space.a.n)))
        self.register_buffer('g_one_hots', torch.eye(action_space.g_int.n))
        self.register_buffer('subtask_space',
                             torch.tensor(task_space.nvec[0].astype(np.int64)))

        state_sizes = RecurrentState(
            a=1,
            cg=1,
            cr=1,
            r=subtask_size,
            p=n_subtasks,
            g_int=1,
            g_binary=subtask_size,
            a_probs=action_space.a.n,
            cg_probs=2,
            cr_probs=2,
            g_probs=self.n_subtasks,
<<<<<<< HEAD
            c=1,
            c_truth=1,
            c_probs=2,
            cg=1,
            cg_loss=1,
            cg_probs=2,
            l=1,
            a=1,
=======
>>>>>>> 76bdda33
            v=1,
            g_loss=1,
            cr_loss=1,
            cg_loss=1,
            subtask=1,
        )
        self.state_sizes = RecurrentState(*map(int, state_sizes))

    # @torch.jit.script_method
    def parse_hidden(self, hx):
        return RecurrentState(*torch.split(hx, self.state_sizes, dim=-1))

    # @torch.jit.script_method
    def g123_to_binary(self, *g123):
        return torch.cat([
            getattr(self, f'part{i}_one_hot')[g.long()]
            for i, g in enumerate(g123)
        ],
                         dim=-1)

<<<<<<< HEAD
    # @torch.jit.script_method
    def g_binary_to_int(self, g_binary):
        g123 = g_binary.nonzero()[:, 1:].view(-1, 3)
        g123 -= F.pad(
            torch.cumsum(self.subtask_space, dim=0)[:2], [1, 0], 'constant', 0)
        g123[:, :-1] *= self.subtask_space[1:]  # g1 * x2, g2 * x3
        g123[:, 0] *= self.subtask_space[2]  # g1 * x3
        return g123.sum(dim=-1)

    # @torch.jit.script_method
    def g_int_to_123(self, g):
        x1, x2, x3 = self.subtask_space.to(g.dtype)
        g1 = g // (x2 * x3)
        x4 = g % (x2 * x3)
        g2 = x4 // x3
        g3 = x4 % x3
        return g1, g2, g3

    def g_int_to_binary(self, g):
        return self.g123_to_binary(*self.g_int_to_123(g)).squeeze(1)

=======
>>>>>>> 76bdda33
    def check_grad(self, **kwargs):
        for k, v in kwargs.items():
            if v.grad_fn is not None:
                grads = torch.autograd.grad(
                    v.mean(),
                    self.parameters(),
                    retain_graph=True,
                    allow_unused=True)
                for (name, _), grad in zip(self.named_parameters(), grads):
                    if grad is None:
                        print(f'{k} has no grad wrt {name}')
                    else:
                        print(
                            f'mean grad ({v.mean().item()}) of {k} wrt {name}:',
                            grad.mean())
                        if torch.isnan(grad.mean()):
                            import ipdb
                            ipdb.set_trace()

    # @torch.jit.script_method
    def forward(self, inputs, hx):
        assert hx is not None
        T, N, D = inputs.shape
        inputs = inputs.view(T, N, -1)
        # noinspection PyProtectedMember
        n_actions = len(SubtasksActions._fields)
        inputs, *actions = torch.split(
            inputs.detach(), [D - n_actions] + [1] * n_actions, dim=2)
        actions = SubtasksActions(*actions)
        inputs = inputs.view(T, N, *self.obs_shape)
        obs, subtasks, task_broad, next_subtask_broad = torch.split(
            inputs, self.obs_sections, dim=2)
        task = task_broad[:, :, :, 0, 0]
        next_subtask = next_subtask_broad[:, :, :, 0, 0]
        sections = [self.n_subtasks] * self.task_nvec.shape[1]
        task_type, count, obj = torch.split(task, sections, dim=-1)

        M = self.g123_to_binary(task_type[0], (count - 1)[0], obj[0])
        new_episode = torch.all(hx.squeeze(0) == 0, dim=-1)
        hx = self.parse_hidden(hx)

        p = hx.p
        r = hx.r
        g_binary = hx.g_binary
        float_subtask = hx.subtask
        for x in hx:
            x.squeeze_(0)

        if torch.any(new_episode):
            p[new_episode, 0] = 1.  # initialize pointer to first subtask
            r[new_episode] = M[new_episode, 0]  # initialize r to first subtask

            # initialize g to first subtask
            g_binary[new_episode] = M[new_episode, 0]
            hx.g_int[new_episode] = 0.

        a_ints = torch.cat([hx.a.unsqueeze(0), actions.a], dim=0)
        g_ints = torch.cat([hx.g_int.unsqueeze(0), actions.g_int], dim=0)

        outputs = RecurrentState(*[[] for _ in RecurrentState._fields])

        n = obs.size(0)
        for i in range(n):
            subtask = float_subtask.long()
            float_subtask += next_subtask[i]
            outputs.subtask.append(float_subtask)

<<<<<<< HEAD
            conv_out = self.conv1(obs[i])

            idxs = a_ints[i].flatten().long()
            agent_layer = obs[i, :, 6, :, :].long()

            def phi_update(subtask_param, values, losses, probs):
                j, k, l = torch.split(agent_layer.nonzero(), [1, 1, 1], dim=-1)
=======
            idxs = a_ints[i].flatten().long()
            agent_layer = obs[i, :, 6, :, :].long()
            j, k, l = torch.split(agent_layer.nonzero(), [1, 1, 1], dim=-1)

            def phi_update(subtask_param, values, losses, probs):
>>>>>>> 76bdda33
                debug_obs = obs[i, j, :, k, l].squeeze(1)
                task_sections = torch.split(
                    subtask_param, tuple(self.task_nvec[0]), dim=-1)
                parts = (debug_obs, self.a_one_hots[idxs]) + task_sections
                if self.multiplicative_interaction:
                    return self.f(parts)
                obs4d = 1
                for i1, part in enumerate(parts):
                    for i2 in range(len(parts)):
                        if i1 != i2:
                            part.unsqueeze_(i2 + 1)
                    obs4d = obs4d * part

<<<<<<< HEAD
                logits = self.phi_update(obs4d.view(N, -1))
                if self.hard_update:
                    dist = FixedCategorical(logits=logits)
                    new = actions.c[i] < 0
                    c = actions.c[i].clone()
                    c[new] = dist.sample()[new].float()
                    probs.append(dist.probs)
                    losses.append(-dist.log_probs(next_subtask[i]))
                else:
                    c = torch.sigmoid(logits[:, :1])
                    probs.append(torch.zeros((N, 2),
                                             device=c.device))  # dummy value
                    if torch.any(next_subtask[i] > 0):
                        weight = torch.ones_like(c)
                        weight[next_subtask[i] > 0] /= torch.sum(
                            next_subtask[i] > 0)
                        weight[next_subtask[i] == 0] /= torch.sum(
                            next_subtask[i] == 0)

                        losses.append(
                            F.binary_cross_entropy(
                                torch.clamp(c, 0., 1.),
                                next_subtask[i],
                                weight=weight,
                                reduction='none'))
                    else:
                        losses.append(torch.zeros_like(c))
                values.append(c)
                return c

            c = phi_update(
                subtask_param=hx.r,
                values=outputs.c,
                losses=outputs.c_loss,
                probs=outputs.c_probs)

            outputs.c_truth.append(next_subtask[i])
            # TODO: figure this out
            # if self.recurrent:
            #     h2 = self.subcontroller(obs[i], h)
            # else:
            # h2 = self.subcontroller(conv_out)

            logits = self.phi_shift(h)
            l_target = 1 - next_subtask[i].long().flatten()
            if self.hard_update:
                dist = FixedCategorical(logits=logits)
                sample_new(actions.l[i], dist)
                outputs.l.append(actions.l[i].float())
                outputs.l_probs.append(dist.probs)
                l = self.l_one_hots[actions.l[i].long().flatten()]
                outputs.l_loss.append(-dist.log_probs(l_target))
            else:
                l = F.softmax(logits, dim=1)
                outputs.l.append(torch.zeros_like(l)[:, :1])  # dummy value
                outputs.l_probs.append(torch.zeros_like(l))  # dummy value
                outputs.l_loss.append(
                    F.cross_entropy(
                        logits,
                        l_target,
                        reduction='none',
                    ).unsqueeze(1))
                l_idxs = torch.zeros_like(c).long().flatten()
                l = self.l_one_hots[l_idxs]  # TODO

            p2 = batch_conv1d(p, l)
=======
                c_logits = self.phi_update(obs4d.view(N, -1))
                if self.hard_update:
                    c_dist = FixedCategorical(logits=c_logits)
                    c = actions.c[i]
                    sample_new(c, c_dist)
                    values.append(c)
                    probs.append(c_dist.probs)
                    losses.append(-c_dist.log_probs(next_subtask[i]))
                else:
                    c = torch.sigmoid(c_logits[:, :1])
                    values.append(c)
                    probs.append(torch.zeros_like(c_logits))  # dummy value
                    losses.append(
                        F.binary_cross_entropy(
                            torch.clamp(c, 0., 1.),
                            next_subtask[i],
                            reduction='none'))
                return c

            # c
            cr = phi_update(
                subtask_param=r,
                values=outputs.cr,
                losses=outputs.cr_loss,
                probs=outputs.cr_probs)
            cg = phi_update(
                subtask_param=g_binary,
                values=outputs.cg,
                losses=outputs.cg_loss,
                probs=outputs.cg_probs)

            # p
            p2 = F.pad(p, [1, 0], 'constant', 0)[:, :-1]
>>>>>>> 76bdda33
            p2[:, -1] += 1 - p2.sum(dim=-1)
            p = interp(p, p2, cr)
            outputs.p.append(p)

            # r
            r = (p.unsqueeze(1) @ M).squeeze(1)
            outputs.r.append(r)

            # g
<<<<<<< HEAD
            cg = phi_update(
                subtask_param=hx.g_binary,
                values=outputs.cg,
                losses=outputs.cg_loss,
                probs=outputs.cg_probs)
            old_g = self.g_one_hots[g_ints[i].long().flatten()]
            dist = FixedCategorical(
                probs=torch.clamp(interp(old_g, p, cg), 0., 1.))
            # dist = FixedCategorical(probs=p)
=======
            old_g = self.g_one_hots[g_ints[i].long().flatten()]
            dist = FixedCategorical(
                probs=torch.clamp(interp(old_g, p, cg), 0., 1.))
>>>>>>> 76bdda33
            sample_new(g_ints[i + 1], dist)
            outputs.g_int.append(g_ints[i + 1])
            outputs.g_probs.append(dist.probs)
            outputs.g_loss.append(-dist.log_probs(subtask))

            g_idxs = g_ints[i + 1].long().flatten()
            g_binary = M[torch.arange(N), g_idxs]
            outputs.g_binary.append(g_binary)

            # a
            g_broad = broadcast_3d(g_binary, self.obs_shape[1:])
<<<<<<< HEAD
            conv_out2 = self.conv((obs[i], g_broad))
            if self.agent is None:
                dist = self.actor(conv_out2)
            else:
                g = broadcast_3d(g_binary, obs.shape[3:])
                teacher_inputs = torch.cat(
                    [obs[i], g, task_broad[i], next_subtask_broad[i]], dim=1)
                dist = self.agent(
                    teacher_inputs, rnn_hxs=None, masks=None).dist
=======
            conv_out = self.conv((obs[i], g_broad))
            if self.agent is None:
                dist = self.actor(conv_out)
            else:
                agent_inputs = torch.cat(
                    [obs[i], g_broad, task_broad[i], next_subtask_broad[i]],
                    dim=1)
                dist = self.agent(agent_inputs, rnn_hxs=None, masks=None).dist
>>>>>>> 76bdda33
            sample_new(a_ints[i + 1], dist)
            # a[:] = 'wsadeq'.index(input('act:'))

            outputs.a.append(a_ints[i + 1])
            outputs.a_probs.append(dist.probs)

            # v
            outputs.v.append(self.critic(conv_out))

        stacked = []

        # for name, x in zip(RecurrentState._fields, outputs):
        #     if not x:
        #         print(name)
        #         import ipdb
        #         ipdb.set_trace()

        for x in outputs:
            stacked.append(torch.stack(x))

        # for name, x, size in zip(RecurrentState._fields, stacked,
        #                          self.state_sizes):
        #     if x.size(2) != size:
        #         print(name, x, size)
        #         import ipdb
        #         ipdb.set_trace()
        #     if x.dtype != torch.float32:
        #         print(name)
        #         import ipdb
        #         ipdb.set_trace()

        hx = torch.cat(stacked, dim=-1)
        return hx, hx[-1]<|MERGE_RESOLUTION|>--- conflicted
+++ resolved
@@ -16,13 +16,8 @@
 
 RecurrentState = namedtuple(
     'RecurrentState',
-<<<<<<< HEAD
-    'p r h b b_probs g_binary g_int g_probs c c_probs cg cg_loss cg_probs l l_probs a a_probs v c_truth '
-    'c_loss l_loss g_loss b_loss subtask')
-=======
     'a cg cr r p g_int g_binary a_probs cg_probs cr_probs g_probs v g_loss cr_loss cg_loss subtask'
 )
->>>>>>> 76bdda33
 
 
 # noinspection PyMissingConstructor
@@ -147,24 +142,8 @@
         if teacher_agent:
             assert isinstance(teacher_agent, SubtasksTeacher)
         self.agent = teacher_agent
-<<<<<<< HEAD
-
-        # networks
         self.recurrent = recurrent
 
-        self.conv1 = nn.Sequential(
-            init_(
-                nn.Conv2d(
-                    self.obs_sections.base,
-                    hidden_size,
-                    kernel_size=3,
-                    stride=1,
-                    padding=1), 'relu'), nn.ReLU(), Flatten())
-
-=======
-        self.recurrent = recurrent
-
->>>>>>> 76bdda33
         self.conv = nn.Sequential(
             Concat(dim=1),
             init_(
@@ -187,42 +166,6 @@
 
         self.critic = init_(nn.Linear(input_size, 1))
 
-<<<<<<< HEAD
-        self.f = nn.Sequential(
-            Parallel(
-                init_(nn.Linear(self.obs_sections.base, hidden_size)),
-                init_(nn.Linear(action_space.a.n, hidden_size)),
-                *[init_(nn.Linear(i, hidden_size)) for i in self.task_nvec[0]],
-            ),
-            Product(),
-        )
-
-        subcontroller = nn.GRUCell if recurrent else nn.Linear
-        self.subcontroller = trace(
-            lambda in_size: nn.Sequential(
-                init_(subcontroller(in_size, hidden_size), 'relu'),
-                nn.ReLU(),
-            ),
-            in_size=conv_out_size)  # h
-
-        self.phi_update = trace(
-            lambda in_size: init_(nn.Linear(in_size, 1), 'sigmoid'),
-            in_size=self.obs_sections.base * action_space.a.n * int(
-                task_space.nvec[0].prod()))
-
-        self.phi_shift = trace(
-            lambda in_size: nn.Sequential(
-                init_(nn.Linear(in_size, 3)),  # 3 for {-1, 0, +1}
-            ),
-            in_size=hidden_size)
-
-        self.pi_theta = Categorical(subtask_size, action_space.g_int.n)
-
-        self.beta = Categorical(
-            conv_out_size +  # x
-            subtask_size,  # g
-            2)
-=======
         if multiplicative_interaction:
             self.phi_update = nn.Sequential(
                 Parallel(
@@ -238,7 +181,6 @@
                 lambda in_size: init_(nn.Linear(in_size, 2), 'sigmoid'),
                 in_size=(self.obs_sections.base * action_space.a.n * int(
                     task_space.nvec[0].prod())))
->>>>>>> 76bdda33
 
         for i, d in enumerate(self.task_nvec[0]):
             self.register_buffer(f'part{i}_one_hot', torch.eye(int(d)))
@@ -261,17 +203,6 @@
             cg_probs=2,
             cr_probs=2,
             g_probs=self.n_subtasks,
-<<<<<<< HEAD
-            c=1,
-            c_truth=1,
-            c_probs=2,
-            cg=1,
-            cg_loss=1,
-            cg_probs=2,
-            l=1,
-            a=1,
-=======
->>>>>>> 76bdda33
             v=1,
             g_loss=1,
             cr_loss=1,
@@ -292,30 +223,6 @@
         ],
                          dim=-1)
 
-<<<<<<< HEAD
-    # @torch.jit.script_method
-    def g_binary_to_int(self, g_binary):
-        g123 = g_binary.nonzero()[:, 1:].view(-1, 3)
-        g123 -= F.pad(
-            torch.cumsum(self.subtask_space, dim=0)[:2], [1, 0], 'constant', 0)
-        g123[:, :-1] *= self.subtask_space[1:]  # g1 * x2, g2 * x3
-        g123[:, 0] *= self.subtask_space[2]  # g1 * x3
-        return g123.sum(dim=-1)
-
-    # @torch.jit.script_method
-    def g_int_to_123(self, g):
-        x1, x2, x3 = self.subtask_space.to(g.dtype)
-        g1 = g // (x2 * x3)
-        x4 = g % (x2 * x3)
-        g2 = x4 // x3
-        g3 = x4 % x3
-        return g1, g2, g3
-
-    def g_int_to_binary(self, g):
-        return self.g123_to_binary(*self.g_int_to_123(g)).squeeze(1)
-
-=======
->>>>>>> 76bdda33
     def check_grad(self, **kwargs):
         for k, v in kwargs.items():
             if v.grad_fn is not None:
@@ -383,21 +290,11 @@
             float_subtask += next_subtask[i]
             outputs.subtask.append(float_subtask)
 
-<<<<<<< HEAD
-            conv_out = self.conv1(obs[i])
-
-            idxs = a_ints[i].flatten().long()
-            agent_layer = obs[i, :, 6, :, :].long()
-
-            def phi_update(subtask_param, values, losses, probs):
-                j, k, l = torch.split(agent_layer.nonzero(), [1, 1, 1], dim=-1)
-=======
             idxs = a_ints[i].flatten().long()
             agent_layer = obs[i, :, 6, :, :].long()
             j, k, l = torch.split(agent_layer.nonzero(), [1, 1, 1], dim=-1)
 
             def phi_update(subtask_param, values, losses, probs):
->>>>>>> 76bdda33
                 debug_obs = obs[i, j, :, k, l].squeeze(1)
                 task_sections = torch.split(
                     subtask_param, tuple(self.task_nvec[0]), dim=-1)
@@ -411,74 +308,6 @@
                             part.unsqueeze_(i2 + 1)
                     obs4d = obs4d * part
 
-<<<<<<< HEAD
-                logits = self.phi_update(obs4d.view(N, -1))
-                if self.hard_update:
-                    dist = FixedCategorical(logits=logits)
-                    new = actions.c[i] < 0
-                    c = actions.c[i].clone()
-                    c[new] = dist.sample()[new].float()
-                    probs.append(dist.probs)
-                    losses.append(-dist.log_probs(next_subtask[i]))
-                else:
-                    c = torch.sigmoid(logits[:, :1])
-                    probs.append(torch.zeros((N, 2),
-                                             device=c.device))  # dummy value
-                    if torch.any(next_subtask[i] > 0):
-                        weight = torch.ones_like(c)
-                        weight[next_subtask[i] > 0] /= torch.sum(
-                            next_subtask[i] > 0)
-                        weight[next_subtask[i] == 0] /= torch.sum(
-                            next_subtask[i] == 0)
-
-                        losses.append(
-                            F.binary_cross_entropy(
-                                torch.clamp(c, 0., 1.),
-                                next_subtask[i],
-                                weight=weight,
-                                reduction='none'))
-                    else:
-                        losses.append(torch.zeros_like(c))
-                values.append(c)
-                return c
-
-            c = phi_update(
-                subtask_param=hx.r,
-                values=outputs.c,
-                losses=outputs.c_loss,
-                probs=outputs.c_probs)
-
-            outputs.c_truth.append(next_subtask[i])
-            # TODO: figure this out
-            # if self.recurrent:
-            #     h2 = self.subcontroller(obs[i], h)
-            # else:
-            # h2 = self.subcontroller(conv_out)
-
-            logits = self.phi_shift(h)
-            l_target = 1 - next_subtask[i].long().flatten()
-            if self.hard_update:
-                dist = FixedCategorical(logits=logits)
-                sample_new(actions.l[i], dist)
-                outputs.l.append(actions.l[i].float())
-                outputs.l_probs.append(dist.probs)
-                l = self.l_one_hots[actions.l[i].long().flatten()]
-                outputs.l_loss.append(-dist.log_probs(l_target))
-            else:
-                l = F.softmax(logits, dim=1)
-                outputs.l.append(torch.zeros_like(l)[:, :1])  # dummy value
-                outputs.l_probs.append(torch.zeros_like(l))  # dummy value
-                outputs.l_loss.append(
-                    F.cross_entropy(
-                        logits,
-                        l_target,
-                        reduction='none',
-                    ).unsqueeze(1))
-                l_idxs = torch.zeros_like(c).long().flatten()
-                l = self.l_one_hots[l_idxs]  # TODO
-
-            p2 = batch_conv1d(p, l)
-=======
                 c_logits = self.phi_update(obs4d.view(N, -1))
                 if self.hard_update:
                     c_dist = FixedCategorical(logits=c_logits)
@@ -512,7 +341,6 @@
 
             # p
             p2 = F.pad(p, [1, 0], 'constant', 0)[:, :-1]
->>>>>>> 76bdda33
             p2[:, -1] += 1 - p2.sum(dim=-1)
             p = interp(p, p2, cr)
             outputs.p.append(p)
@@ -522,21 +350,9 @@
             outputs.r.append(r)
 
             # g
-<<<<<<< HEAD
-            cg = phi_update(
-                subtask_param=hx.g_binary,
-                values=outputs.cg,
-                losses=outputs.cg_loss,
-                probs=outputs.cg_probs)
             old_g = self.g_one_hots[g_ints[i].long().flatten()]
             dist = FixedCategorical(
                 probs=torch.clamp(interp(old_g, p, cg), 0., 1.))
-            # dist = FixedCategorical(probs=p)
-=======
-            old_g = self.g_one_hots[g_ints[i].long().flatten()]
-            dist = FixedCategorical(
-                probs=torch.clamp(interp(old_g, p, cg), 0., 1.))
->>>>>>> 76bdda33
             sample_new(g_ints[i + 1], dist)
             outputs.g_int.append(g_ints[i + 1])
             outputs.g_probs.append(dist.probs)
@@ -548,17 +364,6 @@
 
             # a
             g_broad = broadcast_3d(g_binary, self.obs_shape[1:])
-<<<<<<< HEAD
-            conv_out2 = self.conv((obs[i], g_broad))
-            if self.agent is None:
-                dist = self.actor(conv_out2)
-            else:
-                g = broadcast_3d(g_binary, obs.shape[3:])
-                teacher_inputs = torch.cat(
-                    [obs[i], g, task_broad[i], next_subtask_broad[i]], dim=1)
-                dist = self.agent(
-                    teacher_inputs, rnn_hxs=None, masks=None).dist
-=======
             conv_out = self.conv((obs[i], g_broad))
             if self.agent is None:
                 dist = self.actor(conv_out)
@@ -567,7 +372,6 @@
                     [obs[i], g_broad, task_broad[i], next_subtask_broad[i]],
                     dim=1)
                 dist = self.agent(agent_inputs, rnn_hxs=None, masks=None).dist
->>>>>>> 76bdda33
             sample_new(a_ints[i + 1], dist)
             # a[:] = 'wsadeq'.index(input('act:'))
 
