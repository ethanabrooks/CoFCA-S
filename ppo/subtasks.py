from collections import namedtuple

import numpy as np
import torch
import torch.jit
from gym.spaces import Box, Discrete
from torch import nn as nn
from torch.nn import functional as F

from ppo.agent import Agent, AgentValues, Flatten, NNBase
from ppo.distributions import Categorical, DiagGaussian
from ppo.utils import init
from ppo.wrappers import get_subtasks_obs_sections

RecurrentState = namedtuple(
    'RecurrentState', 'p r h g b log_prob '
    'c_loss '
    'l_loss '
    'p_loss '
    'r_loss '
    'g_loss '
    'b_loss '
    'subtask')


class Concat(torch.jit.ScriptModule):
    def __init__(self, dim=-1):
        self.dim = dim
        super().__init__()

    def forward(self, input):
        return torch.cat(input, dim=self.dim)


class Reshape(torch.jit.ScriptModule):
    def __init__(self, *shape):
        super().__init__()
        self.shape = shape

    def forward(self, input):
        return input.view(*self.shape)


def init_(network, nonlinearity=None):
    if nonlinearity is None:
        return init(network,
                    nn.init.orthogonal_, lambda x: nn.init.constant_(x, 0))
    return init(network,
                nn.init.orthogonal_, lambda x: nn.init.constant_(x, 0),
                nn.init.calculate_gain(nonlinearity))


@torch.jit.script
def batch_conv1d(inputs, weights):
    outputs = []
    # one convolution per instance
    n = inputs.shape[0]
    for i in range(n):
        x = inputs[i]
        w = weights[i]
        outputs.append(
            F.conv1d(x.reshape(1, 1, -1), w.reshape(1, 1, -1), padding=1))
    return torch.cat(outputs)


@torch.jit.script
def interp(x1, x2, c):
    return c * x2.squeeze(1) + (1 - c) * x1


@torch.jit.script
def log_prob(i, probs):
    return torch.log(torch.gather(probs, -1, i))


class SubtasksTeacher(Agent):
    def __init__(self, task_space, obs_shape, **kwargs):
        self.obs_sections = get_subtasks_obs_sections(task_space)
        d, h, w = obs_shape
        assert d == sum(self.obs_sections)
        self.d = self.obs_sections.base + self.obs_sections.subtask
        super().__init__(obs_shape=(self.d, h, w), **kwargs)

    def preprocess_obs(self, inputs):
        batch_size, _, h, w = inputs.shape
        base_obs = inputs[:, :self.obs_sections.base]
        start = self.obs_sections.base
        stop = self.obs_sections.base + self.obs_sections.subtask
        subtask = inputs[:, start:stop, :, :]
        return torch.cat([base_obs, subtask], dim=1)

    def forward(self, inputs, *args, **kwargs):
        return super().forward(self.preprocess_obs(inputs), *args, **kwargs)

    def get_value(self, inputs, rnn_hxs, masks):
        return super().get_value(self.preprocess_obs(inputs), rnn_hxs, masks)


# noinspection PyMissingConstructor
class SubtasksAgent(Agent, NNBase):
    def __init__(self,
                 obs_shape,
                 action_space,
                 task_space,
                 hidden_size,
                 recurrent,
                 entropy_coef,
                 multiplicative_interaction,
                 teacher_agent=None):
        nn.Module.__init__(self)
        self.multiplicative_interaction = multiplicative_interaction
<<<<<<< HEAD
=======
        if teacher_agent:
            assert isinstance(teacher_agent, SubtasksTeacher)
>>>>>>> 8ab774ed
        self.teacher_agent = teacher_agent
        self.entropy_coef = entropy_coef
        self.obs_sections = get_subtasks_obs_sections(task_space)
        d, h, w = obs_shape
        assert d == sum(self.obs_sections)

        self.recurrent_module = SubtasksRecurrence(
            h=h,
            w=w,
            task_space=task_space,
            hidden_size=hidden_size,
            recurrent=recurrent,
        )

        self.conv1 = nn.Sequential(
            init_(
                nn.Conv2d(
                    self.obs_sections.base,
                    hidden_size,
                    kernel_size=3,
                    stride=1,
                    padding=1), 'relu'), nn.ReLU(), Flatten())

        if multiplicative_interaction:
            conv_weight_shape = hidden_size, self.obs_sections.base, 3, 3
            self.conv_weight = nn.Sequential(
                nn.Linear(self.obs_sections.subtask,
                          np.prod(conv_weight_shape)),
                Reshape(-1, *conv_weight_shape))

        else:
            self.conv2 = nn.Sequential(
                Concat(dim=1),
                init_(
                    nn.Conv2d(
                        self.obs_sections.base + self.obs_sections.subtask,
                        hidden_size,
                        kernel_size=3,
                        stride=1,
                        padding=1), 'relu'), nn.ReLU(), Flatten())

        input_size = h * w * hidden_size  # conv output

        if isinstance(action_space, Discrete):
            num_outputs = action_space.n
            self.actor = Categorical(input_size, num_outputs)
        elif isinstance(action_space, Box):
            num_outputs = action_space.shape[0]
            self.actor = DiagGaussian(input_size, num_outputs)
        else:
            raise NotImplementedError

        self.critic = init_(nn.Linear(input_size, 1))

    def get_hidden(self, inputs, rnn_hxs, masks):
        obs, subtasks, task, next_subtask = torch.split(
            inputs, self.obs_sections, dim=1)
        task = task[:, :, 0, 0]
        next_subtask = next_subtask[:, :, 0, 0]

        # TODO: This is where we would embed the task if we were doing that

        conv_out = self.conv1(obs)
        recurrent_inputs = torch.cat([conv_out, task, next_subtask], dim=-1)
        x, rnn_hxs = self._forward_gru(recurrent_inputs, rnn_hxs, masks)
        hx = RecurrentState(*self.recurrent_module.parse_hidden(x))

        # assert torch.all(subtasks[:, :, 0, 0] == hx.g)

        if self.multiplicative_interaction:
            weights = self.conv_weight(subtasks[:, :, 0, 0])
            outs = []
            for ob, weight in zip(obs, weights):
                outs.append(F.conv2d(ob.unsqueeze(0), weight, padding=(1, 1)))
            out = torch.cat(outs).view(*conv_out.shape)
        else:
            _, _, h, w = obs.shape
            g = hx.g.view(*hx.g.shape, 1, 1).expand(*hx.g.shape, h, w)
            out = self.conv2((obs, g))

        return out, hx

    @property
    def recurrent_hidden_state_size(self):
        # return 1
        return sum(self.recurrent_module.state_sizes)

    #
    @property
    def is_recurrent(self):
        return True

    def forward(self, inputs, rnn_hxs, masks, action=None,
                deterministic=False):
        obs, g_target, task, next_subtask = torch.split(
            inputs, self.obs_sections, dim=1)
        conv_out, hx = self.get_hidden(inputs, rnn_hxs, masks)
        # print('g       ', hx.g[0])
        # print('g_target', g_target[0, :, 0, 0])
        log_probs = hx.log_prob
        if self.teacher_agent:
            assert isinstance(teacher_agent, SubtasksTeacher)
            _, _, h, w = obs.shape
            g = hx.g.view(*hx.g.shape, 1, 1).expand(*hx.g.shape, h, w)
            inputs = torch.cat([obs, g, task, next_subtask], dim=1)

            act = self.teacher_agent(inputs, rnn_hxs, masks, action=action)
            dist = act.dist
            if action is None:
                action = act.action
        else:
            dist = self.actor(conv_out)

            if action is None:
                if deterministic:
                    action = dist.mode()
                else:
                    action = dist.sample()
            log_probs += dist.log_probs(action)

        value = self.critic(conv_out)
        entropy = dist.entropy()
        # TODO: combine with other entropy?

        entropy_bonus = self.entropy_coef * entropy
        losses = {k: v for k, v in hx._asdict().items() if k.endswith('_loss')}
        g_accuracy = torch.all(hx.g == g_target[:, :, 0, 0], dim=-1).float()

        # self.recurrent_module.check_grad(log_probs=log_probs)
        # aux_loss = sum(losses.values()).view(-1) - entropy_bonus
        # aux_loss = losses['g_loss'].view(-1) - entropy_bonus
        aux_loss = -entropy_bonus

        return AgentValues(
            value=value,
            action=action,
            action_log_probs=log_probs,
            aux_loss=aux_loss.mean(),
            rnn_hxs=torch.cat(hx, dim=-1),
            # rnn_hxs=rnn_hxs,
            dist=dist,
            log=dict(**losses, g_accuracy=g_accuracy))

    def get_value(self, inputs, rnn_hxs, masks):
        conv_out, hx = self.get_hidden(inputs, rnn_hxs, masks)
        return self.critic(conv_out)


def trace(module_fn, in_size):
    return torch.jit.trace(
        module_fn(in_size), example_inputs=torch.rand(1, in_size))


class SubtasksRecurrence(torch.jit.ScriptModule):
    __constants__ = [
        'input_sections', 'subtask_space', 'state_sizes', 'recurrent'
    ]

    def __init__(self, h, w, task_space, hidden_size, recurrent):
        super().__init__()
        conv_out_size = h * w * hidden_size
        self.subtask_space = list(map(int, task_space.nvec[0]))
        subtask_size = sum(self.subtask_space)
        n_subtasks = task_space.shape[0]

        # networks
        self.recurrent = recurrent
        in_size = (
            conv_out_size +  # x
            subtask_size +  # r
            subtask_size +  # g
            1)  # b
        self.f = init_(nn.Linear(in_size, hidden_size))

        subcontroller = nn.GRUCell if recurrent else nn.Linear
        self.subcontroller = trace(
            lambda in_size: init_(subcontroller(in_size, hidden_size)),
            in_size=conv_out_size)  # h

        self.phi_update = trace(
            lambda in_size: init_(nn.Linear(in_size, 1), 'sigmoid'),
            in_size=(
                hidden_size +  # s
                hidden_size))  # h

        self.phi_shift = trace(
            lambda in_size: nn.Sequential(
                init_(nn.Linear(in_size, hidden_size), 'relu'),
                nn.ReLU(),
                init_(nn.Linear(hidden_size, 3)),  # 3 for {-1, 0, +1}
            ),
            in_size=hidden_size)

        self.pi_theta = trace(
            lambda in_size: nn.Sequential(
                init_(nn.Linear(in_size, np.prod(self.subtask_space))
                      ),  # all possible subtask specs
                nn.Softmax(dim=-1)),
            in_size=(2))
        # TODO
        # hidden_size +  # h
        # subtask_size))  # r

        self.beta = trace(
            lambda in_size: nn.Sequential(
                init_(nn.Linear(in_size, 2)),  # binary: done or not done
                nn.Softmax(dim=-1)),
            in_size=(
                conv_out_size +  # x
                subtask_size))  # g

        # embeddings
        for name, d in zip(
            ['type_embeddings', 'count_embeddings', 'obj_embeddings'],
                self.subtask_space):
            self.register_buffer(name, torch.eye(int(d)))

        self.register_buffer('l_targets', torch.tensor([[1], [2]]))
        self.register_buffer('l_values', torch.eye(3))
        self.register_buffer('p_values', torch.eye(n_subtasks))

        task_sections = [n_subtasks] * task_space.nvec.shape[1]
        input_sections = [conv_out_size, *task_sections,
                          1]  # 1 for next_subtask
        self.input_sections = list(map(int, input_sections))
        state_sizes = RecurrentState(
            p=n_subtasks,
            r=subtask_size,
            h=hidden_size,
            g=subtask_size,
            b=1,
            log_prob=1,
            c_loss=1,
            l_loss=1,
            p_loss=1,
            r_loss=1,
            g_loss=1,
            b_loss=1,
            subtask=1)
        self.state_sizes = RecurrentState(*map(int, state_sizes))

    @torch.jit.script_method
    def parse_hidden(self, hx):
        return torch.split(hx, self.state_sizes, dim=-1)

    @torch.jit.script_method
    def embed_task(self, task_type, count, obj):
        return torch.cat([
            self.type_embeddings[task_type.long()],
            self.count_embeddings[count.long()],
            self.obj_embeddings[obj.long()],
        ],
                         dim=-1)

    # @torch.jit.script_method
    def forward(self, input, hx):
        assert hx is not None
        obs, task_type, count, obj, next_subtask = torch.split(
            input, self.input_sections, dim=-1)

        for x in task_type, count, obj, next_subtask:
            x.detach_()

        count -= 1
        M = self.embed_task(task_type[0], count[0], obj[0])
        p, r, h, g, b, _, _, _, _, _, _, _, float_subtask = self.parse_hidden(
            hx)

        if bool(torch.all(hx == 0)):  # new episode
            p[:, :, 0] = 1.  # initialize pointer to first subtask
            r[:] = M[:, 0]  # initialize r to first subtask
            g[:] = M[:, 0]  # initialize g to first subtask

        for x in p, r, h, g, b, float_subtask:
            x.squeeze_(0)

        ps = []
        rs = []
        hs = []
        gs = []
        bs = []
        log_probs = []
        c_losses = []
        l_losses = []
        p_losses = []
        r_losses = []
        g_losses = []
        b_losses = []
        subtasks = []

        n = obs.shape[0]
        # print('Recurrence: next_subtask', next_subtask)
        # if torch.any(next_subtask > 0):
        #     import ipdb; ipdb.set_trace()
        for i in range(n):
            float_subtask += next_subtask[i]
            subtasks.append(float_subtask)
            subtask = float_subtask.long()
            m = M.shape[0]

            s = self.f(torch.cat([obs[i], r, g, b], dim=-1))
            c = torch.sigmoid(self.phi_update(torch.cat([s, h], dim=-1)))

            # c_loss
            c_losses.append(
                F.binary_cross_entropy(c, next_subtask[i], reduction='none'))
            c = next_subtask[i]  # TODO

            # TODO: figure this out
            # if self.recurrent:
            #     h2 = self.subcontroller(obs[i], h)
            # else:
            h2 = self.subcontroller(obs[i])

            l_logits = self.phi_shift(h2)
            l = F.softmax(l_logits, dim=1)

            # l_loss
            l_target = self.l_targets[next_subtask[i].long()].view(-1)
            l_losses.append(
                F.cross_entropy(l_logits, l_target,
                                reduction='none').unsqueeze(1))

            l_repl = self.l_values[l_target]
            p2 = batch_conv1d(p, l_repl)

            # p_losss
            p_repl = []
            for j in range(m):
                p_repl.append(self.p_values[subtask[j]])
            p_repl = torch.stack(p_repl)

            p_losses.append(
                F.cross_entropy(
                    p2.squeeze(1), subtask.squeeze(1),
                    reduction='none').unsqueeze(1))

            # r2 = p2 @ M #TODO
            r2 = p_repl @ M

            # r_loss
            r_target = []
            for j in range(m):
                r_target.append(M[j, subtask[j]])
            r_target = torch.cat(r_target).detach()
            r_loss = F.binary_cross_entropy(
                r2.squeeze(1), r_target, reduction='none')
            r_losses.append(torch.mean(r_loss, dim=-1, keepdim=True))

            p = interp(p, p2, c)
            # r = interp(r, r2, c) #TODO
            r = r_target

            h = interp(h, h2, c)

            # TODO: deterministic
            # g
            # probs = self.pi_theta(torch.cat([h, r], dim=-1))
            probs = self.pi_theta(r[:, 2:])
            g_int = torch.multinomial(probs, 1)
            log_prob_g = log_prob(g_int, probs)

            # g_loss
            g_target = []
            for j in range(m):
                t1 = task_type[i, j, subtask[j]]
                t2 = count[i, j, subtask[j]]
                t3 = obj[i, j, subtask[j]]
                target_int = self.encode(t1, t2, t3)
                # assert target_int == np.ravel_multi_index((int(t1), int(t2), int(t3)),
                #                                           self.subtask_space)
                g_target.append(target_int)
            g_target = torch.stack(g_target)
            g_loss = -log_prob(g_target, probs)

            i1, i2, i3 = self.decode(g_int)
            # i1, i2, i3 = self.decode(g_target)
            # assert (int(i1), int(i2), int(i3)) == \
            #        np.unravel_index(int(g_int), self.subtask_space)
            g2 = self.embed_task(i1, i2, i3).squeeze(1)

            g_accuracy = torch.all(r == g2, dim=-1, keepdim=True).float()
            g_loss = (g_accuracy - .5) * -log_prob(g_int, probs)
            # if bool(g_accuracy.item()):
            # print('probs', probs)
            # print('g_int', g_int)
            # print('log_prob', -log_prob(g_int, probs))
            g_losses.append(g_loss)

            g = g2
            # g = interp(g, g2, c) # TODO

            # b
            probs = self.beta(torch.cat([obs[i], g], dim=-1))
            b = torch.multinomial(probs, 1)
            log_prob_b = log_prob(b, probs)
            b = b.float()

            # b_loss
            b_losses.append(-log_prob(next_subtask[i].long(), probs))

            ps.append(p)
            rs.append(r)
            hs.append(h)
            gs.append(g)
            bs.append(b)
            # log_probs.append(log_prob_g + log_prob_b) # TODO
            log_probs.append(log_prob_g)

        outs = []
        for x in (ps, rs, hs, gs, bs, log_probs, c_losses, l_losses, p_losses,
                  r_losses, g_losses, b_losses, subtasks):
            outs.append(torch.stack(x))

        # for k, out, state_size in zip(RecurrentState._fields, outs, self.state_sizes):
        #     out_shape = out.shape[2]
        #     if out_shape != state_size:
        #         print(k, out_shape, state_size)

        hx = torch.cat(outs, dim=-1)
        return hx, hx[-1]

    def encode(self, g1, g2, g3):
        x1, x2, x3 = self.subtask_space
        return (g1 * (x2 * x3) + g2 * x3 + g3).long()

    def decode(self, g):
        x1, x2, x3 = self.subtask_space
        g1 = g // (x2 * x3)
        x4 = g % (x2 * x3)
        g2 = x4 // x3
        g3 = x4 % x3
        return g1, g2, g3

    def check_grad(self, **kwargs):
        for k, v in kwargs.items():
            if v.grad_fn is not None:
                grads = torch.autograd.grad(
                    v.mean(),
                    self.parameters(),
                    retain_graph=True,
                    allow_unused=True)
                for (name, _), grad in zip(self.named_parameters(), grads):
                    if grad is None:
                        print(f'{k} has no grad wrt {name}')
                    else:
                        print(
                            f'mean grad ({v.mean().item()}) of {k} wrt {name}:',
                            grad.mean())
                        if torch.isnan(grad.mean()):
                            import ipdb
                            ipdb.set_trace()<|MERGE_RESOLUTION|>--- conflicted
+++ resolved
@@ -109,11 +109,8 @@
                  teacher_agent=None):
         nn.Module.__init__(self)
         self.multiplicative_interaction = multiplicative_interaction
-<<<<<<< HEAD
-=======
         if teacher_agent:
             assert isinstance(teacher_agent, SubtasksTeacher)
->>>>>>> 8ab774ed
         self.teacher_agent = teacher_agent
         self.entropy_coef = entropy_coef
         self.obs_sections = get_subtasks_obs_sections(task_space)
@@ -215,7 +212,6 @@
         # print('g_target', g_target[0, :, 0, 0])
         log_probs = hx.log_prob
         if self.teacher_agent:
-            assert isinstance(teacher_agent, SubtasksTeacher)
             _, _, h, w = obs.shape
             g = hx.g.view(*hx.g.shape, 1, 1).expand(*hx.g.shape, h, w)
             inputs = torch.cat([obs, g, task, next_subtask], dim=1)
