from collections import namedtuple

from gym.spaces import Box, Discrete
import numpy as np
import torch
from torch import nn as nn
import torch.jit
from torch.nn import functional as F

from ppo.agent import Agent, AgentValues, NNBase
from ppo.distributions import Categorical, DiagGaussian, FixedCategorical
from ppo.layers import Broadcast3d, Concat, Flatten, Parallel, Product, Reshape
from ppo.teacher import SubtasksTeacher
from ppo.utils import batch_conv1d, broadcast_3d, init_, interp, trace
from ppo.wrappers import SubtasksActions, get_subtasks_action_sections, get_subtasks_obs_sections

RecurrentState = namedtuple(
    'RecurrentState',
    'p r h b b_probs g_binary g_int g_probs c c_probs l l_probs a a_probs v c_truth '
    'c_loss l_loss p_loss r_loss g_loss b_loss subtask')


# noinspection PyMissingConstructor
class SubtasksAgent(Agent, NNBase):
    def __init__(self,
                 obs_shape,
                 action_space,
                 task_space,
                 hidden_size,
                 entropy_coef,
                 alpha,
                 zeta,
                 hard_update,
                 teacher_agent=None,
                 **kwargs):
        nn.Module.__init__(self)
        self.zeta = zeta
        self.alpha = alpha
        self.hard_update = hard_update
        if teacher_agent:
            assert isinstance(teacher_agent, SubtasksTeacher)
        self.teacher_agent = teacher_agent
        self.entropy_coef = entropy_coef
        self.action_space = SubtasksActions(*action_space.spaces)
        self.recurrent_module = SubtasksRecurrence(
            obs_shape=obs_shape,
            action_space=self.action_space,
            task_space=task_space,
            hidden_size=hidden_size,
            hard_update=hard_update,
            **kwargs,
        )
        self.obs_sections = get_subtasks_obs_sections(task_space)
        self.register_buffer(
            'subtask_choices',
            torch.zeros(
                self.action_space.g_int.n,
                self.action_space.g_int.n,
                dtype=torch.long))

    def forward(self, inputs, rnn_hxs, masks, action=None,
                deterministic=False):
        obs, subtask, task, next_subtask = torch.split(
            inputs, self.obs_sections, dim=1)

        n = inputs.size(0)
        actions = None
        if action is not None:
            action_sections = get_subtasks_action_sections(self.action_space)
            actions = SubtasksActions(
                *torch.split(action, action_sections, dim=-1))

        all_hxs, last_hx = self._forward_gru(
            inputs.view(n, -1), rnn_hxs, masks, actions=actions)
        rm = self.recurrent_module
        hx = RecurrentState(*rm.parse_hidden(all_hxs))

        # print('g       ', hx.g[0])
        # print('g_target', g_target[0, :, 0, 0])

        if self.hard_update:
            dists = SubtasksActions(
                a=FixedCategorical(hx.a_probs),
                b=FixedCategorical(hx.b_probs),
                c=FixedCategorical(hx.c_probs),
                l=FixedCategorical(hx.l_probs),
                g_int=FixedCategorical(hx.g_probs),
            )
        else:
            dists = SubtasksActions(
                a=FixedCategorical(hx.a_probs),
                b=FixedCategorical(hx.b_probs),
                c=None,
                l=None,
                g_int=FixedCategorical(hx.g_probs))

        if action is None:
            actions = SubtasksActions(
                a=hx.a, b=hx.b, l=hx.l, c=hx.c, g_int=hx.g_int)

        log_probs = sum(
            dist.log_probs(a) for dist, a in zip(dists, actions)
            if dist is not None)
        entropies = sum(dist.entropy() for dist in dists if dist is not None)

        if action is not None:
            subtask_int = rm.encode(subtask[:, :, 0, 0])
            codes = torch.unique(subtask_int)
            g_one_hots = rm.g_one_hots[actions.g_int.long().flatten()].long()
            for code in codes:
                idx = subtask_int == code
                self.subtask_choices[code] += g_one_hots[idx].sum(dim=0)

        c = hx.c.round()

        # For derivation, see https://en.wikipedia.org/wiki/Cram%C3%A9r%27s_V
        choices = self.subtask_choices.float()
        cramers_v = torch.tensor(0.)
        n = choices.sum()
        if n > 0:
            ni = choices.sum(dim=0, keepdim=True)
            nj = choices.sum(dim=1, keepdim=True)
            Ei = ni * nj / n
            if torch.all(Ei > 0):
                chi_squared = torch.sum((choices - Ei)**2 / Ei)
                cramers_v = torch.sqrt(
                    chi_squared / n / self.action_space.g_int.n)

        log = dict(
            # g_accuracy=g_accuracy.float(),
            c_accuracy=(torch.mean((c == hx.c_truth).float())),
            c_recall=(torch.mean(
                (c[hx.c_truth > 0] == hx.c_truth[hx.c_truth > 0]).float())),
            c_precision=(torch.mean((c[c > 0] == hx.c_truth[c > 0]).float())),
            subtask_association=cramers_v)
        aux_loss = -self.entropy_coef * entropies.mean()

        if self.teacher_agent:
            imitation_dist = self.teacher_agent(inputs, rnn_hxs, masks).dist
            imitation_probs = imitation_dist.probs.detach().unsqueeze(1)
            our_log_probs = torch.log(dists.a.probs).unsqueeze(2)
            imitation_obj = (imitation_probs @ our_log_probs).view(-1)
            log.update(imitation_obj=imitation_obj)
            aux_loss -= torch.mean(imitation_obj)

        for k, v in hx._asdict().items():
            if k.endswith('_loss'):
                log[k] = v

        return AgentValues(
            value=hx.v,
            action=torch.cat(actions, dim=-1),
            action_log_probs=log_probs,
            aux_loss=aux_loss,
            rnn_hxs=torch.cat(hx, dim=-1),
            dist=None,
            log=log)

    def get_value(self, inputs, rnn_hxs, masks):
        n = inputs.size(0)
        all_hxs, last_hx = self._forward_gru(
            inputs.view(n, -1), rnn_hxs, masks)
        return self.recurrent_module.parse_hidden(all_hxs).v

    def _forward_gru(self, x, hxs, masks, actions=None):
        if actions is None:
            y = F.pad(x, (0, 2), 'constant', -1)
        else:
            y = torch.cat([x, actions.a, actions.g_int], dim=-1)
        return super()._forward_gru(y, hxs, masks)

    @property
    def recurrent_hidden_state_size(self):
        return sum(self.recurrent_module.state_sizes)

    @property
    def is_recurrent(self):
        return True


class SubtasksRecurrence(torch.jit.ScriptModule):
    __constants__ = [
        'input_sections', 'subtask_space', 'state_sizes', 'recurrent'
    ]

    def __init__(self, obs_shape, action_space, task_space, hidden_size,
                 recurrent, hard_update, multiplicative_interaction):
        super().__init__()
        d, h, w = obs_shape
        conv_out_size = h * w * hidden_size
        subtask_space = list(map(int, task_space.nvec[0]))
        subtask_size = sum(subtask_space)
        n_subtasks = task_space.shape[0]
        self.hard_update = hard_update
        self.obs_sections = get_subtasks_obs_sections(task_space)
        self.obs_shape = d, h, w
        self.task_nvec = task_space.nvec
        self.action_space = action_space
        self.n_subtasks = n_subtasks

        # networks
        self.recurrent = recurrent

        self.conv1 = nn.Sequential(
            init_(
                nn.Conv2d(
                    self.obs_sections.base,
                    hidden_size,
                    kernel_size=3,
                    stride=1,
                    padding=1), 'relu'), nn.ReLU(), Flatten())

        if multiplicative_interaction:
            conv_weight_shape = hidden_size, self.obs_sections.base, 3, 3
            self.conv_weight = nn.Sequential(
                nn.Linear(self.obs_sections.subtask,
                          np.prod(conv_weight_shape)),
                Reshape(-1, *conv_weight_shape))

        else:
            self.conv2 = nn.Sequential(
                Concat(dim=1),
                init_(
                    nn.Conv2d(
                        self.obs_sections.base + self.obs_sections.subtask,
                        hidden_size,
                        kernel_size=3,
                        stride=1,
                        padding=1), 'relu'), nn.ReLU(), Flatten())

        input_size = h * w * hidden_size  # conv output
        if isinstance(action_space.a, Discrete):
            num_outputs = action_space.a.n
            self.actor = Categorical(input_size, num_outputs)
        elif isinstance(action_space.a, Box):
            num_outputs = action_space.a.size(0)
            self.actor = DiagGaussian(input_size, num_outputs)
        else:
            raise NotImplementedError

        self.critic = init_(nn.Linear(input_size, 1))

<<<<<<< HEAD
        in_size = (
            conv_out_size +  # x
            subtask_size +  # r
            subtask_size +  # g
            1)  # b

        self.f = nn.Sequential(
            Concat(1),
            init_(
                nn.Conv2d(
                    self.obs_sections.base +  # obs
                    action_space.a.n +  # hx.a
                    subtask_size +  # hx.g
                    subtask_size,  # hx.r
                    hidden_size,
                    kernel_size=3,
                    stride=1,
                    padding=1),
                'relu'),
            nn.MaxPool2d(kernel_size=(h + 2, w + 2), stride=1, padding=1),
            nn.ReLU(),
            Flatten(),
=======
        # b
        self.f = nn.Sequential(
            Parallel(
                init_(nn.Linear(self.obs_sections.base, hidden_size)),
                init_(nn.Linear(action_space.a.n, hidden_size)),
                *[init_(nn.Linear(i, hidden_size)) for i in self.task_nvec[0]],
            ),
            Product(),
>>>>>>> 5b247225
        )

        subcontroller = nn.GRUCell if recurrent else nn.Linear
        self.subcontroller = trace(
            lambda in_size: nn.Sequential(
                init_(subcontroller(in_size, hidden_size), 'relu'),
                nn.ReLU(),
            ),
            in_size=conv_out_size)  # h

        self.phi_update = trace(
            # lambda in_size: init_(nn.Linear(in_size, 2), 'sigmoid'),
            # in_size=(
            # hidden_size +  s
            # hidden_size))  h
            lambda in_size: init_(nn.Linear(in_size, 1), 'sigmoid'),
<<<<<<< HEAD
            in_size=(hidden_size))
=======
            in_size=hidden_size)
>>>>>>> 5b247225

        self.phi_shift = trace(
            lambda in_size: nn.Sequential(
                # init_(nn.Linear(in_size, hidden_size), 'relu'),
                # nn.ReLU(),
                # init_(nn.Linear(hidden_size, 3)),  # 3 for {-1, 0, +1}
                init_(nn.Linear(in_size, 3)),  # 3 for {-1, 0, +1}
            ),
            # in_size=hidden_size)
            in_size=hidden_size)

        self.pi_theta = nn.Sequential(
            Concat(dim=-1),
            Categorical(
                hidden_size +  # h
                subtask_size,  # r
                action_space.g_int.n))

        self.beta = Categorical(hidden_size, 2)

        # embeddings
        for name, d in zip(
            ['type_embeddings', 'count_embeddings', 'obj_embeddings'],
                subtask_space):
            self.register_buffer(name, torch.eye(int(d)))

        self.register_buffer('l_one_hots', torch.eye(3))
        self.register_buffer('p_one_hots', torch.eye(self.n_subtasks))
        self.register_buffer('a_one_hots', torch.eye(int(action_space.a.n)))
        self.register_buffer('g_one_hots', torch.eye(
            int(action_space.g_int.n))),
        self.register_buffer('subtask_space',
                             torch.tensor(task_space.nvec[0].astype(np.int64)))

        state_sizes = RecurrentState(
            p=self.n_subtasks,
            r=subtask_size,
            h=hidden_size,
            g_binary=subtask_size,
            g_int=1,
            b=1,
            b_probs=2,
            g_probs=action_space.g_int.n,
            c=1,
            c_truth=1,
            c_probs=2,
            l=1,
            a=1,
            v=1,
            a_probs=action_space.a.n,
            l_probs=3,
            c_loss=1,
            l_loss=1,
            p_loss=1,
            r_loss=1,
            g_loss=1,
            b_loss=1,
            subtask=1)
        self.state_sizes = RecurrentState(*map(int, state_sizes))

    # @torch.jit.script_method
    def parse_hidden(self, hx):
        return RecurrentState(*torch.split(hx, self.state_sizes, dim=-1))

    @torch.jit.script_method
    def task_one_hots(self, task_type, count, obj):
        return torch.cat([
            self.type_embeddings[task_type.long()],
            self.count_embeddings[count.long()],
            self.obj_embeddings[obj.long()],
        ],
                         dim=-1)

    def encode(self, g_binary):
        factored_code = g_binary.nonzero()[:, 1:].view(-1, 3)
        factored_code -= F.pad(
            torch.cumsum(self.subtask_space, dim=0)[:2], (1, 0), 'constant', 0)
        # numpy_codes = factord_code.clone().numpy()
        factored_code[:, :-1] *= self.subtask_space[1:]  # g1 * x2, g2 * x3
        factored_code[:, 0] *= self.subtask_space[2]  # g1 * x3
        codes = factored_code.sum(dim=-1)
        # codes1 = codes.numpy()
        # codes2 = np.ravel_multi_index(numpy_codes.T, (self.subtask_space.numpy()))
        # if not np.array_equal(codes1, codes2):
        #     import ipdb; ipdb.set_trace()
        return codes

    def decode(self, g):
        x1, x2, x3 = self.subtask_space.to(g.dtype)
        g1 = g // (x2 * x3)
        x4 = g % (x2 * x3)
        g2 = x4 // x3
        g3 = x4 % x3
        return g1, g2, g3

    def task_to_one_hot(self, g):
        return self.task_one_hots(*self.decode(g)).squeeze(1)

    def check_grad(self, **kwargs):
        for k, v in kwargs.items():
            if v.grad_fn is not None:
                grads = torch.autograd.grad(
                    v.mean(),
                    self.parameters(),
                    retain_graph=True,
                    allow_unused=True)
                for (name, _), grad in zip(self.named_parameters(), grads):
                    if grad is None:
                        print(f'{k} has no grad wrt {name}')
                    else:
                        print(
                            f'mean grad ({v.mean().item()}) of {k} wrt {name}:',
                            grad.mean())
                        if torch.isnan(grad.mean()):
                            import ipdb
                            ipdb.set_trace()

    # @torch.jit.script_method
    def forward(self, inputs, hx):
        assert hx is not None
        T, N, d = inputs.shape
        inputs = inputs.view(T, N, -1)
        inputs, a, g_int = torch.split(inputs, [d - 2, 1, 1], dim=2)
        inputs = inputs.view(T, N, *self.obs_shape)
        obs, subtasks, task, next_subtask = torch.split(
            inputs, self.obs_sections, dim=2)
        task = task[:, :, :, 0, 0]
        next_subtask = next_subtask[:, :, :, 0, 0]
        sections = [self.n_subtasks] * self.task_nvec.shape[1]
        task_type, count, obj = torch.split(task, sections, dim=-1)

        M = self.task_one_hots(task_type[0], (count - 1)[0], obj[0])
        new_episode = torch.all(hx.squeeze(0) == 0, dim=-1)
        hx = self.parse_hidden(hx)

        p = hx.p
        r = hx.r
        g_binary = hx.g_binary
        float_subtask = hx.subtask

        for x in hx:
            x.squeeze_(0)

        if torch.any(new_episode):
            p[new_episode, 0] = 1.  # initialize pointer to first subtask
            r[new_episode] = M[new_episode, 0]  # initialize r to first subtask
            g0 = M[new_episode, 0]
            g_binary[new_episode] = g0  # initialize g_binary to first subtask
            hx.g_int[new_episode] = self.encode(g0).unsqueeze(1).float()

        outputs = RecurrentState(*[[] for _ in RecurrentState._fields])

        past_a = torch.cat([hx.a.unsqueeze(0), a], dim=0)

        n = obs.size(0)
        for i in range(n):
            float_subtask += next_subtask[i]
            outputs.subtask.append(float_subtask)
            subtask = float_subtask.long()
            m = M.size(0)

            # s = self.f(torch.cat([conv_out, r, g_binary, b], dim=-1))
            # logits = self.phi_update(torch.cat([s, h], dim=-1))
            # if self.hard_update:
            # dist = FixedCategorical(logits=logits)
            # c = dist.sample().float()
            # outputs.c_probs.append(dist.probs)
            # else:
            # c = torch.sigmoid(logits[:, :1])
            # outputs.c_probs.append(torch.zeros_like(logits))  # dummy value

<<<<<<< HEAD
            a_idx = hx.a.long().flatten()
            context = broadcast_3d(
                torch.cat([self.a_values[a_idx], hx.g, hx.r], dim=-1),
                self.obs_shape[1:])
            h = self.f((obs[i], context))

            # print(debug_in[:, [39, 30, 21, 12, 98, 89]])
            # print(next_subtask[i])
=======
            a_idxs = past_a[i].flatten().long()
            agent_layer = obs[i, :, 6, :, :].long()
            j, k, l = torch.split(agent_layer.nonzero(), [1, 1, 1], dim=-1)
            debug_obs = obs[i, j, :, k, l].squeeze(1)

            h = self.f((
                debug_obs,
                self.a_one_hots[a_idxs],
                *torch.split(g_binary, tuple(self.task_nvec[0]), dim=-1),
            ))

>>>>>>> 5b247225
            c = torch.sigmoid(self.phi_update(h))
            outputs.c_truth.append(next_subtask[i])

            if torch.any(next_subtask[i] > 0):
                weight = torch.ones_like(c)
                weight[next_subtask[i] > 0] /= torch.sum(next_subtask[i] > 0)
                weight[next_subtask[i] == 0] /= torch.sum(next_subtask[i] == 0)

                outputs.c_loss.append(
                    F.binary_cross_entropy(
                        torch.clamp(c, 0., 1.),
                        next_subtask[i],
                        weight=weight,
                        reduction='none'))
            else:
                outputs.c_loss.append(torch.zeros_like(c))

            outputs.c.append(c)

            # TODO: figure this out
            # if self.recurrent:
            #     h2 = self.subcontroller(obs[i], h)
            # else:
            # h2 = self.subcontroller(conv_out)

            logits = self.phi_shift(h)
            # if self.hard_update:
            # dist = FixedCategorical(logits=logits)
            # l = dist.sample()
            # outputs.l.append(l.float())
            # outputs.l_probs.append(dist.probs)
            # l = self.l_one_hots[l]
            # else:
            l = F.softmax(logits, dim=1)
            outputs.l.append(torch.zeros_like(c))  # dummy value
            outputs.l_probs.append(torch.zeros_like(l))  # dummy value

            # l_loss
            l_target = 1 - next_subtask[i].long().flatten()
            outputs.l_loss.append(
                F.cross_entropy(
                    logits,
                    l_target,
                    reduction='none',
                ).unsqueeze(1))

            p2 = batch_conv1d(p, l)

            # p_losss
            outputs.p_loss.append(
                F.cross_entropy(
                    p2.squeeze(1), subtask.squeeze(1),
                    reduction='none').unsqueeze(1))

            r2 = p2 @ M

            # r_loss
            r_target = []
            for j in range(m):
                r_target.append(M[j, subtask[j]])
            r_target = torch.cat(r_target).detach()
            r_loss = F.binary_cross_entropy(
                torch.clamp(r2.squeeze(1), 0., 1.),
                r_target,
                reduction='none',
            )
            outputs.r_loss.append(torch.mean(r_loss, dim=-1, keepdim=True))

            p = interp(p, p2.squeeze(1), c)
            r = interp(r, r2.squeeze(1), c)

            # h = interp(h, h2, c)

            outputs.p.append(p)
            outputs.r.append(r)
            outputs.h.append(h)

            # TODO: deterministic
            # g
            dist = self.pi_theta((h, r))
            g_target = self.encode(M[torch.arange(m), subtask.flatten()])
            outputs.g_loss.append(-dist.log_probs(g_target))
            new = g_int[i] < 0
            g_int[i][new] = dist.sample()[new].float()
            outputs.g_int.append(g_int[i])
            outputs.g_probs.append(dist.probs)

            # g_loss
            # assert (int(i1), int(i2), int(i3)) == \
            #        np.unravel_index(int(g_int), self.subtask_space)
            g_binary2 = self.task_to_one_hot(g_int[i])
            g_binary = interp(g_binary, g_binary2, c)
            outputs.g_binary.append(g_binary)

            conv_out = self.conv1(obs[i])

            # b
            dist = self.beta(h)
            b = dist.sample().float()
            outputs.b_probs.append(dist.probs)
            outputs.c_probs.append(torch.zeros_like(dist.probs))  # TODO

            # b_loss
            outputs.b_loss.append(-dist.log_probs(next_subtask[i]))
            outputs.b.append(b)

            # a
            g_broad = broadcast_3d(g_binary, self.obs_shape[1:])
            conv_out2 = self.conv2((obs[i], g_broad))
            dist = self.actor(conv_out2)
            new = a[i] < 0
            a[i, new] = dist.sample()[new].float()
            # a[:] = 'wsadeq'.index(input('act:'))

            outputs.a.append(a[i])
            outputs.a_probs.append(dist.probs)

            # v
            outputs.v.append(self.critic(conv_out2))

        stacked = []
        for x in outputs:
            stacked.append(torch.stack(x))

        hx = torch.cat(stacked, dim=-1)
        return hx, hx[-1]<|MERGE_RESOLUTION|>--- conflicted
+++ resolved
@@ -240,30 +240,6 @@
 
         self.critic = init_(nn.Linear(input_size, 1))
 
-<<<<<<< HEAD
-        in_size = (
-            conv_out_size +  # x
-            subtask_size +  # r
-            subtask_size +  # g
-            1)  # b
-
-        self.f = nn.Sequential(
-            Concat(1),
-            init_(
-                nn.Conv2d(
-                    self.obs_sections.base +  # obs
-                    action_space.a.n +  # hx.a
-                    subtask_size +  # hx.g
-                    subtask_size,  # hx.r
-                    hidden_size,
-                    kernel_size=3,
-                    stride=1,
-                    padding=1),
-                'relu'),
-            nn.MaxPool2d(kernel_size=(h + 2, w + 2), stride=1, padding=1),
-            nn.ReLU(),
-            Flatten(),
-=======
         # b
         self.f = nn.Sequential(
             Parallel(
@@ -272,7 +248,6 @@
                 *[init_(nn.Linear(i, hidden_size)) for i in self.task_nvec[0]],
             ),
             Product(),
->>>>>>> 5b247225
         )
 
         subcontroller = nn.GRUCell if recurrent else nn.Linear
@@ -289,11 +264,7 @@
             # hidden_size +  s
             # hidden_size))  h
             lambda in_size: init_(nn.Linear(in_size, 1), 'sigmoid'),
-<<<<<<< HEAD
-            in_size=(hidden_size))
-=======
             in_size=hidden_size)
->>>>>>> 5b247225
 
         self.phi_shift = trace(
             lambda in_size: nn.Sequential(
@@ -465,16 +436,6 @@
             # c = torch.sigmoid(logits[:, :1])
             # outputs.c_probs.append(torch.zeros_like(logits))  # dummy value
 
-<<<<<<< HEAD
-            a_idx = hx.a.long().flatten()
-            context = broadcast_3d(
-                torch.cat([self.a_values[a_idx], hx.g, hx.r], dim=-1),
-                self.obs_shape[1:])
-            h = self.f((obs[i], context))
-
-            # print(debug_in[:, [39, 30, 21, 12, 98, 89]])
-            # print(next_subtask[i])
-=======
             a_idxs = past_a[i].flatten().long()
             agent_layer = obs[i, :, 6, :, :].long()
             j, k, l = torch.split(agent_layer.nonzero(), [1, 1, 1], dim=-1)
@@ -486,7 +447,6 @@
                 *torch.split(g_binary, tuple(self.task_nvec[0]), dim=-1),
             ))
 
->>>>>>> 5b247225
             c = torch.sigmoid(self.phi_update(h))
             outputs.c_truth.append(next_subtask[i])
 
