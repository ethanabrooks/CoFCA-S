from collections import namedtuple

from gym.spaces import Box, Discrete
import numpy as np
import torch
import torch.jit
from gym import spaces
from gym.spaces import Box, Discrete
from torch import nn as nn
from torch.nn import functional as F

from ppo.agent import Agent, AgentValues, NNBase
from ppo.distributions import Categorical, DiagGaussian, FixedCategorical
from ppo.layers import Concat, Flatten, Parallel, Product
from ppo.teacher import SubtasksTeacher, g123_to_binary, g_binary_to_123
from ppo.utils import broadcast3d, init_, interp, trace
from ppo.wrappers import SubtasksActions, SubtasksObs, SubtasksWrapper

RecurrentState = namedtuple(
    'RecurrentState',
    'a cg cr r p g a_probs cg_probs cr_probs g_probs v g_loss cr_loss cg_loss subtask'
)


# noinspection PyMissingConstructor
class SubtasksAgent(Agent, NNBase):
    def __init__(self, obs_space, action_space, hidden_size, entropy_coef,
                 hard_update, agent, **kwargs):
        nn.Module.__init__(self)
        self.hard_update = hard_update
        self.entropy_coef = entropy_coef
        self.action_spaces = SubtasksActions(*action_space.spaces)
        self.obs_spaces = SubtasksObs(*obs_space.spaces)
        self.recurrent_module = SubtasksRecurrence(
            obs_spaces=self.obs_spaces,
            action_spaces=self.action_spaces,
            hidden_size=hidden_size,
            hard_update=hard_update,
            agent=agent,
            **kwargs,
        )
        self.agent = agent

    def forward(self, inputs, rnn_hxs, masks, action=None,
                deterministic=False):
        n = inputs.size(0)
        actions = None
        if action is not None:
            actions = SubtasksActions(
                *torch.split(action, [1] * len(self.action_spaces), dim=-1))

        all_hxs, last_hx = self._forward_gru(
            inputs.view(n, -1), rnn_hxs, masks, actions=actions)
        rm = self.recurrent_module
        hx = RecurrentState(*rm.parse_hidden(all_hxs))

        if action is None:
            actions = SubtasksActions(a=hx.a, cg=hx.cg, cr=hx.cr, g=hx.g)

        if self.hard_update:
            dists = SubtasksActions(
                a=FixedCategorical(hx.a_probs),
                cg=FixedCategorical(hx.cg_probs),
                cr=FixedCategorical(hx.cr_probs),
                g=FixedCategorical(hx.g_probs),
            )
        else:
            dists = SubtasksActions(
                a=None if self.agent else FixedCategorical(hx.a_probs),
                cg=None,
                cr=None,
                g=FixedCategorical(hx.g_probs),
            )

        log_probs = sum(
            dist.log_probs(a) for dist, a in zip(dists, actions)
            if dist is not None)
        entropies = sum(dist.entropy() for dist in dists if dist is not None)
        aux_loss = -self.entropy_coef * entropies.mean()
        log = {k: v for k, v in hx._asdict().items() if k.endswith('_loss')}

        return AgentValues(
            value=hx.v,
            action=torch.cat(actions, dim=-1),
            action_log_probs=log_probs,
            aux_loss=aux_loss,
            rnn_hxs=torch.cat(hx, dim=-1),
            dist=None,
            log=log)

    def get_value(self, inputs, rnn_hxs, masks):
        n = inputs.size(0)
        all_hxs, last_hx = self._forward_gru(
            inputs.view(n, -1), rnn_hxs, masks)
        return self.recurrent_module.parse_hidden(all_hxs).v

    def _forward_gru(self, x, hxs, masks, actions=None):
        if actions is None:
            y = F.pad(x, [0, len(SubtasksActions._fields)], 'constant', -1)
        else:
            y = torch.cat([x] + list(actions), dim=-1)
        return super()._forward_gru(y, hxs, masks)

    @property
    def recurrent_hidden_state_size(self):
        return sum(self.recurrent_module.state_sizes)

    @property
    def is_recurrent(self):
        return True


def sample_new(x, dist):
    new = x < 0
    x[new] = dist.sample()[new].flatten()


class SubtasksRecurrence(torch.jit.ScriptModule):
    __constants__ = [
        'input_sections', 'subtask_space', 'state_sizes', 'recurrent'
    ]

    def __init__(self, obs_spaces, action_spaces, task_space, hidden_size,
                 recurrent, hard_update, agent, multiplicative_interaction):
        super().__init__()
        self.hard_update = hard_update
        self.multiplicative_interaction = multiplicative_interaction
        if agent:
            assert isinstance(agent, SubtasksTeacher)
        self.agent = agent
        self.recurrent = recurrent
        self.obs_spaces = obs_spaces
        self.subtask_nvec = self.obs_spaces.subtask.nvec
        d, h, w = self.obs_shape = obs_spaces.base.shape
        self.obs_sections = SubtasksObs(
            *[int(np.prod(s.shape)) for s in self.obs_spaces])

        self.conv = nn.Sequential(
            Concat(dim=1),
            init_(
                nn.Conv2d(
                    d + int(self.obs_spaces.subtask.nvec.sum()),
                    hidden_size,
                    kernel_size=3,
                    stride=1,
                    padding=1), 'relu'), nn.ReLU(), Flatten())

        d, h, w = obs_spaces.base.shape
        input_size = h * w * hidden_size  # conv output
        if isinstance(action_spaces.a, Discrete):
            num_outputs = action_spaces.a.n
            self.actor = Categorical(input_size, num_outputs)
        elif isinstance(action_spaces.a, Box):
            num_outputs = action_spaces.a.shape[0]
            self.actor = DiagGaussian(input_size, num_outputs)
        else:
            raise NotImplementedError

        self.critic = init_(nn.Linear(input_size, 1))

        if multiplicative_interaction:
            self.phi_update = nn.Sequential(
                Parallel(
                    init_(nn.Linear(d, hidden_size)),  # obs
                    init_(nn.Linear(action_spaces.a.n, hidden_size)),  # action
                    *[
                        init_(nn.Linear(i, hidden_size))
                        for i in self.subtask_nvec
                    ],  # subtask parameter
                ),
                Product(),
                init_(nn.Linear(hidden_size, 2), 'sigmoid'))
        else:
            self.phi_update = trace(
                lambda in_size: init_(nn.Linear(in_size, 2), 'sigmoid'),
                in_size=(d * action_spaces.a.n * int(
                    self.obs_spaces.subtask.nvec.prod())))

        self.n_subtasks = obs_spaces.task.nvec.shape[0]

        for i, x in enumerate(self.obs_spaces.subtask.nvec):
            self.register_buffer(f'part{i}_one_hot', torch.eye(int(x)))
        self.register_buffer('a_one_hots', torch.eye(int(action_spaces.a.n)))
        self.register_buffer('g_one_hots', torch.eye(action_spaces.g.n))
        self.register_buffer('subtask_space',
                             torch.tensor(task_space.nvec[0].astype(np.int64)))

        state_sizes = RecurrentState(
            a=1,
            cg=1,
            cr=1,
            r=int(obs_spaces.subtask.nvec.sum()),
            p=self.n_subtasks,
            g=1,
            a_probs=action_spaces.a.n,
            cg_probs=2,
            cr_probs=2,
            g_probs=self.n_subtasks,
            v=1,
            g_loss=1,
            cr_loss=1,
            cg_loss=1,
            subtask=1,
        )
        self.state_sizes = RecurrentState(*map(int, state_sizes))
        self.register_buffer(
            'agent_dummy_values',
            torch.zeros(
                1, self.obs_sections.task + self.obs_sections.next_subtask))

    # @torch.jit.script_method
    def parse_hidden(self, hx):
        return RecurrentState(*torch.split(hx, self.state_sizes, dim=-1))

    # @torch.jit.script_method
    def g_binary_to_int(self, g_binary):
        g123 = g_binary_to_123(g_binary, self.subtask_space)
        g123[:, :-1] *= self.subtask_space[1:]  # g1 * x2, g2 * x3
        g123[:, 0] *= self.subtask_space[2]  # g1 * x3
        return g123.sum(dim=-1)

    # @torch.jit.script_method
    def g_binary_to_123(self, g_binary):
        return g_binary_to_123(g_binary, self.subtask_space)

    # @torch.jit.script_method
    def g_int_to_123(self, g):
        x1, x2, x3 = self.subtask_space.to(g.dtype)
        g1 = g // (x2 * x3)
        x4 = g % (x2 * x3)
        g2 = x4 // x3
        g3 = x4 % x3
        return g1, g2, g3

    def check_grad(self, **kwargs):
        for k, v in kwargs.items():
            if v.grad_fn is None:
                continue
            grads = torch.autograd.grad(
                v.mean(),
                self.parameters(),
                retain_graph=True,
                allow_unused=True)
            for (name, _), grad in zip(self.named_parameters(), grads):
                if grad is None:
                    print(f'{k} has no grad wrt {name}')
                else:
                    print(f'mean grad of {k} ({v.mean().item()}) wrt {name}:',
                          grad.mean())
                    if torch.isnan(grad.mean()):
                        import ipdb
                        ipdb.set_trace()

    # @torch.jit.script_method
    def forward(self, inputs, hx):
        assert hx is not None
        T, N, D = inputs.shape
        # noinspection PyProtectedMember
        n_actions = len(SubtasksActions._fields)
        inputs, *actions = torch.split(
            inputs.detach(), [D - n_actions] + [1] * n_actions, dim=2)
        actions = SubtasksActions(*actions)
        obs, _, task, next_subtask = torch.split(
            inputs, self.obs_sections, dim=2)
        obs = obs.view(T, N, *self.obs_shape)
        task = task.view(T, N, self.n_subtasks,
                         self.obs_spaces.subtask.nvec.size)
        task = torch.split(task, 1, dim=-1)
        interaction, count, obj = [x[0, :, :, 0] for x in task]
        M123 = torch.stack([interaction, count, obj], dim=-1)
        one_hots = [self.part0_one_hot, self.part1_one_hot, self.part2_one_hot]
        g123 = [interaction, count, obj]
        M = g123_to_binary(g123, one_hots)
        new_episode = torch.all(hx.squeeze(0) == 0, dim=-1)
        hx = self.parse_hidden(hx)

        p = hx.p
        r = hx.r
        float_subtask = hx.subtask
        for x in hx:
            x.squeeze_(0)

        if torch.any(new_episode):
            p[new_episode, 0] = 1.  # initialize pointer to first subtask
            r[new_episode] = M_binary[new_episode,
                                      0]  # initialize r to first subtask

            # initialize g to first subtask
            hx.g[new_episode] = 0.

        A = torch.cat([hx.a.unsqueeze(0), actions.a], dim=0).long().squeeze(2)
        G = torch.cat([hx.g.unsqueeze(0), actions.g], dim=0).long().squeeze(2)

        A = torch.cat([hx.a.unsqueeze(0), actions.a], dim=0).long().squeeze(2)
        G = torch.cat([hx.g.unsqueeze(0), actions.g], dim=0).long().squeeze(2)

        for t in range(T):
            subtask = float_subtask.long()
            float_subtask += next_subtask[t]
            outputs.subtask.append(float_subtask)

            agent_layer = obs[t, :, 6, :, :].long()
            j, k, l = torch.split(agent_layer.nonzero(), 1, dim=-1)

            def phi_update(subtask_param, values, losses, probs):
                debug_obs = obs[t, j, :, k, l].squeeze(1)
                task_sections = torch.split(
                    subtask_param, tuple(self.obs_spaces.subtask.nvec), dim=-1)
                parts = (debug_obs, self.a_one_hots[A[t]]) + task_sections
                if self.multiplicative_interaction:
                    return self.f(parts)
                obs4d = 1
                for i1, part in enumerate(parts):
                    for i2 in range(len(parts)):
                        if i1 != i2:
                            part.unsqueeze_(i2 + 1)
                    obs4d = obs4d * part

                c_logits = self.phi_update(obs4d.view(N, -1))
                if self.hard_update:
                    c_dist = FixedCategorical(logits=c_logits)
                    c = actions.c[t]
                    sample_new(c, c_dist)
                    values.append(c)
                    probs.append(c_dist.probs)
                    losses.append(-c_dist.log_probs(next_subtask[t]))
                else:
                    c = torch.sigmoid(c_logits[:, :1])
                    values.append(c)
                    probs.append(torch.zeros_like(c_logits))  # dummy value
                    losses.append(
                        F.binary_cross_entropy(
                            torch.clamp(c, 0., 1.),
                            next_subtask[t],
                            reduction='none'))
<<<<<<< HEAD
                return c

            # c
            cr = phi_update(
                subtask_param=r,
                values=outputs.cr,
                losses=outputs.cr_loss,
                probs=outputs.cr_probs)
            g_binary = M_binary[torch.arange(N), G[t]]
            cg = phi_update(
                subtask_param=g_binary,
                values=outputs.cg,
                losses=outputs.cg_loss,
                probs=outputs.cg_probs)

            # p
            p2 = F.pad(p, [1, 0], 'constant', 0)[:, :-1]
=======
                else:
                    outputs.c_loss.append(torch.zeros_like(c))

            outputs.c.append(c)

            outputs.c_truth.append(next_subtask[i])
            # TODO: figure this out
            # if self.recurrent:
            #     h2 = self.subcontroller(obs[i], h)
            # else:
            # h2 = self.subcontroller(conv_out)

            logits = self.phi_shift(h)
            l_target = 1 - next_subtask[i].long().flatten()
            if self.hard_update:
                dist = FixedCategorical(logits=logits)
                sample_new(actions.l[i], dist)
                outputs.l.append(actions.l[i].float())
                outputs.l_probs.append(dist.probs)
                l = self.l_one_hots[actions.l[i].long().flatten()]
                outputs.l_loss.append(-dist.log_probs(l_target))
            else:
                l = F.softmax(logits, dim=1)
                outputs.l.append(torch.zeros_like(l)[:, :1])  # dummy value
                outputs.l_probs.append(torch.zeros_like(l))  # dummy value
                outputs.l_loss.append(
                    F.cross_entropy(
                        logits,
                        l_target,
                        reduction='none',
                    ).unsqueeze(1))

            p2 = batch_conv1d(p, l)
>>>>>>> a5d41b65
            p2[:, -1] += 1 - p2.sum(dim=-1)
            p = interp(p, p2, cr)
            outputs.p.append(p)

            # r
            r = (p.unsqueeze(1) @ M_binary).squeeze(1)
            outputs.r.append(r)

            # g
            old_g = self.g_one_hots[G[t]]
            dist = FixedCategorical(
                probs=torch.clamp(interp(old_g, p, cg), 0., 1.))
            sample_new(G[t + 1], dist)
            outputs.g.append(G[t + 1])
            outputs.g_probs.append(dist.probs)
            outputs.g_loss.append(-dist.log_probs(subtask))

            # a
            idxs = torch.arange(N), G[t + 1]
            if self.agent is None:
                g_binary = M[idxs]
                conv_out = self.conv((obs[t],
                                      broadcast3d(g_binary,
                                                  self.obs_shape[1:])))
                dist = self.actor(conv_out)
                # v
                v = self.critic(conv_out)
            else:
                g123 = M123[idxs]
                agent_inputs = torch.cat([
                    obs[t].view(N, -1), g123,
                    self.agent_dummy_values.expand(N, -1)
                ],
                                         dim=1)
                act = self.agent(agent_inputs, rnn_hxs=None, masks=None)
                dist = act.dist
                v = act.value

            sample_new(A[t + 1], dist)
            # a[:] = 'wsadeq'.index(input('act:'))
            outputs.a.append(A[t + 1])
            outputs.a_probs.append(dist.probs)
            outputs.v.append(v)

        # for name, x in zip(RecurrentState._fields, outputs):
        #     if not x:
        #         print(name)
        #         import ipdb
        #         ipdb.set_trace()

        stacked = [torch.stack(x) for x in outputs]
        stacked = [x.float().view(*x.shape[:2], -1) for x in stacked]

        # for name, x, size in zip(RecurrentState._fields, stacked,
        #                          self.state_sizes):
        #     if x.size(2) != size:
        #         print(name, x, size)
        #         import ipdb
        #         ipdb.set_trace()
        #     if x.dtype != torch.float32:
        #         print(name)
        #         import ipdb
        #         ipdb.set_trace()

        hx = torch.cat(stacked, dim=-1)
        return hx, hx[-1]<|MERGE_RESOLUTION|>--- conflicted
+++ resolved
@@ -333,25 +333,6 @@
                             torch.clamp(c, 0., 1.),
                             next_subtask[t],
                             reduction='none'))
-<<<<<<< HEAD
-                return c
-
-            # c
-            cr = phi_update(
-                subtask_param=r,
-                values=outputs.cr,
-                losses=outputs.cr_loss,
-                probs=outputs.cr_probs)
-            g_binary = M_binary[torch.arange(N), G[t]]
-            cg = phi_update(
-                subtask_param=g_binary,
-                values=outputs.cg,
-                losses=outputs.cg_loss,
-                probs=outputs.cg_probs)
-
-            # p
-            p2 = F.pad(p, [1, 0], 'constant', 0)[:, :-1]
-=======
                 else:
                     outputs.c_loss.append(torch.zeros_like(c))
 
@@ -385,7 +366,6 @@
                     ).unsqueeze(1))
 
             p2 = batch_conv1d(p, l)
->>>>>>> a5d41b65
             p2[:, -1] += 1 - p2.sum(dim=-1)
             p = interp(p, p2, cr)
             outputs.p.append(p)
