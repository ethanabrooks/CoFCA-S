from collections import namedtuple

from gym.spaces import Box, Discrete
import numpy as np
import torch
from torch import nn as nn
import torch.jit
from torch.nn import functional as F

from ppo.agent import Agent, AgentValues, NNBase
from ppo.distributions import Categorical, DiagGaussian, FixedCategorical
from ppo.layers import Broadcast3d, Concat, Flatten, Reshape
from ppo.teacher import SubtasksTeacher
from ppo.utils import batch_conv1d, broadcast_3d, init_, interp, trace
from ppo.wrappers import SubtasksActions, get_subtasks_action_sections, get_subtasks_obs_sections

RecurrentState = namedtuple(
    'RecurrentState',
    'p r h b b_probs g g_probs c c_probs l l_probs a a_probs v c_truth '
    'c_loss l_loss p_loss r_loss g_loss b_loss subtask')


# noinspection PyMissingConstructor
class SubtasksAgent(Agent, NNBase):
    def __init__(self,
                 obs_shape,
                 action_space,
                 task_space,
                 hidden_size,
                 entropy_coef,
                 alpha,
                 zeta,
                 hard_update,
                 teacher_agent=None,
                 **kwargs):
        nn.Module.__init__(self)
        self.zeta = zeta
        self.alpha = alpha
        self.hard_update = hard_update
        if teacher_agent:
            assert isinstance(teacher_agent, SubtasksTeacher)
        self.teacher_agent = teacher_agent
        self.entropy_coef = entropy_coef
        self.action_space = SubtasksActions(*action_space.spaces)
        self.recurrent_module = SubtasksRecurrence(
            obs_shape=obs_shape,
            action_space=self.action_space,
            task_space=task_space,
            hidden_size=hidden_size,
            hard_update=hard_update,
            **kwargs,
        )
        self.obs_sections = get_subtasks_obs_sections(task_space)
        self.register_buffer(
            'subtask_choices',
            torch.zeros(
                self.action_space.g.n,
                self.action_space.g.n,
                dtype=torch.long))

    def forward(self, inputs, rnn_hxs, masks, action=None,
                deterministic=False):
        obs, subtask, task, next_subtask = torch.split(
            inputs, self.obs_sections, dim=1)

        n = inputs.shape[0]
        all_hxs, last_hx = self._forward_gru(
            inputs.view(n, -1), rnn_hxs, masks)
        rm = self.recurrent_module
        hx = RecurrentState(*rm.parse_hidden(all_hxs))

        # print('g       ', hx.g[0])
        # print('g_target', g_target[0, :, 0, 0])

        if self.hard_update:
            dists = SubtasksActions(
                a=FixedCategorical(hx.a_probs),
                b=FixedCategorical(hx.b_probs),
                c=FixedCategorical(hx.c_probs),
                l=FixedCategorical(hx.l_probs),
                g=FixedCategorical(hx.g_probs),
            )
        else:
            dists = SubtasksActions(
                a=FixedCategorical(hx.a_probs),
                b=FixedCategorical(hx.b_probs),
                c=None,
                l=None,
                g=FixedCategorical(hx.g_probs))

        if action is None:
            actions = SubtasksActions(
<<<<<<< HEAD
                a=hx.a,
                b=hx.b,
                l=hx.l,
                c=hx.c,
                g=hx.g)
=======
                a=hx.a, b=hx.b, l=hx.l, c=hx.c, g_int=hx.g_int)
>>>>>>> b179a066
        else:
            action_sections = get_subtasks_action_sections(self.action_space)
            actions = SubtasksActions(
                *torch.split(action, action_sections, dim=-1))

        log_probs = sum(
            dist.log_probs(a) for dist, a in zip(dists, actions)
            if dist is not None)
        entropies = sum(dist.entropy() for dist in dists if dist is not None)

        if action is not None:
            subtask_int = rm.encode(subtask[:, :, 0, 0])
            codes = torch.unique(subtask_int)
            g_one_hots = rm.g_one_hots[actions.g.long().flatten()].long()
            for code in codes:
                idx = subtask_int == code
                self.subtask_choices[code] += g_one_hots[idx].sum(dim=0)

        c = hx.c.round()

        # For derivation, see https://en.wikipedia.org/wiki/Cram%C3%A9r%27s_V
        choices = self.subtask_choices.float()
        cramers_v = torch.tensor(0.)
        n = choices.sum()
        if n > 0:
            ni = choices.sum(dim=0, keepdim=True)
            nj = choices.sum(dim=1, keepdim=True)
            Ei = ni * nj / n
            if torch.all(Ei > 0):
                chi_squared = torch.sum((choices - Ei)**2 / Ei)
                cramers_v = torch.sqrt(
<<<<<<< HEAD
                    chi_squared / n / self.action_space.g.n)
=======
                    chi_squared / n / self.action_space.g_int.n)
>>>>>>> b179a066

        log = dict(
            # g_accuracy=g_accuracy.float(),
            c_accuracy=(torch.mean((c == hx.c_truth).float())),
            c_recall=(torch.mean(
                (c[hx.c_truth > 0] == hx.c_truth[hx.c_truth > 0]).float())),
            c_precision=(torch.mean((c[c > 0] == hx.c_truth[c > 0]).float())),
            subtask_association=cramers_v)
        aux_loss = self.alpha * hx.c_loss - self.entropy_coef * entropies

        if self.teacher_agent:
            imitation_dist = self.teacher_agent(inputs, rnn_hxs, masks).dist
            imitation_probs = imitation_dist.probs.detach().unsqueeze(1)
            our_log_probs = torch.log(dists.a.probs).unsqueeze(2)
            imitation_obj = (imitation_probs @ our_log_probs).view(-1)
            log.update(imitation_obj=imitation_obj)
            aux_loss -= imitation_obj

        if action is None:
            value = hx.v
        else:
            g_embed = rm.embed_task(actions.g.long())
            g_broad = broadcast_3d(g_embed, obs.shape[2:])
            value = rm.critic(rm.conv2((obs, g_broad)))

        for k, v in hx._asdict().items():
            if k.endswith('_loss'):
                log[k] = v

        return AgentValues(
            value=value,
            action=torch.cat(actions, dim=-1),
            action_log_probs=log_probs,
            aux_loss=aux_loss.mean(),
            rnn_hxs=torch.cat(hx, dim=-1),
            dist=None,
            log=log)

    def get_value(self, inputs, rnn_hxs, masks):
        n = inputs.shape[0]
        all_hxs, last_hx = self._forward_gru(
            inputs.view(n, -1), rnn_hxs, masks)
        return self.recurrent_module.parse_hidden(all_hxs).v

    @property
    def recurrent_hidden_state_size(self):
        return sum(self.recurrent_module.state_sizes)

    @property
    def is_recurrent(self):
        return True


class SubtasksRecurrence(torch.jit.ScriptModule):
    __constants__ = [
        'input_sections', 'subtask_space', 'state_sizes', 'recurrent'
    ]

    def __init__(self, obs_shape, action_space, task_space, hidden_size,
                 recurrent, hard_update, multiplicative_interaction):
        super().__init__()
        d, h, w = obs_shape
        conv_out_size = h * w * hidden_size
        subtask_space = list(map(int, task_space.nvec[0]))
        self.hard_update = hard_update
        subtask_size = sum(subtask_space)
        n_subtasks = task_space.shape[0]
        self.obs_sections = get_subtasks_obs_sections(task_space)
        self.obs_shape = d, h, w

        # networks
        self.recurrent = recurrent

        self.conv1 = nn.Sequential(
            init_(
                nn.Conv2d(
                    self.obs_sections.base,
                    hidden_size,
                    kernel_size=3,
                    stride=1,
                    padding=1), 'relu'), nn.ReLU(), Flatten())

        if multiplicative_interaction:
            conv_weight_shape = hidden_size, self.obs_sections.base, 3, 3
            self.conv_weight = nn.Sequential(
                nn.Linear(self.obs_sections.subtask,
                          np.prod(conv_weight_shape)),
                Reshape(-1, *conv_weight_shape))

        else:
            self.conv2 = nn.Sequential(
                Concat(dim=1),
                init_(
                    nn.Conv2d(
                        self.obs_sections.base + self.obs_sections.subtask,
                        hidden_size,
                        kernel_size=3,
                        stride=1,
                        padding=1), 'relu'), nn.ReLU(), Flatten())

        input_size = h * w * hidden_size  # conv output
        if isinstance(action_space.a, Discrete):
            num_outputs = action_space.a.n
            self.actor = Categorical(input_size, num_outputs)
        elif isinstance(action_space.a, Box):
            num_outputs = action_space.a.shape[0]
            self.actor = DiagGaussian(input_size, num_outputs)
        else:
            raise NotImplementedError

        self.critic = init_(nn.Linear(input_size, 1))

        # b
        self.f = nn.Sequential(
<<<<<<< HEAD
            init_(nn.Linear((
                        conv_out_size +  # x
                        subtask_size +  # r
                        subtask_size +  # g
                        1), hidden_size), 'relu'),
=======
            init_(
                nn.Linear(
                    (
                        conv_out_size +  # x
                        subtask_size +  # r
                        subtask_size +  # g
                        1),
                    hidden_size),
                'relu'),
>>>>>>> b179a066
            nn.ReLU(),
        )

        subcontroller = nn.GRUCell if recurrent else nn.Linear
        self.subcontroller = trace(
            lambda in_size: nn.Sequential(
                init_(subcontroller(in_size, hidden_size), 'relu'),
                nn.ReLU(),
            ),
            in_size=conv_out_size)  # h

        debug_in_size = subtask_size * (
            self.obs_sections.base + action_space.a.n) + subtask_size

        self.phi_update = trace(
            # lambda in_size: init_(nn.Linear(in_size, 2), 'sigmoid'),
            # in_size=(
            # hidden_size +  s
            # hidden_size))  h
            lambda in_size: init_(nn.Linear(debug_in_size, 1), 'sigmoid'),
            in_size=debug_in_size)

        self.phi_shift = trace(
            lambda in_size: nn.Sequential(
                # init_(nn.Linear(in_size, hidden_size), 'relu'),
                # nn.ReLU(),
                # init_(nn.Linear(hidden_size, 3)),  # 3 for {-1, 0, +1}
                init_(nn.Linear(in_size, 3)),  # 3 for {-1, 0, +1}
            ),
            # in_size=hidden_size)
            in_size=debug_in_size)

        self.pi_theta = nn.Sequential(
            Concat(dim=-1),
            Broadcast3d(h, w),
            torch.jit.trace(
                nn.Sequential(
                    init_(
                        nn.Conv2d(
                            (
                                subtask_size +  # r
                                hidden_size),  # h
                            hidden_size,
                            kernel_size=3,
                            stride=1,
                            padding=1),
                        'relu'),
                    nn.ReLU(),
                    Flatten(),
                ),
                example_inputs=torch.rand(1, subtask_size + hidden_size, h, w),
            ),
<<<<<<< HEAD
            Categorical(h * w * hidden_size, action_space.g.n))
=======
            Categorical(h * w * hidden_size, action_space.g_int.n))
>>>>>>> b179a066

        self.beta = Categorical(
            conv_out_size +  # x
            subtask_size,  # g
            2)

        # embeddings
        for name, d in zip(
            ['type_embeddings', 'count_embeddings', 'obj_embeddings'],
                subtask_space):
            self.register_buffer(name, torch.eye(int(d)))

        self.register_buffer('l_one_hots', torch.eye(3))
        self.register_buffer('p_one_hots', torch.eye(n_subtasks))
        self.register_buffer('a_one_hots', torch.eye(int(action_space.a.n)))
<<<<<<< HEAD
        self.register_buffer('g_one_hots', torch.eye(int(action_space.g.n))),
=======
        self.register_buffer('g_one_hots', torch.eye(
            int(action_space.g_int.n))),
>>>>>>> b179a066
        self.register_buffer('subtask_space',
                             torch.tensor(task_space.nvec[0].astype(np.int64)))

        self.task_sections = [n_subtasks] * task_space.nvec.shape[1]
        state_sizes = RecurrentState(
            p=n_subtasks,
            r=subtask_size,
            h=hidden_size,
            g=1,
            b=1,
            b_probs=2,
            g_probs=action_space.g.n,
            c=1,
            c_truth=1,
            c_probs=2,
            l=1,
            a=1,
            v=1,
            a_probs=action_space.a.n,
            l_probs=3,
            c_loss=1,
            l_loss=1,
            p_loss=1,
            r_loss=1,
            g_loss=1,
            b_loss=1,
            subtask=1)
        self.state_sizes = RecurrentState(*map(int, state_sizes))

    # @torch.jit.script_method
    def parse_hidden(self, hx):
        return RecurrentState(*torch.split(hx, self.state_sizes, dim=-1))

    @torch.jit.script_method
    def task_one_hots(self, task_type, count, obj):
        return torch.cat([
            self.type_embeddings[task_type.long()],
            self.count_embeddings[count.long()],
            self.obj_embeddings[obj.long()],
        ],
                         dim=-1)

    def encode(self, g_embed):
        factord_code = g_embed.nonzero()[:, 1:].view(-1, 3)
        factord_code -= F.pad(
            torch.cumsum(self.subtask_space, dim=0)[:2], (1, 0), 'constant', 0)
        # numpy_codes = factord_code.clone().numpy()
        factord_code[:, :-1] *= self.subtask_space[1:]  # g1 * x2, g2 * x3
        factord_code[:, 0] *= self.subtask_space[2]  # g1 * x3
        codes = factord_code.sum(dim=-1)
        # codes1 = codes.numpy()
        # codes2 = np.ravel_multi_index(numpy_codes.T, (self.subtask_space.numpy()))
        # if not np.array_equal(codes1, codes2):
        #     import ipdb; ipdb.set_trace()
        return codes

    def decode(self, g):
        x1, x2, x3 = self.subtask_space.to(g.dtype)
        g1 = g // (x2 * x3)
        x4 = g % (x2 * x3)
        g2 = x4 // x3
        g3 = x4 % x3
        return g1, g2, g3

    def embed_task(self, g):
        return self.task_one_hots(*self.decode(g)).squeeze(1)

    def check_grad(self, **kwargs):
        for k, v in kwargs.items():
            if v.grad_fn is not None:
                grads = torch.autograd.grad(
                    v.mean(),
                    self.parameters(),
                    retain_graph=True,
                    allow_unused=True)
                for (name, _), grad in zip(self.named_parameters(), grads):
                    if grad is None:
                        print(f'{k} has no grad wrt {name}')
                    else:
                        print(
                            f'mean grad ({v.mean().item()}) of {k} wrt {name}:',
                            grad.mean())
                        if torch.isnan(grad.mean()):
                            import ipdb
                            ipdb.set_trace()

    # @torch.jit.script_method
    def forward(self, inputs, hx):
        assert hx is not None
        T, N, _ = inputs.shape
        inputs = inputs.view(T, N, *self.obs_shape)

        obs, subtasks, task, next_subtask = torch.split(
            inputs, self.obs_sections, dim=2)
        subtasks = subtasks[:, :, :, 0, 0]
        task = task[:, :, :, 0, 0]
        next_subtask = next_subtask[:, :, :, 0, 0]
        task_type, count, obj = torch.split(task, self.task_sections, dim=-1)

        M = self.task_one_hots(task_type[0], (count - 1)[0], obj[0])
        new_episode = torch.all(hx.squeeze(0) == 0, dim=-1)
        hx = self.parse_hidden(hx)

        p = hx.p
        r = hx.r
        b = hx.b
        h = hx.h
        float_subtask = hx.subtask

        for x in hx:
            x.squeeze_(0)

        if torch.any(new_episode):
            p[new_episode, 0] = 1.  # initialize pointer to first subtask
            r[new_episode] = M[new_episode, 0]  # initialize r to first subtask
            g0 = M[new_episode, 0]
            hx.g[new_episode] = self.encode(g0).unsqueeze(1).float()

        outputs = RecurrentState(*[[] for _ in RecurrentState._fields])

        n = obs.shape[0]
        for i in range(n):
            float_subtask += next_subtask[i]
            outputs.subtask.append(float_subtask)
            subtask = float_subtask.long()
            m = M.shape[0]
            conv_out = self.conv1(obs[i])

            # s = self.f(torch.cat([conv_out, r, g, b], dim=-1))
            # logits = self.phi_update(torch.cat([s, h], dim=-1))
            # if self.hard_update:
            # dist = FixedCategorical(logits=logits)
            # c = dist.sample().float()
            # outputs.c_probs.append(dist.probs)
            # else:
            # c = torch.sigmoid(logits[:, :1])
            # outputs.c_probs.append(torch.zeros_like(logits))  # dummy value

            a_idxs = hx.a.flatten().long()
            agent_layer = obs[i, :, 6, :, :].long()
            j, k, l = torch.split(agent_layer.nonzero(), [1, 1, 1], dim=-1)
            debug_obs = obs[i, j, :, k, l].squeeze(1)
            part1 = subtasks[i].unsqueeze(1) * debug_obs.unsqueeze(2)
            part2 = subtasks[i].unsqueeze(
                1) * self.a_one_hots[a_idxs].unsqueeze(2)
            cat = torch.cat([part1, part2], dim=1)
            bsize = cat.shape[0]
            reshape = cat.view(bsize, -1)
            debug_in = torch.cat([reshape, r], dim=-1)

            # print(debug_in[:, [39, 30, 21, 12, 98, 89]])
            # print(next_subtask[i])
            c = torch.sigmoid(self.phi_update(debug_in))
            outputs.c_truth.append(next_subtask[i])

            if torch.any(next_subtask[i] > 0):
                weight = torch.ones_like(c)
                weight[next_subtask[i] > 0] /= torch.sum(next_subtask[i] > 0)
                weight[next_subtask[i] == 0] /= torch.sum(next_subtask[i] == 0)

                outputs.c_loss.append(
                    F.binary_cross_entropy(
                        torch.clamp(c, 0., 1.),
                        next_subtask[i],
                        weight=weight,
                        reduction='none'))
            else:
                outputs.c_loss.append(torch.zeros_like(c))

            outputs.c.append(c)

            # TODO: figure this out
            # if self.recurrent:
            #     h2 = self.subcontroller(obs[i], h)
            # else:
            # h2 = self.subcontroller(conv_out)

            logits = self.phi_shift(debug_in)
            # if self.hard_update:
            # dist = FixedCategorical(logits=logits)
            # l = dist.sample()
            # outputs.l.append(l.float())
            # outputs.l_probs.append(dist.probs)
            # l = self.l_one_hots[l]
            # else:
            l = F.softmax(logits, dim=1)
            outputs.l.append(torch.zeros_like(c))  # dummy value
            outputs.l_probs.append(torch.zeros_like(l))  # dummy value

            # l_loss
            l_target = 1 - next_subtask[i].long().flatten()
            outputs.l_loss.append(
                F.cross_entropy(
                    logits,
                    l_target,
                    reduction='none',
                ).unsqueeze(1))

            p2 = batch_conv1d(p, l)

            # p_losss
            outputs.p_loss.append(
                F.cross_entropy(
                    p2.squeeze(1), subtask.squeeze(1),
                    reduction='none').unsqueeze(1))

            r2 = p2 @ M

            # r_loss
            r_target = []
            for j in range(m):
                r_target.append(M[j, subtask[j]])
            r_target = torch.cat(r_target).detach()
            r_loss = F.binary_cross_entropy(
                torch.clamp(r2.squeeze(1), 0., 1.),
                r_target,
                reduction='none',
            )
            outputs.r_loss.append(torch.mean(r_loss, dim=-1, keepdim=True))

            p = interp(p, p2.squeeze(1), c)
            r = interp(r, r2.squeeze(1), c)

            # h = interp(h, h2, c)

            outputs.p.append(p)
            outputs.r.append(r)
            outputs.h.append(h)

            # TODO: deterministic
            # g
            # dist = self.pi_theta((h, r))
            probs = self.pi_theta((h, r)).probs
            g_prev = self.g_one_hots[hx.g.long()].squeeze(1)
            dist = FixedCategorical(probs=interp(g_prev, probs, c))
            g = dist.sample()
            outputs.g.append(g.float())
            outputs.g_probs.append(dist.probs)

            # g_loss
            # assert (int(i1), int(i2), int(i3)) == \
            #        np.unravel_index(int(g), self.subtask_space)
            g_embed = self.embed_task(g)
            g_loss = F.binary_cross_entropy(
                torch.clamp(g_embed, 0., 1.),
                r_target,
                reduction='none',
            )
            outputs.g_loss.append(torch.mean(g_loss, dim=-1, keepdim=True))
<<<<<<< HEAD
=======
            # g_embed1 = interp(g_embed1, g_embed2, c)
            g_embed1 = g_embed2
            outputs.g_embed.append(g_embed1)
>>>>>>> b179a066

            # b
            dist = self.beta(torch.cat([conv_out, g_embed], dim=-1))
            b = dist.sample().float()
            outputs.b_probs.append(dist.probs)
            outputs.c_probs.append(torch.zeros_like(dist.probs))  # TODO

            # b_loss
            outputs.b_loss.append(-dist.log_probs(next_subtask[i]))
            outputs.b.append(b)

            # a
            g_broad = broadcast_3d(g_embed, self.obs_shape[1:])
            conv_out2 = self.conv2((obs[i], g_broad))
            dist = self.actor(conv_out2)
            a = dist.sample()
            # a[:] = 'wsadeq'.index(input('act:'))

            outputs.a.append(a.float())
            outputs.a_probs.append(dist.probs)

            # v
            outputs.v.append(self.critic(conv_out2))

        stacked = []
        for x in outputs:
            stacked.append(torch.stack(x))

        hx = torch.cat(stacked, dim=-1)
        return hx, hx[-1]<|MERGE_RESOLUTION|>--- conflicted
+++ resolved
@@ -16,7 +16,7 @@
 
 RecurrentState = namedtuple(
     'RecurrentState',
-    'p r h b b_probs g g_probs c c_probs l l_probs a a_probs v c_truth '
+    'p r h b b_probs g_embed g_int g_probs c c_probs l l_probs a a_probs v c_truth '
     'c_loss l_loss p_loss r_loss g_loss b_loss subtask')
 
 
@@ -54,8 +54,8 @@
         self.register_buffer(
             'subtask_choices',
             torch.zeros(
-                self.action_space.g.n,
-                self.action_space.g.n,
+                self.action_space.g_int.n,
+                self.action_space.g_int.n,
                 dtype=torch.long))
 
     def forward(self, inputs, rnn_hxs, masks, action=None,
@@ -78,7 +78,7 @@
                 b=FixedCategorical(hx.b_probs),
                 c=FixedCategorical(hx.c_probs),
                 l=FixedCategorical(hx.l_probs),
-                g=FixedCategorical(hx.g_probs),
+                g_int=FixedCategorical(hx.g_probs),
             )
         else:
             dists = SubtasksActions(
@@ -86,19 +86,11 @@
                 b=FixedCategorical(hx.b_probs),
                 c=None,
                 l=None,
-                g=FixedCategorical(hx.g_probs))
+                g_int=FixedCategorical(hx.g_probs))
 
         if action is None:
             actions = SubtasksActions(
-<<<<<<< HEAD
-                a=hx.a,
-                b=hx.b,
-                l=hx.l,
-                c=hx.c,
-                g=hx.g)
-=======
                 a=hx.a, b=hx.b, l=hx.l, c=hx.c, g_int=hx.g_int)
->>>>>>> b179a066
         else:
             action_sections = get_subtasks_action_sections(self.action_space)
             actions = SubtasksActions(
@@ -112,7 +104,7 @@
         if action is not None:
             subtask_int = rm.encode(subtask[:, :, 0, 0])
             codes = torch.unique(subtask_int)
-            g_one_hots = rm.g_one_hots[actions.g.long().flatten()].long()
+            g_one_hots = rm.g_one_hots[actions.g_int.long().flatten()].long()
             for code in codes:
                 idx = subtask_int == code
                 self.subtask_choices[code] += g_one_hots[idx].sum(dim=0)
@@ -130,11 +122,7 @@
             if torch.all(Ei > 0):
                 chi_squared = torch.sum((choices - Ei)**2 / Ei)
                 cramers_v = torch.sqrt(
-<<<<<<< HEAD
-                    chi_squared / n / self.action_space.g.n)
-=======
                     chi_squared / n / self.action_space.g_int.n)
->>>>>>> b179a066
 
         log = dict(
             # g_accuracy=g_accuracy.float(),
@@ -156,7 +144,7 @@
         if action is None:
             value = hx.v
         else:
-            g_embed = rm.embed_task(actions.g.long())
+            g_embed = rm.embed_task(actions.g_int.long())
             g_broad = broadcast_3d(g_embed, obs.shape[2:])
             value = rm.critic(rm.conv2((obs, g_broad)))
 
@@ -249,13 +237,6 @@
 
         # b
         self.f = nn.Sequential(
-<<<<<<< HEAD
-            init_(nn.Linear((
-                        conv_out_size +  # x
-                        subtask_size +  # r
-                        subtask_size +  # g
-                        1), hidden_size), 'relu'),
-=======
             init_(
                 nn.Linear(
                     (
@@ -265,7 +246,6 @@
                         1),
                     hidden_size),
                 'relu'),
->>>>>>> b179a066
             nn.ReLU(),
         )
 
@@ -318,11 +298,7 @@
                 ),
                 example_inputs=torch.rand(1, subtask_size + hidden_size, h, w),
             ),
-<<<<<<< HEAD
-            Categorical(h * w * hidden_size, action_space.g.n))
-=======
             Categorical(h * w * hidden_size, action_space.g_int.n))
->>>>>>> b179a066
 
         self.beta = Categorical(
             conv_out_size +  # x
@@ -338,12 +314,8 @@
         self.register_buffer('l_one_hots', torch.eye(3))
         self.register_buffer('p_one_hots', torch.eye(n_subtasks))
         self.register_buffer('a_one_hots', torch.eye(int(action_space.a.n)))
-<<<<<<< HEAD
-        self.register_buffer('g_one_hots', torch.eye(int(action_space.g.n))),
-=======
         self.register_buffer('g_one_hots', torch.eye(
             int(action_space.g_int.n))),
->>>>>>> b179a066
         self.register_buffer('subtask_space',
                              torch.tensor(task_space.nvec[0].astype(np.int64)))
 
@@ -352,10 +324,11 @@
             p=n_subtasks,
             r=subtask_size,
             h=hidden_size,
-            g=1,
+            g_embed=subtask_size,
+            g_int=1,
             b=1,
             b_probs=2,
-            g_probs=action_space.g.n,
+            g_probs=action_space.g_int.n,
             c=1,
             c_truth=1,
             c_probs=2,
@@ -449,6 +422,7 @@
 
         p = hx.p
         r = hx.r
+        g_embed1 = hx.g_embed
         b = hx.b
         h = hx.h
         float_subtask = hx.subtask
@@ -460,7 +434,8 @@
             p[new_episode, 0] = 1.  # initialize pointer to first subtask
             r[new_episode] = M[new_episode, 0]  # initialize r to first subtask
             g0 = M[new_episode, 0]
-            hx.g[new_episode] = self.encode(g0).unsqueeze(1).float()
+            g_embed1[new_episode] = g0  # initialize g_embed1 to first subtask
+            hx.g_int[new_episode] = self.encode(g0).unsqueeze(1).float()
 
         outputs = RecurrentState(*[[] for _ in RecurrentState._fields])
 
@@ -472,7 +447,7 @@
             m = M.shape[0]
             conv_out = self.conv1(obs[i])
 
-            # s = self.f(torch.cat([conv_out, r, g, b], dim=-1))
+            # s = self.f(torch.cat([conv_out, r, g_embed1, b], dim=-1))
             # logits = self.phi_update(torch.cat([s, h], dim=-1))
             # if self.hard_update:
             # dist = FixedCategorical(logits=logits)
@@ -577,31 +552,28 @@
             # g
             # dist = self.pi_theta((h, r))
             probs = self.pi_theta((h, r)).probs
-            g_prev = self.g_one_hots[hx.g.long()].squeeze(1)
+            g_prev = self.g_one_hots[hx.g_int.long()].squeeze(1)
             dist = FixedCategorical(probs=interp(g_prev, probs, c))
             g = dist.sample()
-            outputs.g.append(g.float())
+            outputs.g_int.append(g.float())
             outputs.g_probs.append(dist.probs)
 
             # g_loss
             # assert (int(i1), int(i2), int(i3)) == \
-            #        np.unravel_index(int(g), self.subtask_space)
-            g_embed = self.embed_task(g)
+            #        np.unravel_index(int(g_int), self.subtask_space)
+            g_embed2 = self.embed_task(g)
             g_loss = F.binary_cross_entropy(
-                torch.clamp(g_embed, 0., 1.),
+                torch.clamp(g_embed2, 0., 1.),
                 r_target,
                 reduction='none',
             )
             outputs.g_loss.append(torch.mean(g_loss, dim=-1, keepdim=True))
-<<<<<<< HEAD
-=======
             # g_embed1 = interp(g_embed1, g_embed2, c)
             g_embed1 = g_embed2
             outputs.g_embed.append(g_embed1)
->>>>>>> b179a066
 
             # b
-            dist = self.beta(torch.cat([conv_out, g_embed], dim=-1))
+            dist = self.beta(torch.cat([conv_out, g_embed1], dim=-1))
             b = dist.sample().float()
             outputs.b_probs.append(dist.probs)
             outputs.c_probs.append(torch.zeros_like(dist.probs))  # TODO
@@ -611,7 +583,7 @@
             outputs.b.append(b)
 
             # a
-            g_broad = broadcast_3d(g_embed, self.obs_shape[1:])
+            g_broad = broadcast_3d(g_embed1, self.obs_shape[1:])
             conv_out2 = self.conv2((obs[i], g_broad))
             dist = self.actor(conv_out2)
             a = dist.sample()
