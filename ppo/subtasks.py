from collections import namedtuple

import numpy as np
import torch
import torch.jit
from gym import spaces
from gym.spaces import Box, Discrete
from torch import nn as nn
from torch.nn import functional as F

from ppo.agent import Agent, AgentValues, NNBase
from ppo.distributions import Categorical, DiagGaussian, FixedCategorical
from ppo.layers import Broadcast3d, Concat, Flatten, Reshape
from ppo.teacher import SubtasksTeacher
from ppo.utils import batch_conv1d, broadcast_3d, init_, interp, trace
from ppo.wrappers import SubtasksActions, get_subtasks_obs_sections

RecurrentState = namedtuple(
    'RecurrentState', 'p r h b b_probs g g_int prev_g g_probs prev_g_probs c '
                      'c_loss '
                      'l_loss '
                      'p_loss '
                      'r_loss '
                      'g_loss '
                      'b_loss '
                      'subtask')


# noinspection PyMissingConstructor
class SubtasksAgent(Agent, NNBase):
    def __init__(self,
                 obs_shape,
                 action_space,
                 task_space,
                 hidden_size,
                 recurrent,
                 entropy_coef,
                 alpha,
                 multiplicative_interaction,
                 teacher_agent=None):
        nn.Module.__init__(self)
        self.alpha = alpha
        self.multiplicative_interaction = multiplicative_interaction
        if teacher_agent:
            assert isinstance(teacher_agent, SubtasksTeacher)
        self.teacher_agent = teacher_agent
        self.entropy_coef = entropy_coef
        self.obs_sections = get_subtasks_obs_sections(task_space)
        d, h, w = obs_shape
        assert d == sum(self.obs_sections)

        self.recurrent_module = SubtasksRecurrence(
            h=h,
            w=w,
            task_space=task_space,
            hidden_size=hidden_size,
            recurrent=recurrent,
        )

        self.conv1 = nn.Sequential(
            init_(
                nn.Conv2d(
                    self.obs_sections.base,
                    hidden_size,
                    kernel_size=3,
                    stride=1,
                    padding=1), 'relu'), nn.ReLU(), Flatten())

        if multiplicative_interaction:
            conv_weight_shape = hidden_size, self.obs_sections.base, 3, 3
            self.conv_weight = nn.Sequential(
                nn.Linear(self.obs_sections.subtask,
                          np.prod(conv_weight_shape)),
                Reshape(-1, *conv_weight_shape))

        else:
            self.conv2 = nn.Sequential(
                Concat(dim=1),
                init_(
                    nn.Conv2d(
                        self.obs_sections.base + self.obs_sections.subtask,
                        hidden_size,
                        kernel_size=3,
                        stride=1,
                        padding=1), 'relu'), nn.ReLU(), Flatten())

        input_size = h * w * hidden_size  # conv output

        assert isinstance(action_space, spaces.Tuple)
        action_space = SubtasksActions(*action_space.spaces)
        if isinstance(action_space.a, Discrete):
            num_outputs = action_space.a.n
            self.actor = Categorical(input_size, num_outputs)
        elif isinstance(action_space.a, Box):
            num_outputs = action_space.a.shape[0]
            self.actor = DiagGaussian(input_size, num_outputs)
        else:
            raise NotImplementedError
        self.critic = init_(nn.Linear(input_size, 1))

    def forward(self, inputs, rnn_hxs, masks, action=None,
                deterministic=False):
        obs, g_target, task, next_subtask = torch.split(
            inputs, self.obs_sections, dim=1)
        conv_out, hx = self.get_hidden(inputs, rnn_hxs, masks)
        # print('g       ', hx.g[0])
        # print('g_target', g_target[0, :, 0, 0])
        prev_g_dist = FixedCategorical(probs=hx.prev_g_probs)
        g_dist = FixedCategorical(probs=hx.g_probs)
        aux_loss = -g_dist.entropy() * self.entropy_coef
        _, _, h, w = obs.shape

        if action is None:
            teacher_agent_action = None
        else:
            actions = SubtasksActions(*torch.split(action, [1] * action.shape[-1], dim=-1))
            teacher_agent_action = actions.a

        if self.teacher_agent:
            g = broadcast_3d(hx.g, (h, w))
            inputs = torch.cat([obs, g, task, next_subtask], dim=1)

            act = self.teacher_agent(
                inputs, rnn_hxs, masks, action=teacher_agent_action)
            if action is None:
                actions = SubtasksActions(
                    a=act.action.float()[:, :1],
                    g=hx.g_int,
                    b=hx.b,
                    prev_g=hx.prev_g,
                )
            action_log_probs = act.action_log_probs.detach()
            aux_loss += act.aux_loss
        else:
            a_dist = self.actor(conv_out)
            b_dist = FixedCategorical(probs=hx.b_probs)
            if action is None:
                actions = SubtasksActions(
                    a=a_dist.sample().float(), b=hx.b, g=hx.g_int, prev_g=hx.prev_g)
            action_log_probs = a_dist.log_probs(actions.a) + b_dist.log_probs(
                actions.b)
            aux_loss -= (
                                a_dist.entropy() + b_dist.entropy()) * self.entropy_coef
        log_probs = action_log_probs + (hx.c * g_dist.log_probs(actions.g) + (1-hx.c) * prev_g_dist.log_probs(
            actions.prev_g))

        value = self.critic(conv_out)

        g_accuracy = torch.all(hx.g.round() == g_target[:, :, 0, 0], dim=-1)

        log = dict(g_accuracy=g_accuracy.float())
        for k, v in hx._asdict().items():
            if k.endswith('_loss'):
                log[k] = v

        return AgentValues(
            value=value,
            action=torch.cat(actions, dim=-1),
            action_log_probs=log_probs,
            aux_loss=aux_loss.mean(),
            rnn_hxs=torch.cat(hx, dim=-1),
            log=log)

    def get_hidden(self, inputs, last_hx, masks):
        obs, subtasks, task, next_subtask = torch.split(
            inputs, self.obs_sections, dim=1)
        task = task[:, :, 0, 0]
        next_subtask = next_subtask[:, :, 0, 0]

        # TODO: This is where we would embed the task if we were doing that

        conv_out = self.conv1(obs)
        recurrent_inputs = torch.cat([conv_out, task, next_subtask], dim=-1)
        all_hxs, last_hx = self._forward_gru(recurrent_inputs, last_hx, masks)
        hx = RecurrentState(*self.recurrent_module.parse_hidden(all_hxs))

        # assert torch.all(subtasks[:, :, 0, 0] == hx.g)

        if self.multiplicative_interaction:
            weights = self.conv_weight(subtasks[:, :, 0, 0])
            outs = []
            for ob, weight in zip(obs, weights):
                outs.append(F.conv2d(ob.unsqueeze(0), weight, padding=(1, 1)))
            out = torch.cat(outs).view(*conv_out.shape)
        else:
            g = broadcast_3d(hx.g, obs.shape[2:])
            out = self.conv2((obs, g))

        return out, hx

    @property
    def recurrent_hidden_state_size(self):
        return sum(self.recurrent_module.state_sizes)

    @property
    def is_recurrent(self):
        return True

    def get_value(self, inputs, rnn_hxs, masks):
        conv_out, hx = self.get_hidden(inputs, rnn_hxs, masks)
        return self.critic(conv_out)


class SubtasksRecurrence(torch.jit.ScriptModule):
    __constants__ = [
        'input_sections', 'subtask_space', 'state_sizes', 'recurrent'
    ]

    def __init__(self, h, w, task_space, hidden_size, recurrent):
        super().__init__()
        conv_out_size = h * w * hidden_size
        self.subtask_space = list(map(int, task_space.nvec[0]))
        subtask_size = sum(self.subtask_space)
        n_subtasks = task_space.shape[0]

        # networks
        self.recurrent = recurrent
        in_size = (
                conv_out_size +  # x
                subtask_size +  # r
                subtask_size +  # g
                1)  # b
        self.f = nn.Sequential(
            init_(nn.Linear(in_size, hidden_size), 'relu'),
            nn.ReLU(),
        )

        subcontroller = nn.GRUCell if recurrent else nn.Linear
        self.subcontroller = trace(
            lambda in_size: nn.Sequential(
                init_(subcontroller(in_size, hidden_size), 'relu'),
                nn.ReLU(),
            ),
            in_size=conv_out_size)  # h

        self.phi_update = trace(
            lambda in_size: init_(nn.Linear(in_size, 1), 'sigmoid'),
            in_size=(
                    hidden_size +  # s
                    hidden_size))  # h

        self.phi_shift = trace(
            lambda in_size: nn.Sequential(
                init_(nn.Linear(in_size, hidden_size), 'relu'),
                nn.ReLU(),
                init_(nn.Linear(hidden_size, 3)),  # 3 for {-1, 0, +1}
            ),
            in_size=hidden_size)

        self.pi_theta = nn.Sequential(
            Concat(dim=-1),
            Broadcast3d(h, w),
            torch.jit.trace(
                nn.Sequential(
                    init_(
                        nn.Conv2d(
                            (
                                    subtask_size +  # r
                                    hidden_size),  # h
                            hidden_size,
                            kernel_size=3,
                            stride=1,
                            padding=1),
                        'relu'),
                    nn.ReLU(),
                    Flatten(),
                ),
                example_inputs=torch.rand(1, subtask_size + hidden_size, h, w),
            ),
            Categorical(h * w * hidden_size, np.prod(self.subtask_space)),
        )

        self.beta = Categorical(
            conv_out_size +  # x
            subtask_size,  # g
            2)

        # embeddings
        for name, d in zip(
                ['type_embeddings', 'count_embeddings', 'obj_embeddings'],
                self.subtask_space):
            self.register_buffer(name, torch.eye(int(d)))

        self.register_buffer('l_targets', torch.tensor([[1], [2]]))
        self.register_buffer('l_values', torch.eye(3))
        self.register_buffer('p_values', torch.eye(n_subtasks))

        task_sections = [n_subtasks] * task_space.nvec.shape[1]
        input_sections = [conv_out_size, *task_sections,
                          1]  # 1 for next_subtask
        self.input_sections = list(map(int, input_sections))
        state_sizes = RecurrentState(
            p=n_subtasks,
            r=subtask_size,
            h=hidden_size,
            g=subtask_size,
            g_int=1,
            prev_g=1,
            b=1,
            b_probs=2,
            g_probs=np.prod(self.subtask_space),
            prev_g_probs=np.prod(self.subtask_space),
            c=1,
            c_loss=1,
            l_loss=1,
            p_loss=1,
            r_loss=1,
            g_loss=1,
            b_loss=1,
            subtask=1)
        self.state_sizes = RecurrentState(*map(int, state_sizes))

    # @torch.jit.script_method
    def parse_hidden(self, hx):
        return RecurrentState(*torch.split(hx, self.state_sizes, dim=-1))

    @torch.jit.script_method
    def embed_task(self, task_type, count, obj):
        return torch.cat([
            self.type_embeddings[task_type.long()],
            self.count_embeddings[count.long()],
            self.obj_embeddings[obj.long()],
        ],
            dim=-1)

    def encode(self, g1, g2, g3):
        x1, x2, x3 = self.subtask_space
        return (g1 * (x2 * x3) + g2 * x3 + g3).long()

    def decode(self, g):
        x1, x2, x3 = self.subtask_space
        g1 = g // (x2 * x3)
        x4 = g % (x2 * x3)
        g2 = x4 // x3
        g3 = x4 % x3
        return g1, g2, g3

    def check_grad(self, **kwargs):
        for k, v in kwargs.items():
            if v.grad_fn is not None:
                grads = torch.autograd.grad(
                    v.mean(),
                    self.parameters(),
                    retain_graph=True,
                    allow_unused=True)
                for (name, _), grad in zip(self.named_parameters(), grads):
                    if grad is None:
                        print(f'{k} has no grad wrt {name}')
                    else:
                        print(
                            f'mean grad ({v.mean().item()}) of {k} wrt {name}:',
                            grad.mean())
                        if torch.isnan(grad.mean()):
                            import ipdb
                            ipdb.set_trace()

    # @torch.jit.script_method
    def forward(self, input, hx):
        assert hx is not None
        obs, task_type, count, obj, next_subtask = torch.split(
            input, self.input_sections, dim=-1)

        for x in task_type, count, obj, next_subtask:
            x.detach_()

        count -= 1
        M = self.embed_task(task_type[0], count[0], obj[0])
        new_episode = torch.all(hx.squeeze(0) == 0, dim=-1)
        hx = self.parse_hidden(hx)

        p = hx.p
        r = hx.r
        g = hx.g
        b = hx.b
        h = hx.h
        float_subtask = hx.subtask

        for x in hx:
            x.squeeze_(0)

        p[new_episode, 0] = 1.  # initialize pointer to first subtask
        r[new_episode] = M[new_episode, 0]  # initialize r to first subtask
        g[new_episode] = M[new_episode, 0]  # initialize g to first subtask

        outputs = RecurrentState(*[[] for _ in RecurrentState._fields])

        outputs.prev_g_probs.append(hx.g_probs)
        outputs.prev_g.append(hx.g_int.float())

        n = obs.shape[0]
        # print('Recurrence: next_subtask', next_subtask)
        # if torch.any(next_subtask > 0):
        #     import ipdb; ipdb.set_trace()

        for i in range(n):
            float_subtask += next_subtask[i]
            outputs.subtask.append(float_subtask)
            subtask = float_subtask.long()
            m = M.shape[0]

            s = self.f(torch.cat([obs[i], r, g, b], dim=-1))
            c = torch.sigmoid(self.phi_update(torch.cat([s, h], dim=-1)))

            # c_loss
            outputs.c_loss.append(
                F.binary_cross_entropy(
                    torch.clamp(c, 0., 1.),
                    next_subtask[i],
                    reduction='none',
                ))

<<<<<<< HEAD
=======
            c = next_subtask[i]  # TODO
>>>>>>> c89e74f3
            outputs.c.append(c)

            # TODO: figure this out
            # if self.recurrent:
            #     h2 = self.subcontroller(obs[i], h)
            # else:
            h2 = self.subcontroller(obs[i])

            l_logits = self.phi_shift(h2)
            l = F.softmax(l_logits, dim=1)

            # l_loss
            l_target = self.l_targets[next_subtask[i].long()].view(-1)
            outputs.l_loss.append(
                F.cross_entropy(
                    l_logits,
                    l_target,
                    reduction='none',
                ).unsqueeze(1))

            p2 = batch_conv1d(p, l)

            # p_losss
            outputs.p_loss.append(
                F.cross_entropy(
                    p2.squeeze(1), subtask.squeeze(1),
                    reduction='none').unsqueeze(1))

            r2 = p2 @ M

            # r_loss
            r_target = []
            for j in range(m):
                r_target.append(M[j, subtask[j]])
            r_target = torch.cat(r_target).detach()
            r_loss = F.binary_cross_entropy(
                torch.clamp(r2.squeeze(1), 0., 1.),
                r_target,
                reduction='none',
            )
            outputs.r_loss.append(torch.mean(r_loss, dim=-1, keepdim=True))

            p = interp(p, p2, c)
            r = interp(r, r2, c)
            h = interp(h, h2, c)

            # TODO: deterministic
            # g
            dist = self.pi_theta((h, r))
            g_int = dist.sample()

            if not outputs.g_probs:
                outputs.prev_g_probs[0][new_episode] = dist.probs[new_episode]
                outputs.prev_g[0][new_episode] = g_int[new_episode].float()
                # This ensures that the g_probs for all new episodes
                # are interpolated with themselves (because there is
                # no previous g_probs to interpolate with).

            outputs.g_int.append(g_int.float())
            outputs.prev_g.append(g_int.float())
            outputs.prev_g_probs.append(dist.probs)
            outputs.g_probs.append(dist.probs)

            # g_loss
            i1, i2, i3 = self.decode(g_int)
            # assert (int(i1), int(i2), int(i3)) == \
            #        np.unravel_index(int(g_int), self.subtask_space)
            g2 = self.embed_task(i1, i2, i3).squeeze(1)
            g_loss = F.binary_cross_entropy(
                torch.clamp(g2, 0., 1.),
                r_target,
                reduction='none',
            )
            outputs.g_loss.append(torch.mean(g_loss, dim=-1, keepdim=True))

            g = interp(g, g2, c)

            # b
            dist = self.beta(torch.cat([obs[i], g], dim=-1))
            b = dist.sample().float()
            outputs.b_probs.append(dist.probs)

            # b_loss
            outputs.b_loss.append(dist.log_probs(next_subtask[i]))

            outputs.p.append(p)
            outputs.r.append(r)
            outputs.h.append(h)
            outputs.g.append(g)
            outputs.b.append(b)

        outputs.prev_g_probs.pop()
        outputs.prev_g.pop()
        stacked = []
        for x in outputs:
            stacked.append(torch.stack(x))

        hx = torch.cat(stacked, dim=-1)
        return hx, hx[-1]<|MERGE_RESOLUTION|>--- conflicted
+++ resolved
@@ -17,13 +17,13 @@
 
 RecurrentState = namedtuple(
     'RecurrentState', 'p r h b b_probs g g_int prev_g g_probs prev_g_probs c '
-                      'c_loss '
-                      'l_loss '
-                      'p_loss '
-                      'r_loss '
-                      'g_loss '
-                      'b_loss '
-                      'subtask')
+    'c_loss '
+    'l_loss '
+    'p_loss '
+    'r_loss '
+    'g_loss '
+    'b_loss '
+    'subtask')
 
 
 # noinspection PyMissingConstructor
@@ -113,7 +113,8 @@
         if action is None:
             teacher_agent_action = None
         else:
-            actions = SubtasksActions(*torch.split(action, [1] * action.shape[-1], dim=-1))
+            actions = SubtasksActions(
+                *torch.split(action, [1] * action.shape[-1], dim=-1))
             teacher_agent_action = actions.a
 
         if self.teacher_agent:
@@ -136,13 +137,17 @@
             b_dist = FixedCategorical(probs=hx.b_probs)
             if action is None:
                 actions = SubtasksActions(
-                    a=a_dist.sample().float(), b=hx.b, g=hx.g_int, prev_g=hx.prev_g)
+                    a=a_dist.sample().float(),
+                    b=hx.b,
+                    g=hx.g_int,
+                    prev_g=hx.prev_g)
             action_log_probs = a_dist.log_probs(actions.a) + b_dist.log_probs(
                 actions.b)
             aux_loss -= (
-                                a_dist.entropy() + b_dist.entropy()) * self.entropy_coef
-        log_probs = action_log_probs + (hx.c * g_dist.log_probs(actions.g) + (1-hx.c) * prev_g_dist.log_probs(
-            actions.prev_g))
+                a_dist.entropy() + b_dist.entropy()) * self.entropy_coef
+        log_probs = action_log_probs + (
+            hx.c * g_dist.log_probs(actions.g) +
+            (1 - hx.c) * prev_g_dist.log_probs(actions.prev_g))
 
         value = self.critic(conv_out)
 
@@ -216,10 +221,10 @@
         # networks
         self.recurrent = recurrent
         in_size = (
-                conv_out_size +  # x
-                subtask_size +  # r
-                subtask_size +  # g
-                1)  # b
+            conv_out_size +  # x
+            subtask_size +  # r
+            subtask_size +  # g
+            1)  # b
         self.f = nn.Sequential(
             init_(nn.Linear(in_size, hidden_size), 'relu'),
             nn.ReLU(),
@@ -236,8 +241,8 @@
         self.phi_update = trace(
             lambda in_size: init_(nn.Linear(in_size, 1), 'sigmoid'),
             in_size=(
-                    hidden_size +  # s
-                    hidden_size))  # h
+                hidden_size +  # s
+                hidden_size))  # h
 
         self.phi_shift = trace(
             lambda in_size: nn.Sequential(
@@ -255,8 +260,8 @@
                     init_(
                         nn.Conv2d(
                             (
-                                    subtask_size +  # r
-                                    hidden_size),  # h
+                                subtask_size +  # r
+                                hidden_size),  # h
                             hidden_size,
                             kernel_size=3,
                             stride=1,
@@ -277,7 +282,7 @@
 
         # embeddings
         for name, d in zip(
-                ['type_embeddings', 'count_embeddings', 'obj_embeddings'],
+            ['type_embeddings', 'count_embeddings', 'obj_embeddings'],
                 self.subtask_space):
             self.register_buffer(name, torch.eye(int(d)))
 
@@ -321,7 +326,7 @@
             self.count_embeddings[count.long()],
             self.obj_embeddings[obj.long()],
         ],
-            dim=-1)
+                         dim=-1)
 
     def encode(self, g1, g2, g3):
         x1, x2, x3 = self.subtask_space
@@ -409,10 +414,7 @@
                     reduction='none',
                 ))
 
-<<<<<<< HEAD
-=======
             c = next_subtask[i]  # TODO
->>>>>>> c89e74f3
             outputs.c.append(c)
 
             # TODO: figure this out
