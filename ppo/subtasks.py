--- conflicted
+++ resolved
@@ -133,19 +133,11 @@
         log_probs2 = dists.g.log_probs(actions.g)
         entropies1 = dists.a.entropy() + dists.b.entropy()
         entropies2 = dists.g.entropy()
-<<<<<<< HEAD
-        if self.hard_update:
-            log_probs1 += dists.c.log_probs(actions.c)
-            log_probs2 += dists.l.log_probs(actions.l)
-            entropies1 += dists.c.entropy()
-            entropies2 += dists.l.entropy()
-=======
         # if self.hard_update:
         # log_probs1 += dists.c.log_probs(actions.c)
         # log_probs2 += dists.l.log_probs(actions.l)
         # entropies1 += dists.c.entropy()
         # entropies2 += dists.l.entropy()
->>>>>>> 14b0839c
 
         g_accuracy = torch.all(hx.g.round() == g_target[:, :, 0, 0], dim=-1)
         log = dict(g_accuracy=g_accuracy.float())
@@ -163,10 +155,7 @@
             log.update(imitation_obj=imitation_obj)
             aux_loss -= imitation_obj
 
-<<<<<<< HEAD
-=======
         log_probs = log_probs1 + hx.c * log_probs2
->>>>>>> 14b0839c
         value = self.critic(conv_out)
         for k, v in hx._asdict().items():
             if k.endswith('_loss'):
