--- conflicted
+++ resolved
@@ -92,16 +92,10 @@
             actions = SubtasksActions(
                 *torch.split(action, action_sections, dim=-1))
 
-<<<<<<< HEAD
-        log_probs = sum(dist.log_probs(a) for dist, a in zip(dists, actions)
-                        if dist is not None)
-        entropies = sum(dists.entropy() for dist in dists if dist is not None)
-=======
         log_probs = sum(
             dist.log_probs(a) for dist, a in zip(dists, actions)
             if dist is not None)
         entropies = sum(dist.entropy() for dist in dists if dist is not None)
->>>>>>> 641ba166
 
         g_accuracy = torch.all(hx.g.round() == g_target[:, :, 0, 0], dim=-1)
 
