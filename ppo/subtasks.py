from collections import namedtuple

from gym.spaces import Box, Discrete
import numpy as np
import torch
from torch import nn as nn
import torch.jit
from torch.nn import functional as F

from ppo.agent import Agent, AgentValues, NNBase
from ppo.distributions import Categorical, DiagGaussian, FixedCategorical
from ppo.layers import Broadcast3d, Concat, Flatten, Parallel, Product, Reshape
from ppo.teacher import SubtasksTeacher
from ppo.utils import batch_conv1d, broadcast_3d, init_, interp, trace
from ppo.wrappers import SubtasksActions, get_subtasks_action_sections, get_subtasks_obs_sections

RecurrentState = namedtuple(
    'RecurrentState',
    'p r h b b_probs g_binary g_int g_probs c c_probs l l_probs a a_probs v c_truth '
    'c_loss l_loss p_loss r_loss g_loss b_loss subtask')


# noinspection PyMissingConstructor
class SubtasksAgent(Agent, NNBase):
    def __init__(self,
                 obs_shape,
                 action_space,
                 task_space,
                 hidden_size,
                 entropy_coef,
<<<<<<< HEAD
                 multiplicative_interaction,
                 b_loss_coef,
                 teacher_agent=None):
        nn.Module.__init__(self)
        self.b_loss_coef = b_loss_coef
        self.multiplicative_interaction = multiplicative_interaction
=======
                 alpha,
                 zeta,
                 hard_update,
                 teacher_agent=None,
                 **kwargs):
        nn.Module.__init__(self)
        self.zeta = zeta
        self.alpha = alpha
        self.hard_update = hard_update
>>>>>>> f15d3135
        if teacher_agent:
            assert isinstance(teacher_agent, SubtasksTeacher)
        self.teacher_agent = teacher_agent
        self.entropy_coef = entropy_coef
        self.action_space = SubtasksActions(*action_space.spaces)
        self.recurrent_module = SubtasksRecurrence(
            obs_shape=obs_shape,
            action_space=self.action_space,
            task_space=task_space,
            hidden_size=hidden_size,
            hard_update=hard_update,
            **kwargs,
        )
        self.obs_sections = get_subtasks_obs_sections(task_space)
        self.register_buffer(
            'subtask_choices',
            torch.zeros(
                self.action_space.g_int.n,
                self.action_space.g_int.n,
                dtype=torch.long))

    def forward(self, inputs, rnn_hxs, masks, action=None,
                deterministic=False):
        obs, subtask, task, next_subtask = torch.split(
            inputs, self.obs_sections, dim=1)

        n = inputs.size(0)
        actions = None
        if action is not None:
            action_sections = get_subtasks_action_sections(self.action_space)
            actions = SubtasksActions(
                *torch.split(action, action_sections, dim=-1))

        all_hxs, last_hx = self._forward_gru(
            inputs.view(n, -1), rnn_hxs, masks, actions=actions)
        rm = self.recurrent_module
        hx = RecurrentState(*rm.parse_hidden(all_hxs))

        # print('g       ', hx.g[0])
        # print('g_target', g_target[0, :, 0, 0])
<<<<<<< HEAD
        g_dist = FixedCategorical(probs=hx.g_probs)
        aux_loss = hx.c_loss + self.b_loss_coef * hx.b_loss - g_dist.entropy(
        ) * self.entropy_coef
        _, _, h, w = obs.shape
=======
>>>>>>> f15d3135

        if self.hard_update:
            dists = SubtasksActions(
                a=FixedCategorical(hx.a_probs),
                b=FixedCategorical(hx.b_probs),
                c=FixedCategorical(hx.c_probs),
                l=FixedCategorical(hx.l_probs),
                g_int=FixedCategorical(hx.g_probs),
            )
        else:
            dists = SubtasksActions(
                a=FixedCategorical(hx.a_probs),
                b=FixedCategorical(hx.b_probs),
                c=None,
                l=None,
                g_int=FixedCategorical(hx.g_probs))

        if action is None:
            actions = SubtasksActions(
                a=hx.a, b=hx.b, l=hx.l, c=hx.c, g_int=hx.g_int)

        log_probs = sum(
            dist.log_probs(a) for dist, a in zip(dists, actions)
            if dist is not None)
        entropies = sum(dist.entropy() for dist in dists if dist is not None)

        if action is not None:
            subtask_int = rm.encode(subtask[:, :, 0, 0])
            codes = torch.unique(subtask_int)
            g_one_hots = rm.g_one_hots[actions.g_int.long().flatten()].long()
            for code in codes:
                idx = subtask_int == code
                self.subtask_choices[code] += g_one_hots[idx].sum(dim=0)

        c = hx.c.round()

        # For derivation, see https://en.wikipedia.org/wiki/Cram%C3%A9r%27s_V
        choices = self.subtask_choices.float()
        cramers_v = torch.tensor(0.)
        n = choices.sum()
        if n > 0:
            ni = choices.sum(dim=0, keepdim=True)
            nj = choices.sum(dim=1, keepdim=True)
            Ei = ni * nj / n
            if torch.all(Ei > 0):
                chi_squared = torch.sum((choices - Ei)**2 / Ei)
                cramers_v = torch.sqrt(
                    chi_squared / n / self.action_space.g_int.n)

        log = dict(
            # g_accuracy=g_accuracy.float(),
            c_accuracy=(torch.mean((c == hx.c_truth).float())),
            c_recall=(torch.mean(
                (c[hx.c_truth > 0] == hx.c_truth[hx.c_truth > 0]).float())),
            c_precision=(torch.mean((c[c > 0] == hx.c_truth[c > 0]).float())),
            subtask_association=cramers_v)
        aux_loss = -self.entropy_coef * entropies.mean()

        if self.teacher_agent:
            imitation_dist = self.teacher_agent(inputs, rnn_hxs, masks).dist
            imitation_probs = imitation_dist.probs.detach().unsqueeze(1)
            our_log_probs = torch.log(dists.a.probs).unsqueeze(2)
            imitation_obj = (imitation_probs @ our_log_probs).view(-1)
            log.update(imitation_obj=imitation_obj)
            aux_loss -= torch.mean(imitation_obj)

        for k, v in hx._asdict().items():
            if k.endswith('_loss'):
                log[k] = v

        return AgentValues(
            value=hx.v,
            action=torch.cat(actions, dim=-1),
            action_log_probs=log_probs,
            aux_loss=aux_loss,
            rnn_hxs=torch.cat(hx, dim=-1),
            dist=None,
            log=log)

<<<<<<< HEAD
    def get_hidden(self, inputs, last_hxs, masks):
        obs, subtasks, task, next_subtask = torch.split(
            inputs, self.obs_sections, dim=1)
        task = task[:, :, 0, 0]
        next_subtask = next_subtask[:, :, 0, 0]

        # TODO: This is where we would embed the task if we were doing that

        conv_out = self.conv1(obs)
        recurrent_inputs = torch.cat([conv_out, task, next_subtask], dim=-1)
        all_hxs, last_hxs = self._forward_gru(recurrent_inputs, last_hxs,
                                              masks)
        all_hxs = RecurrentState(*self.recurrent_module.parse_hidden(all_hxs))

        # assert torch.all(subtasks[:, :, 0, 0] == hx.g)

        if self.multiplicative_interaction:
            weights = self.conv_weight(subtasks[:, :, 0, 0])
            outs = []
            for ob, weight in zip(obs, weights):
                outs.append(F.conv2d(ob.unsqueeze(0), weight, padding=(1, 1)))
            out = torch.cat(outs).view(*conv_out.shape)
=======
    def get_value(self, inputs, rnn_hxs, masks):
        n = inputs.size(0)
        all_hxs, last_hx = self._forward_gru(
            inputs.view(n, -1), rnn_hxs, masks)
        return self.recurrent_module.parse_hidden(all_hxs).v

    def _forward_gru(self, x, hxs, masks, actions=None):
        if actions is None:
            y = F.pad(x, (0, 2), 'constant', -1)
>>>>>>> f15d3135
        else:
            y = torch.cat([x, actions.a, actions.g_int], dim=-1)
        return super()._forward_gru(y, hxs, masks)

    @property
    def recurrent_hidden_state_size(self):
        return sum(self.recurrent_module.state_sizes)

    @property
    def is_recurrent(self):
        return True


class SubtasksRecurrence(torch.jit.ScriptModule):
    __constants__ = [
        'input_sections', 'subtask_space', 'state_sizes', 'recurrent'
    ]

    def __init__(self, obs_shape, action_space, task_space, hidden_size,
                 recurrent, hard_update, multiplicative_interaction):
        super().__init__()
        d, h, w = obs_shape
        conv_out_size = h * w * hidden_size
        subtask_space = list(map(int, task_space.nvec[0]))
        subtask_size = sum(subtask_space)
        n_subtasks = task_space.shape[0]
        self.hard_update = hard_update
        self.obs_sections = get_subtasks_obs_sections(task_space)
        self.obs_shape = d, h, w
        self.task_nvec = task_space.nvec
        self.action_space = action_space
        self.n_subtasks = n_subtasks

        # networks
        self.recurrent = recurrent

        self.conv1 = nn.Sequential(
            init_(
                nn.Conv2d(
                    self.obs_sections.base,
                    hidden_size,
                    kernel_size=3,
                    stride=1,
                    padding=1), 'relu'), nn.ReLU(), Flatten())

        if multiplicative_interaction:
            conv_weight_shape = hidden_size, self.obs_sections.base, 3, 3
            self.conv_weight = nn.Sequential(
                nn.Linear(self.obs_sections.subtask,
                          np.prod(conv_weight_shape)),
                Reshape(-1, *conv_weight_shape))

        else:
            self.conv2 = nn.Sequential(
                Concat(dim=1),
                init_(
                    nn.Conv2d(
                        self.obs_sections.base + self.obs_sections.subtask,
                        hidden_size,
                        kernel_size=3,
                        stride=1,
                        padding=1), 'relu'), nn.ReLU(), Flatten())

        input_size = h * w * hidden_size  # conv output
        if isinstance(action_space.a, Discrete):
            num_outputs = action_space.a.n
            self.actor = Categorical(input_size, num_outputs)
        elif isinstance(action_space.a, Box):
            num_outputs = action_space.a.shape[0]
            self.actor = DiagGaussian(input_size, num_outputs)
        else:
            raise NotImplementedError

        self.critic = init_(nn.Linear(input_size, 1))

        # b
        self.f = nn.Sequential(
            Parallel(
                init_(nn.Linear(self.obs_sections.base, hidden_size)),
                init_(nn.Linear(action_space.a.n, hidden_size)),
                *[init_(nn.Linear(i, hidden_size)) for i in self.task_nvec[0]],
            ),
            Product(),
        )

        subcontroller = nn.GRUCell if recurrent else nn.Linear
        self.subcontroller = trace(
            lambda in_size: nn.Sequential(
                init_(subcontroller(in_size, hidden_size), 'relu'),
                nn.ReLU(),
            ),
            in_size=conv_out_size)  # h

        self.phi_update = trace(
<<<<<<< HEAD
            lambda in_size: nn.Sequential(
                init_(nn.Linear(in_size, hidden_size), 'relu'),
                nn.ReLU(),
                init_(nn.Linear(hidden_size, 1), 'sigmoid'),
            ),
            in_size=(
                hidden_size +  # s
                hidden_size))  # h
=======
            # lambda in_size: init_(nn.Linear(in_size, 2), 'sigmoid'),
            # in_size=(
            # hidden_size +  s
            # hidden_size))  h
            lambda in_size: init_(nn.Linear(in_size, 1), 'sigmoid'),
            in_size=hidden_size)
>>>>>>> f15d3135

        self.phi_shift = trace(
            lambda in_size: nn.Sequential(
                # init_(nn.Linear(in_size, hidden_size), 'relu'),
                # nn.ReLU(),
                # init_(nn.Linear(hidden_size, 3)),  # 3 for {-1, 0, +1}
                init_(nn.Linear(in_size, 3)),  # 3 for {-1, 0, +1}
            ),
            # in_size=hidden_size)
            in_size=hidden_size)

        self.pi_theta = nn.Sequential(
            Concat(dim=-1),
            Broadcast3d(h, w),
            torch.jit.trace(
                nn.Sequential(
                    init_(
                        nn.Conv2d(
                            (
                                subtask_size +  # r
                                hidden_size),  # h
                            hidden_size,
                            kernel_size=3,
                            stride=1,
                            padding=1),
                        'relu'),
                    nn.ReLU(),
                    Flatten(),
                ),
                example_inputs=torch.rand(1, subtask_size + hidden_size, h, w),
            ),
            Categorical(h * w * hidden_size, action_space.g_int.n))

        self.beta = Categorical(
            conv_out_size +  # x
            subtask_size,  # g
            2)

        # embeddings
        for name, d in zip(
            ['type_embeddings', 'count_embeddings', 'obj_embeddings'],
                subtask_space):
            self.register_buffer(name, torch.eye(int(d)))

        self.register_buffer('l_one_hots', torch.eye(3))
        self.register_buffer('p_one_hots', torch.eye(self.n_subtasks))
        self.register_buffer('a_one_hots', torch.eye(int(action_space.a.n)))
        self.register_buffer('g_one_hots', torch.eye(
            int(action_space.g_int.n))),
        self.register_buffer('subtask_space',
                             torch.tensor(task_space.nvec[0].astype(np.int64)))

        state_sizes = RecurrentState(
            p=self.n_subtasks,
            r=subtask_size,
            h=hidden_size,
            g_binary=subtask_size,
            g_int=1,
            b=1,
            b_probs=2,
            g_probs=action_space.g_int.n,
            c=1,
            c_truth=1,
            c_probs=2,
            l=1,
            a=1,
            v=1,
            a_probs=action_space.a.n,
            l_probs=3,
            c_loss=1,
            l_loss=1,
            p_loss=1,
            r_loss=1,
            g_loss=1,
            b_loss=1,
            subtask=1)
        self.state_sizes = RecurrentState(*map(int, state_sizes))

    # @torch.jit.script_method
    def parse_hidden(self, hx):
        return RecurrentState(*torch.split(hx, self.state_sizes, dim=-1))

    @torch.jit.script_method
    def task_one_hots(self, task_type, count, obj):
        return torch.cat([
            self.type_embeddings[task_type.long()],
            self.count_embeddings[count.long()],
            self.obj_embeddings[obj.long()],
        ],
                         dim=-1)

    def encode(self, g_binary):
        factored_code = g_binary.nonzero()[:, 1:].view(-1, 3)
        factored_code -= F.pad(
            torch.cumsum(self.subtask_space, dim=0)[:2], (1, 0), 'constant', 0)
        # numpy_codes = factord_code.clone().numpy()
        factored_code[:, :-1] *= self.subtask_space[1:]  # g1 * x2, g2 * x3
        factored_code[:, 0] *= self.subtask_space[2]  # g1 * x3
        codes = factored_code.sum(dim=-1)
        # codes1 = codes.numpy()
        # codes2 = np.ravel_multi_index(numpy_codes.T, (self.subtask_space.numpy()))
        # if not np.array_equal(codes1, codes2):
        #     import ipdb; ipdb.set_trace()
        return codes

    def decode(self, g):
        x1, x2, x3 = self.subtask_space.to(g.dtype)
        g1 = g // (x2 * x3)
        x4 = g % (x2 * x3)
        g2 = x4 // x3
        g3 = x4 % x3
        return g1, g2, g3

    def task_to_one_hot(self, g):
        return self.task_one_hots(*self.decode(g)).squeeze(1)

    def check_grad(self, **kwargs):
        for k, v in kwargs.items():
            if v.grad_fn is not None:
                grads = torch.autograd.grad(
                    v.mean(),
                    self.parameters(),
                    retain_graph=True,
                    allow_unused=True)
                for (name, _), grad in zip(self.named_parameters(), grads):
                    if grad is None:
                        print(f'{k} has no grad wrt {name}')
                    else:
                        print(
                            f'mean grad ({v.mean().item()}) of {k} wrt {name}:',
                            grad.mean())
                        if torch.isnan(grad.mean()):
                            import ipdb
                            ipdb.set_trace()

    # @torch.jit.script_method
    def forward(self, inputs, hx):
        assert hx is not None
        T, N, d = inputs.shape
        inputs = inputs.view(T, N, -1)
        inputs, a, g_int = torch.split(inputs, [d - 2, 1, 1], dim=2)
        inputs = inputs.view(T, N, *self.obs_shape)
        obs, subtasks, task, next_subtask = torch.split(
            inputs, self.obs_sections, dim=2)
        task = task[:, :, :, 0, 0]
        next_subtask = next_subtask[:, :, :, 0, 0]
        sections = [self.n_subtasks] * self.task_nvec.shape[1]
        task_type, count, obj = torch.split(task, sections, dim=-1)

        M = self.task_one_hots(task_type[0], (count - 1)[0], obj[0])
        new_episode = torch.all(hx.squeeze(0) == 0, dim=-1)
        hx = self.parse_hidden(hx)

        p = hx.p
        r = hx.r
        g_binary = hx.g_binary
        float_subtask = hx.subtask
        a = torch.cat([hx.a, a], dim=0)

        for x in hx:
            x.squeeze_(0)

        if torch.any(new_episode):
            p[new_episode, 0] = 1.  # initialize pointer to first subtask
            r[new_episode] = M[new_episode, 0]  # initialize r to first subtask
            g0 = M[new_episode, 0]
            g_binary[new_episode] = g0  # initialize g_binary to first subtask
            hx.g_int[new_episode] = self.encode(g0).unsqueeze(1).float()

        outputs = RecurrentState(*[[] for _ in RecurrentState._fields])

        n = obs.size(0)
        for i in range(n):
            float_subtask += next_subtask[i]
            outputs.subtask.append(float_subtask)
            subtask = float_subtask.long()
            m = M.size(0)
            conv_out = self.conv1(obs[i])

            # s = self.f(torch.cat([conv_out, r, g_binary, b], dim=-1))
            # logits = self.phi_update(torch.cat([s, h], dim=-1))
            # if self.hard_update:
            # dist = FixedCategorical(logits=logits)
            # c = dist.sample().float()
            # outputs.c_probs.append(dist.probs)
            # else:
            # c = torch.sigmoid(logits[:, :1])
            # outputs.c_probs.append(torch.zeros_like(logits))  # dummy value

            a_idxs = a[i].flatten().long()
            agent_layer = obs[i, :, 6, :, :].long()
            j, k, l = torch.split(agent_layer.nonzero(), [1, 1, 1], dim=-1)
            debug_obs = obs[i, j, :, k, l].squeeze(1)

            h = self.f((
                debug_obs,
                self.a_one_hots[a_idxs],
                *torch.split(g_binary, tuple(self.task_nvec[0]), dim=-1),
            ))

            c = torch.sigmoid(self.phi_update(h))
            outputs.c_truth.append(next_subtask[i])

            if torch.any(next_subtask[i] > 0):
                weight = torch.ones_like(c)
                weight[next_subtask[i] > 0] /= torch.sum(next_subtask[i] > 0)
                weight[next_subtask[i] == 0] /= torch.sum(next_subtask[i] == 0)

                outputs.c_loss.append(
                    F.binary_cross_entropy(
                        torch.clamp(c, 0., 1.),
                        next_subtask[i],
                        weight=weight,
                        reduction='none'))
            else:
                outputs.c_loss.append(torch.zeros_like(c))

            outputs.c.append(c)

            # TODO: figure this out
            # if self.recurrent:
            #     h2 = self.subcontroller(obs[i], h)
            # else:
            # h2 = self.subcontroller(conv_out)

            logits = self.phi_shift(h)
            # if self.hard_update:
            # dist = FixedCategorical(logits=logits)
            # l = dist.sample()
            # outputs.l.append(l.float())
            # outputs.l_probs.append(dist.probs)
            # l = self.l_one_hots[l]
            # else:
            l = F.softmax(logits, dim=1)
            outputs.l.append(torch.zeros_like(c))  # dummy value
            outputs.l_probs.append(torch.zeros_like(l))  # dummy value

            # l_loss
            l_target = 1 - next_subtask[i].long().flatten()
            outputs.l_loss.append(
                F.cross_entropy(
                    logits,
                    l_target,
                    reduction='none',
                ).unsqueeze(1))

            p2 = batch_conv1d(p, l)

            # p_losss
            outputs.p_loss.append(
                F.cross_entropy(
                    p2.squeeze(1), subtask.squeeze(1),
                    reduction='none').unsqueeze(1))

            r2 = p2 @ M

            # r_loss
            r_target = []
            for j in range(m):
                r_target.append(M[j, subtask[j]])
            r_target = torch.cat(r_target).detach()
            r_loss = F.binary_cross_entropy(
                torch.clamp(r2.squeeze(1), 0., 1.),
                r_target,
                reduction='none',
            )
            outputs.r_loss.append(torch.mean(r_loss, dim=-1, keepdim=True))

            p = interp(p, p2.squeeze(1), c)
            r = interp(r, r2.squeeze(1), c)

            # h = interp(h, h2, c)

            outputs.p.append(p)
            outputs.r.append(r)
            outputs.h.append(h)

            # TODO: deterministic
            # g
<<<<<<< HEAD
            # dist = self.pi_theta((h, r)) # TODO
            dist = self.pi_theta((h, r_target))
            g_int = dist.sample()
            outputs.g_int.append(g_int.float())
=======
            dist = self.pi_theta((h, r))
            g_target = self.encode(r_target)
            outputs.g_loss.append(-dist.log_probs(g_target))
            new = g_int[i] < 0
            g_int[i][new] = dist.sample()[new].float()
            outputs.g_int.append(g_int[i])
>>>>>>> f15d3135
            outputs.g_probs.append(dist.probs)

            # g_loss
            # assert (int(i1), int(i2), int(i3)) == \
            #        np.unravel_index(int(g_int), self.subtask_space)
            g_binary2 = self.task_to_one_hot(g_int[i])
            g_binary = interp(g_binary, g_binary2, c)
            outputs.g_binary.append(g_binary)

            # b
            dist = self.beta(torch.cat([conv_out, g_binary], dim=-1))
            b = dist.sample().float()
            outputs.b_probs.append(dist.probs)
            outputs.c_probs.append(torch.zeros_like(dist.probs))  # TODO

            # b_loss
            outputs.b_loss.append(-dist.log_probs(next_subtask[i]))
            outputs.b.append(b)

            # a
            g_broad = broadcast_3d(g_binary, self.obs_shape[1:])
            conv_out2 = self.conv2((obs[i], g_broad))
            dist = self.actor(conv_out2)
            new = a[i + 1] < 0
            sample = dist.sample()[new].float()
            a[i + 1, new] = sample
            # a[:] = 'wsadeq'.index(input('act:'))

            outputs.a.append(a[i + 1])
            outputs.a_probs.append(dist.probs)

            # v
            outputs.v.append(self.critic(conv_out2))

        stacked = []
        for x in outputs:
            stacked.append(torch.stack(x))

        hx = torch.cat(stacked, dim=-1)
        return hx, hx[-1]<|MERGE_RESOLUTION|>--- conflicted
+++ resolved
@@ -28,14 +28,6 @@
                  task_space,
                  hidden_size,
                  entropy_coef,
-<<<<<<< HEAD
-                 multiplicative_interaction,
-                 b_loss_coef,
-                 teacher_agent=None):
-        nn.Module.__init__(self)
-        self.b_loss_coef = b_loss_coef
-        self.multiplicative_interaction = multiplicative_interaction
-=======
                  alpha,
                  zeta,
                  hard_update,
@@ -45,7 +37,6 @@
         self.zeta = zeta
         self.alpha = alpha
         self.hard_update = hard_update
->>>>>>> f15d3135
         if teacher_agent:
             assert isinstance(teacher_agent, SubtasksTeacher)
         self.teacher_agent = teacher_agent
@@ -86,13 +77,6 @@
 
         # print('g       ', hx.g[0])
         # print('g_target', g_target[0, :, 0, 0])
-<<<<<<< HEAD
-        g_dist = FixedCategorical(probs=hx.g_probs)
-        aux_loss = hx.c_loss + self.b_loss_coef * hx.b_loss - g_dist.entropy(
-        ) * self.entropy_coef
-        _, _, h, w = obs.shape
-=======
->>>>>>> f15d3135
 
         if self.hard_update:
             dists = SubtasksActions(
@@ -172,30 +156,6 @@
             dist=None,
             log=log)
 
-<<<<<<< HEAD
-    def get_hidden(self, inputs, last_hxs, masks):
-        obs, subtasks, task, next_subtask = torch.split(
-            inputs, self.obs_sections, dim=1)
-        task = task[:, :, 0, 0]
-        next_subtask = next_subtask[:, :, 0, 0]
-
-        # TODO: This is where we would embed the task if we were doing that
-
-        conv_out = self.conv1(obs)
-        recurrent_inputs = torch.cat([conv_out, task, next_subtask], dim=-1)
-        all_hxs, last_hxs = self._forward_gru(recurrent_inputs, last_hxs,
-                                              masks)
-        all_hxs = RecurrentState(*self.recurrent_module.parse_hidden(all_hxs))
-
-        # assert torch.all(subtasks[:, :, 0, 0] == hx.g)
-
-        if self.multiplicative_interaction:
-            weights = self.conv_weight(subtasks[:, :, 0, 0])
-            outs = []
-            for ob, weight in zip(obs, weights):
-                outs.append(F.conv2d(ob.unsqueeze(0), weight, padding=(1, 1)))
-            out = torch.cat(outs).view(*conv_out.shape)
-=======
     def get_value(self, inputs, rnn_hxs, masks):
         n = inputs.size(0)
         all_hxs, last_hx = self._forward_gru(
@@ -205,7 +165,6 @@
     def _forward_gru(self, x, hxs, masks, actions=None):
         if actions is None:
             y = F.pad(x, (0, 2), 'constant', -1)
->>>>>>> f15d3135
         else:
             y = torch.cat([x, actions.a, actions.g_int], dim=-1)
         return super()._forward_gru(y, hxs, masks)
@@ -300,23 +259,12 @@
             in_size=conv_out_size)  # h
 
         self.phi_update = trace(
-<<<<<<< HEAD
-            lambda in_size: nn.Sequential(
-                init_(nn.Linear(in_size, hidden_size), 'relu'),
-                nn.ReLU(),
-                init_(nn.Linear(hidden_size, 1), 'sigmoid'),
-            ),
-            in_size=(
-                hidden_size +  # s
-                hidden_size))  # h
-=======
             # lambda in_size: init_(nn.Linear(in_size, 2), 'sigmoid'),
             # in_size=(
             # hidden_size +  s
             # hidden_size))  h
             lambda in_size: init_(nn.Linear(in_size, 1), 'sigmoid'),
             in_size=hidden_size)
->>>>>>> f15d3135
 
         self.phi_shift = trace(
             lambda in_size: nn.Sequential(
@@ -596,19 +544,12 @@
 
             # TODO: deterministic
             # g
-<<<<<<< HEAD
-            # dist = self.pi_theta((h, r)) # TODO
-            dist = self.pi_theta((h, r_target))
-            g_int = dist.sample()
-            outputs.g_int.append(g_int.float())
-=======
             dist = self.pi_theta((h, r))
             g_target = self.encode(r_target)
             outputs.g_loss.append(-dist.log_probs(g_target))
             new = g_int[i] < 0
             g_int[i][new] = dist.sample()[new].float()
             outputs.g_int.append(g_int[i])
->>>>>>> f15d3135
             outputs.g_probs.append(dist.probs)
 
             # g_loss
