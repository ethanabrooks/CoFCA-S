--- conflicted
+++ resolved
@@ -1,9 +1,6 @@
 from collections import namedtuple
 
-<<<<<<< HEAD
-=======
 from gym.spaces import Box, Discrete
->>>>>>> 95deda9d
 import numpy as np
 import torch
 import torch.jit
@@ -20,12 +17,8 @@
 from ppo.wrappers import SubtasksActions, get_subtasks_action_sections, get_subtasks_obs_sections
 
 RecurrentState = namedtuple(
-<<<<<<< HEAD
-    'RecurrentState', 'p r h b b_probs g g_int g_probs c c_probs l l_probs '
-=======
     'RecurrentState',
     'p r h b b_probs g g_probs c c_probs l l_probs a a_probs v c_truth '
->>>>>>> 95deda9d
     'c_loss l_loss p_loss r_loss g_loss b_loss subtask')
 
 
@@ -87,11 +80,7 @@
                 c=FixedCategorical(hx.c_probs),
                 l=FixedCategorical(hx.l_probs),
                 g=FixedCategorical(hx.g_probs),
-<<<<<<< HEAD
-                l=FixedCategorical(hx.l_probs))
-=======
             )
->>>>>>> 95deda9d
         else:
             dists = SubtasksActions(
                 a=FixedCategorical(hx.a_probs),
@@ -103,27 +92,6 @@
         if action is None:
             actions = SubtasksActions(a=hx.a, b=hx.b, l=hx.l, c=hx.c, g=hx.g)
         else:
-<<<<<<< HEAD
-            actions = SubtasksActions(*torch.split(
-                action, [1 for _ in SubtasksActions._fields], dim=-1))
-
-        log_probs1 = dists.a.log_probs(actions.a) + dists.b.log_probs(
-            actions.b)
-        log_probs2 = dists.g.log_probs(actions.g)
-        entropies1 = dists.a.entropy() + dists.b.entropy()
-        entropies2 = dists.g.entropy()
-        # if self.hard_update:
-        # log_probs1 += dists.c.log_probs(actions.c)
-        # log_probs2 += dists.l.log_probs(actions.l)
-        # entropies1 += dists.c.entropy()
-        # entropies2 += dists.l.entropy()
-
-        g_accuracy = torch.all(hx.g.round() == g_target[:, :, 0, 0], dim=-1)
-        log = dict(g_accuracy=g_accuracy.float())
-
-        log_probs = log_probs1 + hx.c * log_probs2
-        aux_loss = self.entropy_coef * (entropies1 + hx.c * entropies2)
-=======
             action_sections = get_subtasks_action_sections(self.action_space)
             actions = SubtasksActions(
                 *torch.split(action, action_sections, dim=-1))
@@ -163,7 +131,6 @@
             c_precision=(torch.mean((c[c > 0] == hx.c_truth[c > 0]).float())),
             subtask_association=cramers_v)
         aux_loss = self.alpha * hx.c_loss - self.entropy_coef * entropies
->>>>>>> 95deda9d
 
         if self.teacher_agent:
             imitation_dist = self.teacher_agent(inputs, rnn_hxs, masks).dist
@@ -227,13 +194,6 @@
 
         # networks
         self.recurrent = recurrent
-<<<<<<< HEAD
-        in_size = (
-            conv_out_size +  # x
-            subtask_size +  # r
-            subtask_size +  # g
-            1)  # b
-=======
 
         self.conv1 = nn.Sequential(
             init_(
@@ -275,7 +235,6 @@
         self.critic = init_(nn.Linear(input_size, 1))
 
         # b
->>>>>>> 95deda9d
         self.f = nn.Sequential(
             init_(
                 nn.Linear(
@@ -301,19 +260,12 @@
             self.obs_sections.base + action_space.a.n) + subtask_size + 1
 
         self.phi_update = trace(
-<<<<<<< HEAD
-            lambda in_size: init_(nn.Linear(in_size, 2), 'sigmoid'),
-            in_size=(
-                hidden_size +  # s
-                hidden_size))  # h
-=======
             # lambda in_size: init_(nn.Linear(in_size, 2), 'sigmoid'),
             # in_size=(
             # hidden_size +  s
             # hidden_size))  h
             lambda in_size: init_(nn.Linear(debug_in_size, 1), 'sigmoid'),
             in_size=debug_in_size)
->>>>>>> 95deda9d
 
         self.phi_shift = trace(
             lambda in_size: nn.Sequential(
@@ -355,11 +307,7 @@
         # embeddings
         for name, d in zip(
             ['type_embeddings', 'count_embeddings', 'obj_embeddings'],
-<<<<<<< HEAD
-                self.subtask_space):
-=======
                 subtask_space):
->>>>>>> 95deda9d
             self.register_buffer(name, torch.eye(int(d)))
 
         self.register_buffer('l_one_hots', torch.eye(3))
@@ -408,11 +356,6 @@
         ],
                          dim=-1)
 
-<<<<<<< HEAD
-    def encode(self, g1, g2, g3):
-        x1, x2, x3 = self.subtask_space
-        return (g1 * (x2 * x3) + g2 * x3 + g3).long()
-=======
     def encode(self, g_embed):
         factord_code = g_embed.nonzero()[:, 1:].view(-1, 3)
         factord_code -= F.pad(
@@ -426,7 +369,6 @@
         # if not np.array_equal(codes1, codes2):
         #     import ipdb; ipdb.set_trace()
         return codes
->>>>>>> 95deda9d
 
     def decode(self, g):
         x1, x2, x3 = self.subtask_space.to(g.dtype)
@@ -498,18 +440,6 @@
             outputs.subtask.append(float_subtask)
             subtask = float_subtask.long()
             m = M.shape[0]
-<<<<<<< HEAD
-
-            s = self.f(torch.cat([obs[i], r, g, b], dim=-1))
-            logits = self.phi_update(torch.cat([s, h], dim=-1))
-            if self.hard_update:
-                dist = FixedCategorical(logits=logits)
-                c = dist.sample().float()
-                # outputs.c_probs.append(dist.probs)
-            # else:
-            c = torch.sigmoid(logits[:, :1])
-            outputs.c_probs.append(torch.zeros_like(logits))
-=======
             conv_out = self.conv1(obs[i])
 
             # s = self.f(torch.cat([conv_out, r, g, b], dim=-1))
@@ -552,7 +482,6 @@
                         reduction='none'))
             else:
                 outputs.c_loss.append(torch.zeros_like(c))
->>>>>>> 95deda9d
 
             outputs.c.append(c)
 
@@ -560,25 +489,15 @@
             # if self.recurrent:
             #     h2 = self.subcontroller(obs[i], h)
             # else:
-<<<<<<< HEAD
-            h2 = self.subcontroller(obs[i])
-
-            logits = self.phi_shift(h2)
-=======
             # h2 = self.subcontroller(conv_out)
 
             logits = self.phi_shift(debug_in)
->>>>>>> 95deda9d
             # if self.hard_update:
             # dist = FixedCategorical(logits=logits)
             # l = dist.sample()
             # outputs.l.append(l.float())
             # outputs.l_probs.append(dist.probs)
-<<<<<<< HEAD
-            # l = self.l_values[l]
-=======
             # l = self.l_one_hots[l]
->>>>>>> 95deda9d
             # else:
             l = F.softmax(logits, dim=1)
             outputs.l.append(torch.zeros_like(c))  # dummy value
