from collections import namedtuple

from gym.spaces import Box, Discrete
import numpy as np
import torch
from torch import nn as nn
import torch.jit
from torch.nn import functional as F

from ppo.agent import Agent, AgentValues, NNBase
from ppo.distributions import Categorical, DiagGaussian, FixedCategorical
from ppo.layers import Concat, Flatten, Parallel, Product, Reshape
from ppo.teacher import SubtasksTeacher
from ppo.utils import batch_conv1d, broadcast_3d, init_, interp, trace
from ppo.wrappers import SubtasksActions, get_subtasks_action_sections, get_subtasks_obs_sections

RecurrentState = namedtuple(
    'RecurrentState',
    'p r h b b_probs g_binary g_int g_probs c c_probs l l_probs a a_probs v c_truth '
    'c_loss l_loss g_loss b_loss subtask')


def outer_product(a, b):
    return a.unsqueeze(1) * b.unsqueeze(2)


# noinspection PyMissingConstructor
class SubtasksAgent(Agent, NNBase):
    def __init__(self, obs_shape, action_space, task_space, hidden_size,
                 entropy_coef, alpha, zeta, hard_update, **kwargs):
        nn.Module.__init__(self)
        self.zeta = zeta
        self.alpha = alpha
        self.hard_update = hard_update
        self.entropy_coef = entropy_coef
        self.action_space = SubtasksActions(*action_space.spaces)
        self.recurrent_module = SubtasksRecurrence(
            obs_shape=obs_shape,
            action_space=self.action_space,
            task_space=task_space,
            hidden_size=hidden_size,
            hard_update=hard_update,
            **kwargs,
        )
        self.obs_sections = get_subtasks_obs_sections(task_space)
        self.register_buffer(
            'subtask_choices',
            torch.zeros(
                self.action_space.g_int.n,
                self.action_space.g_int.n,
                dtype=torch.long))
        self.debug_network = nn.Sequential(
            init_(nn.Linear(task_space.nvec[0].sum(), hidden_size), 'relu'),
            nn.ReLU(),
            Categorical(hidden_size, self.action_space.g_int.n),
        )

    def forward(self, inputs, rnn_hxs, masks, action=None,
                deterministic=False):
        obs, subtask, task, next_subtask = torch.split(
            inputs, self.obs_sections, dim=1)

        n = inputs.size(0)
        actions = None
        if action is not None:
            action_sections = get_subtasks_action_sections(self.action_space)
            actions = SubtasksActions(
                *torch.split(action, action_sections, dim=-1))

        all_hxs, last_hx = self._forward_gru(
            inputs.view(n, -1), rnn_hxs, masks, actions=actions)
        rm = self.recurrent_module
        hx = RecurrentState(*rm.parse_hidden(all_hxs))

        if action is None:
            actions = SubtasksActions(
                a=hx.a, b=hx.b, l=hx.l, c=hx.c, g_int=hx.g_int)

        if self.hard_update:
            dists = SubtasksActions(
                a=FixedCategorical(hx.a_probs),
                b=None,
                c=FixedCategorical(hx.c_probs),
                l=FixedCategorical(hx.l_probs),
                g_int=FixedCategorical(hx.g_probs),
            )
        else:
            dists = SubtasksActions(
                a=FixedCategorical(hx.a_probs),
                b=None,
                c=None,
                l=None,
                g_int=FixedCategorical(hx.g_probs))

        log_probs = sum(
            dist.log_probs(a) for dist, a in zip(dists, actions)
            if dist is not None)
        entropies = sum(dist.entropy() for dist in dists if dist is not None)

        # Compute Cramer V
        # if action is not None:
        #     subtask_int = rm.g_binary_to_int(subtask[:, :, 0, 0])
        #     codes = torch.unique(subtask_int)
        #     g_one_hots = rm.g_one_hots[actions.g_int.long().flatten()].long()
        #     for code in codes:
        #         idx = subtask_int == code
        #         self.subtask_choices[code] += g_one_hots[idx].sum(dim=0)
        # # For derivation, see https://en.wikipedia.org/wiki/Cram%C3%A9r%27s_V
        # choices = self.subtask_choices.float()
        # cramers_v = torch.tensor(0.)
        # n = choices.sum()
        # if n > 0:
        #     ni = choices.sum(dim=0, keepdim=True)
        #     nj = choices.sum(dim=1, keepdim=True)
        #     Ei = ni * nj / n
        #     if torch.all(Ei > 0):
        #         chi_squared = torch.sum((choices - Ei)**2 / Ei)
        #         cramers_v = torch.sqrt(
        #             chi_squared / n / self.action_space.g_int.n)

        c = hx.c.round()
        log = dict(
            # g_accuracy=g_accuracy.float(),
            c_accuracy=(torch.mean((c == hx.c_truth).float())),
            c_recall=(torch.mean(
                (c[hx.c_truth > 0] == hx.c_truth[hx.c_truth > 0]).float())),
            c_precision=(torch.mean((c[c > 0] == hx.c_truth[c > 0]).float())),
        )
        # subtask_association=cramers_v)
        aux_loss = -self.entropy_coef * entropies.mean()

        for k, v in hx._asdict().items():
            if k.endswith('_loss'):
                log[k] = v

        return AgentValues(
            value=hx.v,
            action=torch.cat(actions, dim=-1),
            action_log_probs=log_probs,
            aux_loss=aux_loss,
            rnn_hxs=torch.cat(hx, dim=-1),
            dist=None,
            log=log)

    def get_value(self, inputs, rnn_hxs, masks):
        n = inputs.size(0)
        all_hxs, last_hx = self._forward_gru(
            inputs.view(n, -1), rnn_hxs, masks)
        return self.recurrent_module.parse_hidden(all_hxs).v

    def _forward_gru(self, x, hxs, masks, actions=None):
        if actions is None:
            y = F.pad(x, [0, len(SubtasksActions._fields)], 'constant', -1)
        else:
            y = torch.cat([x] + list(actions), dim=-1)
        return super()._forward_gru(y, hxs, masks)

    @property
    def recurrent_hidden_state_size(self):
        return sum(self.recurrent_module.state_sizes)

    @property
    def is_recurrent(self):
        return True


def sample_new(x, dist):
    new = x < 0
    x[new] = dist.sample()[new].float()


class SubtasksRecurrence(torch.jit.ScriptModule):
    __constants__ = [
        'input_sections', 'subtask_space', 'state_sizes', 'recurrent'
    ]

    def __init__(self, obs_shape, action_space, task_space, hidden_size,
                 recurrent, hard_update, teacher_agent):
        super().__init__()
        d, h, w = obs_shape
        conv_out_size = h * w * hidden_size
        subtask_space = list(map(int, task_space.nvec[0]))
        subtask_size = sum(subtask_space)
        n_subtasks = task_space.shape[0]
        self.hard_update = hard_update
        self.obs_sections = get_subtasks_obs_sections(task_space)
        self.obs_shape = d, h, w
        self.task_nvec = task_space.nvec
        self.action_space = action_space
        self.n_subtasks = n_subtasks
        if teacher_agent:
            assert isinstance(teacher_agent, SubtasksTeacher)
        self.teacher_agent = teacher_agent

        # networks
        self.recurrent = recurrent

        self.conv1 = nn.Sequential(
            init_(
                nn.Conv2d(
                    self.obs_sections.base,
                    hidden_size,
                    kernel_size=3,
                    stride=1,
                    padding=1), 'relu'), nn.ReLU(), Flatten())

        self.conv2 = nn.Sequential(
            Concat(dim=1),
            init_(
                nn.Conv2d(
                    self.obs_sections.base + self.obs_sections.subtask,
                    hidden_size,
                    kernel_size=3,
                    stride=1,
                    padding=1), 'relu'), nn.ReLU(), Flatten())

        input_size = h * w * hidden_size  # conv output
        if isinstance(action_space.a, Discrete):
            num_outputs = action_space.a.n
            self.actor = Categorical(input_size, num_outputs)
        elif isinstance(action_space.a, Box):
            num_outputs = action_space.a.shape[0]
            self.actor = DiagGaussian(input_size, num_outputs)
        else:
            raise NotImplementedError

        self.critic = init_(nn.Linear(input_size, 1))

        self.f = init_(
            nn.Linear(
                self.obs_sections.base * action_space.a.n *
                action_space.g_int.n, hidden_size))

        subcontroller = nn.GRUCell if recurrent else nn.Linear
        self.subcontroller = trace(
            lambda in_size: nn.Sequential(
                init_(subcontroller(in_size, hidden_size), 'relu'),
                nn.ReLU(),
            ),
            in_size=conv_out_size)  # h

        self.phi_update = trace(
            lambda in_size: init_(nn.Linear(in_size, 1), 'sigmoid'),
            in_size=self.obs_sections.base * action_space.a.n * int(
                task_space.nvec[0].prod()))

        self.phi_shift = trace(
            lambda in_size: nn.Sequential(
                init_(nn.Linear(in_size, 3)),  # 3 for {-1, 0, +1}
            ),
            in_size=hidden_size)

<<<<<<< HEAD
        self.pi_theta = nn.Sequential(
            Concat(dim=-1),
            Broadcast3d(h, w),
            torch.jit.trace(
                nn.Sequential(
                    init_(
                        nn.Conv2d(
                            (
                                subtask_size +  # r
                                hidden_size),  # h
                            hidden_size,
                            kernel_size=3,
                            stride=1,
                            padding=1),
                        'relu'),
                    nn.ReLU(),
                    Flatten(),
                ),
                example_inputs=torch.rand(1, subtask_size + hidden_size, h, w),
            ),
            Categorical(h * w * hidden_size, action_space.g_int.n))
=======
        self.pi_theta = Categorical(subtask_size, action_space.g_int.n)
>>>>>>> cb328693

        self.beta = Categorical(
            conv_out_size +  # x
            subtask_size,  # g
            2)

        # embeddings
        for name, d in zip(
            ['type_embeddings', 'count_embeddings', 'obj_embeddings'],
                subtask_space):
            self.register_buffer(name, torch.eye(int(d)))

        self.register_buffer('l_one_hots', torch.eye(3))
        self.register_buffer('p_one_hots', torch.eye(self.n_subtasks))
        self.register_buffer('a_one_hots', torch.eye(int(action_space.a.n)))
        self.register_buffer('g_one_hots', torch.eye(action_space.g_int.n))
        self.register_buffer('subtask_space',
                             torch.tensor(task_space.nvec[0].astype(np.int64)))

        state_sizes = RecurrentState(
            p=self.n_subtasks,
            r=subtask_size,
            h=hidden_size,
            g_binary=subtask_size,
            g_int=1,
            b=1,
            b_probs=2,
            g_probs=self.n_subtasks,
            c=1,
            c_truth=1,
            c_probs=2,
            l=1,
            a=1,
            v=1,
            a_probs=action_space.a.n,
            l_probs=3,
            c_loss=1,
            l_loss=1,
            g_loss=1,
            b_loss=1,
            subtask=1)
        self.state_sizes = RecurrentState(*map(int, state_sizes))

    # @torch.jit.script_method
    def parse_hidden(self, hx):
        return RecurrentState(*torch.split(hx, self.state_sizes, dim=-1))

    @torch.jit.script_method
    def task_one_hots(self, task_type, count, obj):
        return torch.cat([
            self.type_embeddings[task_type.long()],
            self.count_embeddings[count.long()],
            self.obj_embeddings[obj.long()],
        ],
                         dim=-1)

    def g_binary_to_int(self, g_binary):
        factored_code = g_binary.nonzero()[:, 1:].view(-1, 3)
        factored_code -= F.pad(
            torch.cumsum(self.subtask_space, dim=0)[:2], [1, 0], 'constant', 0)
        factored_code[:, :-1] *= self.subtask_space[1:]  # g1 * x2, g2 * x3
        factored_code[:, 0] *= self.subtask_space[2]  # g1 * x3
        return factored_code.sum(dim=-1)

    def g_int_to_123(self, g):
        x1, x2, x3 = self.subtask_space.to(g.dtype)
        g1 = g // (x2 * x3)
        x4 = g % (x2 * x3)
        g2 = x4 // x3
        g3 = x4 % x3
        return g1, g2, g3

    def g_int_to_binary(self, g):
        return self.task_one_hots(*self.g_int_to_123(g)).squeeze(1)

    def check_grad(self, **kwargs):
        for k, v in kwargs.items():
            if v.grad_fn is not None:
                grads = torch.autograd.grad(
                    v.mean(),
                    self.parameters(),
                    retain_graph=True,
                    allow_unused=True)
                for (name, _), grad in zip(self.named_parameters(), grads):
                    if grad is None:
                        print(f'{k} has no grad wrt {name}')
                    else:
                        print(
                            f'mean grad ({v.mean().item()}) of {k} wrt {name}:',
                            grad.mean())
                        if torch.isnan(grad.mean()):
                            import ipdb
                            ipdb.set_trace()

    # @torch.jit.script_method
    def forward(self, inputs, hx):
        assert hx is not None
        T, N, D = inputs.shape
        inputs = inputs.view(T, N, -1)
        n_actions = len(SubtasksActions._fields)
        inputs, *actions = torch.split(
            inputs.detach(), [D - n_actions] + [1] * n_actions, dim=2)
        actions = SubtasksActions(*actions)
        inputs = inputs.view(T, N, *self.obs_shape)
        obs, subtasks, task_broad, next_subtask_broad = torch.split(
            inputs, self.obs_sections, dim=2)
        task = task_broad[:, :, :, 0, 0]
        next_subtask = next_subtask_broad[:, :, :, 0, 0]
        sections = [self.n_subtasks] * self.task_nvec.shape[1]
        task_type, count, obj = torch.split(task, sections, dim=-1)

        M = self.task_one_hots(task_type[0], (count - 1)[0], obj[0])
        new_episode = torch.all(hx.squeeze(0) == 0, dim=-1)
        hx = self.parse_hidden(hx)

        h = hx.h
        p = hx.p
        r = hx.r
        g_binary = hx.g_binary
        float_subtask = hx.subtask
        for x in hx:
            x.squeeze_(0)

        if torch.any(new_episode):
            p[new_episode, 0] = 1.  # initialize pointer to first subtask
            r[new_episode] = M[new_episode, 0]  # initialize r to first subtask
            g0 = M[new_episode, 0]
            g_binary[new_episode] = g0  # initialize g_binary to first subtask
            hx.g_int[new_episode] = 0.

        a = torch.cat([hx.a.unsqueeze(0), actions.a], dim=0)
        g_int = torch.cat([hx.g_int.unsqueeze(0), actions.g_int], dim=0)

        outputs = RecurrentState(*[[] for _ in RecurrentState._fields])

        n = obs.size(0)
        for i in range(n):
            conv_out = self.conv1(obs[i])

            a_idxs = a[i].flatten().long()
            agent_layer = obs[i, :, 6, :, :].long()
            j, k, l = torch.split(agent_layer.nonzero(), [1, 1, 1], dim=-1)
<<<<<<< HEAD
            agent_obs = obs[i, j, :, k, l].squeeze(1)
            a_one_hots = self.a_one_hots[a_idxs]
            multiplicative_obs = outer_product(agent_obs, a_one_hots).view(
                m, -1)
            subtask_parts = torch.split(
                g_binary, tuple(self.task_nvec[0]), dim=-1)
            for part in subtask_parts:
                multiplicative_obs = outer_product(multiplicative_obs, part)
                multiplicative_obs = multiplicative_obs.view(m, -1)

            h = self.f(multiplicative_obs)
=======
            debug_obs = obs[i, j, :, k, l].squeeze(1)

            def get_debug_in(subtask_param):
                task_part = subtask_param[:, :3]
                obj_part = subtask_param[:, -4:]
                action_part = self.a_one_hots[a_idxs]
                obs4d = (debug_obs.unsqueeze(2).unsqueeze(3).unsqueeze(4) *
                         task_part.unsqueeze(1).unsqueeze(3).unsqueeze(4) *
                         obj_part.unsqueeze(1).unsqueeze(2).unsqueeze(4) *
                         action_part.unsqueeze(1).unsqueeze(2).unsqueeze(3))
                # print('obs', debug_obs[0])
                # print('task', task_part[0])
                # print('obj', obj_part[0])
                # print('action', action_part[0])
                p, q = torch.split(obj_part.nonzero(), [1, 1], dim=-1)
                o = [
                    obs4d[p, q + 1, 0, q, :].squeeze(1),
                    obs4d[p, q + 1, 1, q, 4],
                    obs4d[p, q + 1, 2, q, 5],
                ]
                # print('o', o)
                # return torch.cat(o, dim=-1)
                return obs4d.view(N, -1)
>>>>>>> cb328693

            subtask = float_subtask.long()
            subtask_param = M[torch.arange(N), subtask.long().flatten()]
            debug_in = get_debug_in(hx.r).float()
            float_subtask += next_subtask[i]
            outputs.subtask.append(float_subtask)

            # print('debug_in', debug_in)
            # print('truth', next_subtask[i])
            # if not torch.all(torch.any(debug_in > 0, dim=-1, keepdim=True).float() == next_subtask[i]):
            # import ipdb; ipdb.set_trace()
            # h = self.f((
            # debug_obs,
            # self.a_one_hots[a_idxs],
            # *torch.split(g_binary, tuple(self.task_nvec[0]), dim=-1),
            # ))

            # s = self.f(torch.cat([conv_out, r, g_binary, b], dim=-1))
            logits = self.phi_update(debug_in)
            if self.hard_update:
                dist = FixedCategorical(logits=logits)
                new = actions.c[i] < 0
                c = actions.c[i].clone()
                c[new] = dist.sample()[new].float()
                outputs.c_probs.append(dist.probs)
                outputs.c_loss.append(-dist.log_probs(next_subtask[i]))
            else:
                c = torch.sigmoid(logits[:, :1])
                # c = next_subtask[i]
                outputs.c_probs.append(torch.zeros(
                    (N, 2), device=c.device))  # dummy value
                if torch.any(next_subtask[i] > 0):
                    weight = torch.ones_like(c)
                    weight[next_subtask[i] > 0] /= torch.sum(
                        next_subtask[i] > 0)
                    weight[next_subtask[i] == 0] /= torch.sum(
                        next_subtask[i] == 0)

                    outputs.c_loss.append(
                        F.binary_cross_entropy(
                            torch.clamp(c, 0., 1.),
                            next_subtask[i],
                            weight=weight,
                            reduction='none'))
                else:
                    outputs.c_loss.append(torch.zeros_like(c))

            outputs.c.append(c)

            outputs.c_truth.append(next_subtask[i])
            # TODO: figure this out
            # if self.recurrent:
            #     h2 = self.subcontroller(obs[i], h)
            # else:
            # h2 = self.subcontroller(conv_out)

            logits = self.phi_shift(h)
            l_target = 1 - next_subtask[i].long().flatten()
            if self.hard_update:
                dist = FixedCategorical(logits=logits)
                sample_new(actions.l[i], dist)
                outputs.l.append(actions.l[i].float())
                outputs.l_probs.append(dist.probs)
                l = self.l_one_hots[actions.l[i].long().flatten()]
                outputs.l_loss.append(-dist.log_probs(l_target))
            else:
                l = F.softmax(logits, dim=1)
                outputs.l.append(torch.zeros_like(l)[:, :1])  # dummy value
                outputs.l_probs.append(torch.zeros_like(l))  # dummy value
                outputs.l_loss.append(
                    F.cross_entropy(
                        logits,
                        l_target,
                        reduction='none',
                    ).unsqueeze(1))
                l_idxs = torch.zeros_like(c).long().flatten()
                l = self.l_one_hots[l_idxs]  # TODO

            p2 = batch_conv1d(p, l)
            p2[:, -1] += 1 - p2.sum(dim=-1)
            p2 = torch.clamp(p2, 0., 1.)
            r2 = p2 @ M
            p = interp(p, p2.squeeze(1), c)
            r = interp(r, r2.squeeze(1), c)
            outputs.p.append(p)
            outputs.r.append(r)
            outputs.h.append(h)

            # TODO: deterministic
            # r_repl
            r_repl = []
            for j in range(N):
                r_repl.append(M[j, subtask[j]])
            r_repl = torch.stack(r_repl).squeeze(1).detach()

            # g
            cg = self.phi_update(get_debug_in(hx.g_binary))
            old_g = self.g_one_hots[g_int[i].long().flatten()]
            dist = FixedCategorical(
                probs=torch.clamp(interp(old_g, p, cg), 0., 1.))
            # dist = FixedCategorical(probs=p)
            sample_new(g_int[i + 1], dist)
            outputs.g_int.append(g_int[i + 1])
            outputs.g_probs.append(dist.probs)

            # g_loss
            # g_target = []
            # for j in range(N):
            # g_target.append(self.g_binary_to_int(M[j, subtask[j]]))
            # g_target = torch.stack(g_target).detach()
            outputs.g_loss.append(-dist.log_probs(subtask))

            g_idxs = g_int[i + 1].long().flatten()
            g_binary = M[torch.arange(N), g_idxs]
            outputs.g_binary.append(g_binary)

            # b
            dist = self.beta(torch.cat([conv_out, g_binary], dim=-1))
            sample_new(actions.b[i], dist)
            outputs.b_probs.append(dist.probs)

            # b_loss
            outputs.b_loss.append(-dist.log_probs(next_subtask[i]))
            outputs.b.append(actions.b[i])

            # a
            g_broad = broadcast_3d(g_binary, self.obs_shape[1:])
            conv_out2 = self.conv2((obs[i], g_broad))
            if self.teacher_agent is None:
                dist = self.actor(conv_out2)
            else:
                g = broadcast_3d(g_binary, obs.shape[3:])
                teacher_inputs = torch.cat(
                    [obs[i], g, task_broad[i], next_subtask_broad[i]], dim=1)
                dist = self.teacher_agent(
                    teacher_inputs, rnn_hxs=None, masks=None).dist
            sample_new(a[i + 1], dist)
            # a[:] = 'wsadeq'.index(input('act:'))

            outputs.a.append(a[i + 1])
            outputs.a_probs.append(dist.probs)

            # v
            outputs.v.append(self.critic(conv_out2))

        stacked = []
        for x in outputs:
            stacked.append(torch.stack(x))

        # for name, x, size in zip(RecurrentState._fields, stacked,
        # self.state_sizes):
        # if x.size(2) != size:
        # print(name, x, size)
        # import ipdb
        # ipdb.set_trace()
        # print(name, x.shape)

        hx = torch.cat(stacked, dim=-1)
        return hx, hx[-1]<|MERGE_RESOLUTION|>--- conflicted
+++ resolved
@@ -250,31 +250,7 @@
             ),
             in_size=hidden_size)
 
-<<<<<<< HEAD
-        self.pi_theta = nn.Sequential(
-            Concat(dim=-1),
-            Broadcast3d(h, w),
-            torch.jit.trace(
-                nn.Sequential(
-                    init_(
-                        nn.Conv2d(
-                            (
-                                subtask_size +  # r
-                                hidden_size),  # h
-                            hidden_size,
-                            kernel_size=3,
-                            stride=1,
-                            padding=1),
-                        'relu'),
-                    nn.ReLU(),
-                    Flatten(),
-                ),
-                example_inputs=torch.rand(1, subtask_size + hidden_size, h, w),
-            ),
-            Categorical(h * w * hidden_size, action_space.g_int.n))
-=======
         self.pi_theta = Categorical(subtask_size, action_space.g_int.n)
->>>>>>> cb328693
 
         self.beta = Categorical(
             conv_out_size +  # x
@@ -417,19 +393,6 @@
             a_idxs = a[i].flatten().long()
             agent_layer = obs[i, :, 6, :, :].long()
             j, k, l = torch.split(agent_layer.nonzero(), [1, 1, 1], dim=-1)
-<<<<<<< HEAD
-            agent_obs = obs[i, j, :, k, l].squeeze(1)
-            a_one_hots = self.a_one_hots[a_idxs]
-            multiplicative_obs = outer_product(agent_obs, a_one_hots).view(
-                m, -1)
-            subtask_parts = torch.split(
-                g_binary, tuple(self.task_nvec[0]), dim=-1)
-            for part in subtask_parts:
-                multiplicative_obs = outer_product(multiplicative_obs, part)
-                multiplicative_obs = multiplicative_obs.view(m, -1)
-
-            h = self.f(multiplicative_obs)
-=======
             debug_obs = obs[i, j, :, k, l].squeeze(1)
 
             def get_debug_in(subtask_param):
@@ -453,7 +416,6 @@
                 # print('o', o)
                 # return torch.cat(o, dim=-1)
                 return obs4d.view(N, -1)
->>>>>>> cb328693
 
             subtask = float_subtask.long()
             subtask_param = M[torch.arange(N), subtask.long().flatten()]
