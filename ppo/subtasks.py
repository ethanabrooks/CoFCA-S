from collections import namedtuple

from gym.spaces import Box, Discrete
import numpy as np
import torch
from torch import nn as nn
import torch.jit
from torch.nn import functional as F

from ppo.agent import Agent, AgentValues, NNBase
from ppo.distributions import Categorical, DiagGaussian, FixedCategorical
from ppo.layers import Broadcast3d, Concat, Flatten, Parallel, Product, Reshape
from ppo.teacher import SubtasksTeacher
from ppo.utils import batch_conv1d, broadcast_3d, init_, interp, trace
from ppo.wrappers import SubtasksActions, get_subtasks_action_sections, get_subtasks_obs_sections

RecurrentState = namedtuple(
    'RecurrentState',
    'p r h b b_probs g_binary g_int g_probs c c_probs l l_probs a a_probs v c_truth '
    'c_loss l_loss p_loss r_loss g_loss b_loss subtask')


# noinspection PyMissingConstructor
class SubtasksAgent(Agent, NNBase):
    def __init__(self,
                 obs_shape,
                 action_space,
                 task_space,
                 hidden_size,
                 entropy_coef,
                 alpha,
                 zeta,
                 hard_update,
                 teacher_agent=None,
                 **kwargs):
        nn.Module.__init__(self)
        self.zeta = zeta
        self.alpha = alpha
        self.hard_update = hard_update
        if teacher_agent:
            assert isinstance(teacher_agent, SubtasksTeacher)
        self.teacher_agent = teacher_agent
        self.entropy_coef = entropy_coef
        self.action_space = SubtasksActions(*action_space.spaces)
        self.recurrent_module = SubtasksRecurrence(
            obs_shape=obs_shape,
            action_space=self.action_space,
            task_space=task_space,
            hidden_size=hidden_size,
            hard_update=hard_update,
            **kwargs,
        )
        self.obs_sections = get_subtasks_obs_sections(task_space)
        self.register_buffer(
            'subtask_choices',
            torch.zeros(
                self.action_space.g_int.n,
                self.action_space.g_int.n,
                dtype=torch.long))

    def forward(self, inputs, rnn_hxs, masks, action=None,
                deterministic=False):
        obs, subtask, task, next_subtask = torch.split(
            inputs, self.obs_sections, dim=1)

        n = inputs.size(0)
        actions = None
        if action is not None:
            action_sections = get_subtasks_action_sections(self.action_space)
            actions = SubtasksActions(
                *torch.split(action, action_sections, dim=-1))

        all_hxs, last_hx = self._forward_gru(
            inputs.view(n, -1), rnn_hxs, masks, actions=actions)
        rm = self.recurrent_module
        hx = RecurrentState(*rm.parse_hidden(all_hxs))

        # print('g       ', hx.g[0])
        # print('g_target', g_target[0, :, 0, 0])

        if self.hard_update:
            dists = SubtasksActions(
                a=FixedCategorical(hx.a_probs),
                b=FixedCategorical(hx.b_probs),
                c=FixedCategorical(hx.c_probs),
                l=FixedCategorical(hx.l_probs),
                g_int=FixedCategorical(hx.g_probs),
            )
        else:
            dists = SubtasksActions(
                a=FixedCategorical(hx.a_probs),
                b=FixedCategorical(hx.b_probs),
                c=None,
                l=None,
                g_int=FixedCategorical(hx.g_probs))

        if action is None:
            actions = SubtasksActions(
                a=hx.a, b=hx.b, l=hx.l, c=hx.c, g_int=hx.g_int)

        log_probs = sum(
            dist.log_probs(a) for dist, a in zip(dists, actions)
            if dist is not None)
        entropies = sum(dist.entropy() for dist in dists if dist is not None)

        if action is not None:
            subtask_int = rm.encode(subtask[:, :, 0, 0])
            codes = torch.unique(subtask_int)
            g_one_hots = rm.g_one_hots[actions.g_int.long().flatten()].long()
            for code in codes:
                idx = subtask_int == code
                self.subtask_choices[code] += g_one_hots[idx].sum(dim=0)

        c = hx.c.round()

        # For derivation, see https://en.wikipedia.org/wiki/Cram%C3%A9r%27s_V
        choices = self.subtask_choices.float()
        cramers_v = torch.tensor(0.)
        n = choices.sum()
        if n > 0:
            ni = choices.sum(dim=0, keepdim=True)
            nj = choices.sum(dim=1, keepdim=True)
            Ei = ni * nj / n
            if torch.all(Ei > 0):
                chi_squared = torch.sum((choices - Ei)**2 / Ei)
                cramers_v = torch.sqrt(
                    chi_squared / n / self.action_space.g_int.n)

        log = dict(
            # g_accuracy=g_accuracy.float(),
            c_accuracy=(torch.mean((c == hx.c_truth).float())),
            c_recall=(torch.mean(
                (c[hx.c_truth > 0] == hx.c_truth[hx.c_truth > 0]).float())),
            c_precision=(torch.mean((c[c > 0] == hx.c_truth[c > 0]).float())),
            subtask_association=cramers_v)
        aux_loss = -self.entropy_coef * entropies.mean()

        if self.teacher_agent:
            imitation_dist = self.teacher_agent(inputs, rnn_hxs, masks).dist
            imitation_probs = imitation_dist.probs.detach().unsqueeze(1)
            our_log_probs = torch.log(dists.a.probs).unsqueeze(2)
            imitation_obj = (imitation_probs @ our_log_probs).view(-1)
            log.update(imitation_obj=imitation_obj)
            aux_loss -= torch.mean(imitation_obj)

        for k, v in hx._asdict().items():
            if k.endswith('_loss'):
                log[k] = v

        return AgentValues(
            value=hx.v,
            action=torch.cat(actions, dim=-1),
            action_log_probs=log_probs,
            aux_loss=aux_loss,
            rnn_hxs=torch.cat(hx, dim=-1),
            dist=None,
            log=log)

    def get_value(self, inputs, rnn_hxs, masks):
        n = inputs.size(0)
        all_hxs, last_hx = self._forward_gru(
            inputs.view(n, -1), rnn_hxs, masks)
        return self.recurrent_module.parse_hidden(all_hxs).v

    def _forward_gru(self, x, hxs, masks, actions=None):
        if actions is None:
            y = F.pad(x, (0, 2), 'constant', -1)
        else:
            y = torch.cat([x, actions.a, actions.g_int], dim=-1)
        return super()._forward_gru(y, hxs, masks)

    @property
    def recurrent_hidden_state_size(self):
        return sum(self.recurrent_module.state_sizes)

    @property
    def is_recurrent(self):
        return True


class SubtasksRecurrence(torch.jit.ScriptModule):
    __constants__ = [
        'input_sections', 'subtask_space', 'state_sizes', 'recurrent'
    ]

    def __init__(self, obs_shape, action_space, task_space, hidden_size,
                 recurrent, hard_update, multiplicative_interaction):
        super().__init__()
        d, h, w = obs_shape
        conv_out_size = h * w * hidden_size
        subtask_space = list(map(int, task_space.nvec[0]))
        subtask_size = sum(subtask_space)
        n_subtasks = task_space.shape[0]
        self.hard_update = hard_update
        self.obs_sections = get_subtasks_obs_sections(task_space)
        self.obs_shape = d, h, w
        self.task_nvec = task_space.nvec
        self.action_space = action_space
        self.n_subtasks = n_subtasks

        # networks
        self.recurrent = recurrent

        self.conv1 = nn.Sequential(
            init_(
                nn.Conv2d(
                    self.obs_sections.base,
                    hidden_size,
                    kernel_size=3,
                    stride=1,
                    padding=1), 'relu'), nn.ReLU(), Flatten())

        if multiplicative_interaction:
            conv_weight_shape = hidden_size, self.obs_sections.base, 3, 3
            self.conv_weight = nn.Sequential(
                nn.Linear(self.obs_sections.subtask,
                          np.prod(conv_weight_shape)),
                Reshape(-1, *conv_weight_shape))

        else:
            self.conv2 = nn.Sequential(
                Concat(dim=1),
                init_(
                    nn.Conv2d(
                        self.obs_sections.base + self.obs_sections.subtask,
                        hidden_size,
                        kernel_size=3,
                        stride=1,
                        padding=1), 'relu'), nn.ReLU(), Flatten())

<<<<<<< HEAD
        input_size = h * w * hidden_size  # conv output
        if isinstance(action_space.a, Discrete):
            num_outputs = action_space.a.n
            self.actor = Categorical(input_size, num_outputs)
        elif isinstance(action_space.a, Box):
            num_outputs = action_space.a.shape[0]
            self.actor = DiagGaussian(input_size, num_outputs)
        else:
            raise NotImplementedError

        self.critic = init_(nn.Linear(input_size, 1))

        in_size = (
            conv_out_size +  # x
            subtask_size +  # r
            subtask_size +  # g
            1)  # b

        self.f = nn.Sequential(
            Concat(1),
            init_(
                nn.Conv2d(
                    self.obs_sections.base +  # obs
                    action_space.a.n +  # hx.a
                    subtask_size +  # hx.g
                    subtask_size,  # hx.r
                    hidden_size,
                    kernel_size=3,
                    stride=1,
                    padding=1),
                'relu'),
            nn.MaxPool2d(kernel_size=(h + 2, w + 2), stride=1, padding=1),
            nn.ReLU(),
            Flatten(),
=======
        self.f = nn.Sequential(
            Parallel(
                init_(nn.Linear(self.obs_sections.base, hidden_size)),
                init_(nn.Linear(action_space.a.n, hidden_size)),
                *[init_(nn.Linear(i, hidden_size)) for i in self.task_nvec[0]],
            ),
            Product(),
>>>>>>> 1d98d843
        )

        subcontroller = nn.GRUCell if recurrent else nn.Linear
        self.subcontroller = trace(
            lambda in_size: nn.Sequential(
                init_(subcontroller(in_size, hidden_size), 'relu'),
                nn.ReLU(),
            ),
            in_size=conv_out_size)  # h

        self.phi_update = trace(
            # lambda in_size: init_(nn.Linear(in_size, 2), 'sigmoid'),
            # in_size=(
            # hidden_size +  s
            # hidden_size))  h
            lambda in_size: init_(nn.Linear(in_size, 1), 'sigmoid'),
            in_size=hidden_size)

        self.phi_shift = trace(
            lambda in_size: nn.Sequential(
                # init_(nn.Linear(in_size, hidden_size), 'relu'),
                # nn.ReLU(),
                # init_(nn.Linear(hidden_size, 3)),  # 3 for {-1, 0, +1}
                init_(nn.Linear(in_size, 3)),  # 3 for {-1, 0, +1}
            ),
            # in_size=hidden_size)
            in_size=hidden_size)

        self.pi_theta = nn.Sequential(
            Concat(dim=-1),
            Broadcast3d(h, w),
            torch.jit.trace(
                nn.Sequential(
                    init_(
                        nn.Conv2d(
                            (
                                subtask_size +  # r
                                hidden_size),  # h
                            hidden_size,
                            kernel_size=3,
                            stride=1,
                            padding=1),
                        'relu'),
                    nn.ReLU(),
                    Flatten(),
                ),
                example_inputs=torch.rand(1, subtask_size + hidden_size, h, w),
            ),
            Categorical(h * w * hidden_size, action_space.g_int.n))

        self.beta = Categorical(hidden_size, 2)
        input_size = h * w * hidden_size  # conv output
        if isinstance(action_space.a, Discrete):
            num_outputs = action_space.a.n
            self.actor = Categorical(input_size, num_outputs)
        elif isinstance(action_space.a, Box):
            num_outputs = action_space.a.size(0)
            self.actor = DiagGaussian(input_size, num_outputs)
        else:
            raise NotImplementedError
        self.critic = init_(nn.Linear(input_size, 1))

        # embeddings
        for name, d in zip(
            ['type_embeddings', 'count_embeddings', 'obj_embeddings'],
                subtask_space):
            self.register_buffer(name, torch.eye(int(d)))

        self.register_buffer('l_one_hots', torch.eye(3))
        self.register_buffer('p_one_hots', torch.eye(self.n_subtasks))
        self.register_buffer('a_one_hots', torch.eye(int(action_space.a.n)))
        self.register_buffer('g_one_hots', torch.eye(
            int(action_space.g_int.n))),
        self.register_buffer('subtask_space',
                             torch.tensor(task_space.nvec[0].astype(np.int64)))

        state_sizes = RecurrentState(
            p=self.n_subtasks,
            r=subtask_size,
            h=hidden_size,
            g_binary=subtask_size,
            g_int=1,
            b=1,
            b_probs=2,
            g_probs=action_space.g_int.n,
            c=1,
            c_truth=1,
            c_probs=2,
            l=1,
            a=1,
            v=1,
            a_probs=action_space.a.n,
            l_probs=3,
            c_loss=1,
            l_loss=1,
            p_loss=1,
            r_loss=1,
            g_loss=1,
            b_loss=1,
            subtask=1)
        self.state_sizes = RecurrentState(*map(int, state_sizes))

    # @torch.jit.script_method
    def parse_hidden(self, hx):
        return RecurrentState(*torch.split(hx, self.state_sizes, dim=-1))

    @torch.jit.script_method
    def task_one_hots(self, task_type, count, obj):
        return torch.cat([
            self.type_embeddings[task_type.long()],
            self.count_embeddings[count.long()],
            self.obj_embeddings[obj.long()],
        ],
                         dim=-1)

    def encode(self, g_binary):
        factored_code = g_binary.nonzero()[:, 1:].view(-1, 3)
        factored_code -= F.pad(
            torch.cumsum(self.subtask_space, dim=0)[:2], (1, 0), 'constant', 0)
        # numpy_codes = factord_code.clone().numpy()
        factored_code[:, :-1] *= self.subtask_space[1:]  # g1 * x2, g2 * x3
        factored_code[:, 0] *= self.subtask_space[2]  # g1 * x3
        codes = factored_code.sum(dim=-1)
        # codes1 = codes.numpy()
        # codes2 = np.ravel_multi_index(numpy_codes.T, (self.subtask_space.numpy()))
        # if not np.array_equal(codes1, codes2):
        #     import ipdb; ipdb.set_trace()
        return codes

    def decode(self, g):
        x1, x2, x3 = self.subtask_space.to(g.dtype)
        g1 = g // (x2 * x3)
        x4 = g % (x2 * x3)
        g2 = x4 // x3
        g3 = x4 % x3
        return g1, g2, g3

    def task_to_one_hot(self, g):
        return self.task_one_hots(*self.decode(g)).squeeze(1)

    def check_grad(self, **kwargs):
        for k, v in kwargs.items():
            if v.grad_fn is not None:
                grads = torch.autograd.grad(
                    v.mean(),
                    self.parameters(),
                    retain_graph=True,
                    allow_unused=True)
                for (name, _), grad in zip(self.named_parameters(), grads):
                    if grad is None:
                        print(f'{k} has no grad wrt {name}')
                    else:
                        print(
                            f'mean grad ({v.mean().item()}) of {k} wrt {name}:',
                            grad.mean())
                        if torch.isnan(grad.mean()):
                            import ipdb
                            ipdb.set_trace()

    # @torch.jit.script_method
    def forward(self, inputs, hx):
        assert hx is not None
        T, N, d = inputs.shape
        inputs = inputs.view(T, N, -1)
        inputs, a, g_int = torch.split(inputs, [d - 2, 1, 1], dim=2)
        inputs = inputs.view(T, N, *self.obs_shape)
        obs, subtasks, task, next_subtask = torch.split(
            inputs, self.obs_sections, dim=2)
        task = task[:, :, :, 0, 0]
        next_subtask = next_subtask[:, :, :, 0, 0]
        sections = [self.n_subtasks] * self.task_nvec.shape[1]
        task_type, count, obj = torch.split(task, sections, dim=-1)

        M = self.task_one_hots(task_type[0], (count - 1)[0], obj[0])
        new_episode = torch.all(hx.squeeze(0) == 0, dim=-1)
        hx = self.parse_hidden(hx)

        p = hx.p
        r = hx.r
        g_binary = hx.g_binary
        float_subtask = hx.subtask

        for x in hx:
            x.squeeze_(0)

        if torch.any(new_episode):
            p[new_episode, 0] = 1.  # initialize pointer to first subtask
            r[new_episode] = M[new_episode, 0]  # initialize r to first subtask
            g0 = M[new_episode, 0]
            g_binary[new_episode] = g0  # initialize g_binary to first subtask
            hx.g_int[new_episode] = self.encode(g0).unsqueeze(1).float()

        outputs = RecurrentState(*[[] for _ in RecurrentState._fields])

        past_a = torch.cat([hx.a.unsqueeze(0), a], dim=0)

        n = obs.size(0)
        for i in range(n):
            float_subtask += next_subtask[i]
            outputs.subtask.append(float_subtask)
            subtask = float_subtask.long()
            m = M.size(0)

            # s = self.f(torch.cat([conv_out, r, g_binary, b], dim=-1))
            # logits = self.phi_update(torch.cat([s, h], dim=-1))
            # if self.hard_update:
            # dist = FixedCategorical(logits=logits)
            # c = dist.sample().float()
            # outputs.c_probs.append(dist.probs)
            # else:
            # c = torch.sigmoid(logits[:, :1])
            # outputs.c_probs.append(torch.zeros_like(logits))  # dummy value

            a_idxs = past_a[i].flatten().long()
            agent_layer = obs[i, :, 6, :, :].long()
            j, k, l = torch.split(agent_layer.nonzero(), [1, 1, 1], dim=-1)
            debug_obs = obs[i, j, :, k, l].squeeze(1)
<<<<<<< HEAD
            part1 = subtasks[i].unsqueeze(1) * debug_obs.unsqueeze(2)
            part2 = subtasks[i].unsqueeze(
                1) * self.a_one_hots[a_idxs].unsqueeze(2)
            cat = torch.cat([part1, part2], dim=1)
            bsize = cat.shape[0]
            reshape = cat.view(bsize, -1)
            debug_in = torch.cat([reshape, r], dim=-1)

            # print(debug_in[:, [39, 30, 21, 12, 98, 89]])
            # print(next_subtask[i])
=======

            h = self.f((
                debug_obs,
                self.a_one_hots[a_idxs],
                *torch.split(g_binary, tuple(self.task_nvec[0]), dim=-1),
            ))

>>>>>>> 1d98d843
            c = torch.sigmoid(self.phi_update(h))
            outputs.c_truth.append(next_subtask[i])

            if torch.any(next_subtask[i] > 0):
                weight = torch.ones_like(c)
                weight[next_subtask[i] > 0] /= torch.sum(next_subtask[i] > 0)
                weight[next_subtask[i] == 0] /= torch.sum(next_subtask[i] == 0)

                outputs.c_loss.append(
                    F.binary_cross_entropy(
                        torch.clamp(c, 0., 1.),
                        next_subtask[i],
                        weight=weight,
                        reduction='none'))
            else:
                outputs.c_loss.append(torch.zeros_like(c))

            outputs.c.append(c)

            # TODO: figure this out
            # if self.recurrent:
            #     h2 = self.subcontroller(obs[i], h)
            # else:
            # h2 = self.subcontroller(conv_out)

            logits = self.phi_shift(h)
            # if self.hard_update:
            # dist = FixedCategorical(logits=logits)
            # l = dist.sample()
            # outputs.l.append(l.float())
            # outputs.l_probs.append(dist.probs)
            # l = self.l_one_hots[l]
            # else:
            l = F.softmax(logits, dim=1)
            outputs.l.append(torch.zeros_like(c))  # dummy value
            outputs.l_probs.append(torch.zeros_like(l))  # dummy value

            # l_loss
            l_target = 1 - next_subtask[i].long().flatten()
            outputs.l_loss.append(
                F.cross_entropy(
                    logits,
                    l_target,
                    reduction='none',
                ).unsqueeze(1))

            p2 = batch_conv1d(p, l)

            # p_losss
            outputs.p_loss.append(
                F.cross_entropy(
                    p2.squeeze(1), subtask.squeeze(1),
                    reduction='none').unsqueeze(1))

            r2 = p2 @ M

            # r_loss
            r_target = []
            for j in range(m):
                r_target.append(M[j, subtask[j]])
            r_target = torch.cat(r_target).detach()
            r_loss = F.binary_cross_entropy(
                torch.clamp(r2.squeeze(1), 0., 1.),
                r_target,
                reduction='none',
            )
            outputs.r_loss.append(torch.mean(r_loss, dim=-1, keepdim=True))

            p = interp(p, p2.squeeze(1), c)
            r = interp(r, r2.squeeze(1), c)

            # h = interp(h, h2, c)

            outputs.p.append(p)
            outputs.r.append(r)
            outputs.h.append(h)

            # TODO: deterministic
            # g
            dist = self.pi_theta((h, r))
            g_target = self.encode(M[torch.arange(m), subtask.flatten()])
            outputs.g_loss.append(-dist.log_probs(g_target))
            new = g_int[i] < 0
            g_int[i][new] = dist.sample()[new].float()
            outputs.g_int.append(g_int[i])
            outputs.g_probs.append(dist.probs)

            # g_loss
            # assert (int(i1), int(i2), int(i3)) == \
            #        np.unravel_index(int(g_int), self.subtask_space)
            g_binary2 = self.task_to_one_hot(g_int[i])
            g_binary = interp(g_binary, g_binary2, c)
            outputs.g_binary.append(g_binary)

            conv_out = self.conv1(obs[i])

            # b
            dist = self.beta(h)
            b = dist.sample().float()
            outputs.b_probs.append(dist.probs)
            outputs.c_probs.append(torch.zeros_like(dist.probs))  # TODO

            # b_loss
            outputs.b_loss.append(-dist.log_probs(next_subtask[i]))
            outputs.b.append(b)

            # a
            g_broad = broadcast_3d(g_binary, self.obs_shape[1:])
            conv_out2 = self.conv2((obs[i], g_broad))
            dist = self.actor(conv_out2)
            new = a[i] < 0
            a[i, new] = dist.sample()[new].float()
            # a[:] = 'wsadeq'.index(input('act:'))

            outputs.a.append(a[i])
            outputs.a_probs.append(dist.probs)

            # v
            outputs.v.append(self.critic(conv_out2))

        stacked = []
        for x in outputs:
            stacked.append(torch.stack(x))

        hx = torch.cat(stacked, dim=-1)
        return hx, hx[-1]<|MERGE_RESOLUTION|>--- conflicted
+++ resolved
@@ -228,42 +228,6 @@
                         stride=1,
                         padding=1), 'relu'), nn.ReLU(), Flatten())
 
-<<<<<<< HEAD
-        input_size = h * w * hidden_size  # conv output
-        if isinstance(action_space.a, Discrete):
-            num_outputs = action_space.a.n
-            self.actor = Categorical(input_size, num_outputs)
-        elif isinstance(action_space.a, Box):
-            num_outputs = action_space.a.shape[0]
-            self.actor = DiagGaussian(input_size, num_outputs)
-        else:
-            raise NotImplementedError
-
-        self.critic = init_(nn.Linear(input_size, 1))
-
-        in_size = (
-            conv_out_size +  # x
-            subtask_size +  # r
-            subtask_size +  # g
-            1)  # b
-
-        self.f = nn.Sequential(
-            Concat(1),
-            init_(
-                nn.Conv2d(
-                    self.obs_sections.base +  # obs
-                    action_space.a.n +  # hx.a
-                    subtask_size +  # hx.g
-                    subtask_size,  # hx.r
-                    hidden_size,
-                    kernel_size=3,
-                    stride=1,
-                    padding=1),
-                'relu'),
-            nn.MaxPool2d(kernel_size=(h + 2, w + 2), stride=1, padding=1),
-            nn.ReLU(),
-            Flatten(),
-=======
         self.f = nn.Sequential(
             Parallel(
                 init_(nn.Linear(self.obs_sections.base, hidden_size)),
@@ -271,7 +235,6 @@
                 *[init_(nn.Linear(i, hidden_size)) for i in self.task_nvec[0]],
             ),
             Product(),
->>>>>>> 1d98d843
         )
 
         subcontroller = nn.GRUCell if recurrent else nn.Linear
@@ -489,18 +452,6 @@
             agent_layer = obs[i, :, 6, :, :].long()
             j, k, l = torch.split(agent_layer.nonzero(), [1, 1, 1], dim=-1)
             debug_obs = obs[i, j, :, k, l].squeeze(1)
-<<<<<<< HEAD
-            part1 = subtasks[i].unsqueeze(1) * debug_obs.unsqueeze(2)
-            part2 = subtasks[i].unsqueeze(
-                1) * self.a_one_hots[a_idxs].unsqueeze(2)
-            cat = torch.cat([part1, part2], dim=1)
-            bsize = cat.shape[0]
-            reshape = cat.view(bsize, -1)
-            debug_in = torch.cat([reshape, r], dim=-1)
-
-            # print(debug_in[:, [39, 30, 21, 12, 98, 89]])
-            # print(next_subtask[i])
-=======
 
             h = self.f((
                 debug_obs,
@@ -508,7 +459,6 @@
                 *torch.split(g_binary, tuple(self.task_nvec[0]), dim=-1),
             ))
 
->>>>>>> 1d98d843
             c = torch.sigmoid(self.phi_update(h))
             outputs.c_truth.append(next_subtask[i])
 
