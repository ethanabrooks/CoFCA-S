from collections import namedtuple

from gym.spaces import Box, Discrete
import numpy as np
import torch
from torch import nn as nn
import torch.jit
from torch.nn import functional as F

from ppo.agent import Agent, AgentValues, NNBase
from ppo.distributions import Categorical, DiagGaussian, FixedCategorical
from ppo.layers import Broadcast3d, Concat, Flatten, Parallel, Product, Reshape
from ppo.teacher import SubtasksTeacher
from ppo.utils import batch_conv1d, broadcast_3d, init_, interp, trace
from ppo.wrappers import SubtasksActions, get_subtasks_action_sections, get_subtasks_obs_sections

RecurrentState = namedtuple(
    'RecurrentState',
    'p r h b b_probs g_binary g_int g_probs c c_probs l l_probs a a_probs v c_truth '
    'c_loss l_loss p_loss r_loss g_loss b_loss subtask')


# noinspection PyMissingConstructor
class SubtasksAgent(Agent, NNBase):
    def __init__(self,
                 obs_shape,
                 action_space,
                 task_space,
                 hidden_size,
                 entropy_coef,
                 alpha,
                 zeta,
                 hard_update,
                 teacher_agent=None,
                 **kwargs):
        nn.Module.__init__(self)
        self.zeta = zeta
        self.alpha = alpha
        self.hard_update = hard_update
        if teacher_agent:
            assert isinstance(teacher_agent, SubtasksTeacher)
        self.teacher_agent = teacher_agent
        self.entropy_coef = entropy_coef
        self.action_space = SubtasksActions(*action_space.spaces)
        self.recurrent_module = SubtasksRecurrence(
            obs_shape=obs_shape,
            action_space=self.action_space,
            task_space=task_space,
            hidden_size=hidden_size,
            hard_update=hard_update,
            **kwargs,
        )
        self.obs_sections = get_subtasks_obs_sections(task_space)
        self.register_buffer(
            'subtask_choices',
            torch.zeros(
                self.action_space.g_int.n,
                self.action_space.g_int.n,
                dtype=torch.long))

    def forward(self, inputs, rnn_hxs, masks, action=None,
                deterministic=False):
        obs, subtask, task, next_subtask = torch.split(
            inputs, self.obs_sections, dim=1)

        n = inputs.size(0)
        actions = None
        if action is not None:
            action_sections = get_subtasks_action_sections(self.action_space)
            actions = SubtasksActions(
                *torch.split(action, action_sections, dim=-1))

        all_hxs, last_hx = self._forward_gru(
            inputs.view(n, -1), rnn_hxs, masks, actions=actions)
        rm = self.recurrent_module
        hx = RecurrentState(*rm.parse_hidden(all_hxs))

        # print('g       ', hx.g[0])
        # print('g_target', g_target[0, :, 0, 0])

        if self.hard_update:
            dists = SubtasksActions(
                a=FixedCategorical(hx.a_probs),
                b=FixedCategorical(hx.b_probs),
                c=FixedCategorical(hx.c_probs),
                l=FixedCategorical(hx.l_probs),
                g_int=FixedCategorical(hx.g_probs),
            )
        else:
            dists = SubtasksActions(
                a=FixedCategorical(hx.a_probs),
                b=FixedCategorical(hx.b_probs),
                c=None,
                l=None,
                g_int=FixedCategorical(hx.g_probs))

        if action is None:
            actions = SubtasksActions(
                a=hx.a, b=hx.b, l=hx.l, c=hx.c, g_int=hx.g_int)

        log_probs = sum(
            dist.log_probs(a) for dist, a in zip(dists, actions)
            if dist is not None)
        entropies = sum(dist.entropy() for dist in dists if dist is not None)

        if action is not None:
            subtask_int = rm.encode(subtask[:, :, 0, 0])
            codes = torch.unique(subtask_int)
            g_one_hots = rm.g_one_hots[actions.g_int.long().flatten()].long()
            for code in codes:
                idx = subtask_int == code
                self.subtask_choices[code] += g_one_hots[idx].sum(dim=0)

        c = hx.c.round()

        # For derivation, see https://en.wikipedia.org/wiki/Cram%C3%A9r%27s_V
        choices = self.subtask_choices.float()
        cramers_v = torch.tensor(0.)
        n = choices.sum()
        if n > 0:
            ni = choices.sum(dim=0, keepdim=True)
            nj = choices.sum(dim=1, keepdim=True)
            Ei = ni * nj / n
            if torch.all(Ei > 0):
                chi_squared = torch.sum((choices - Ei)**2 / Ei)
                cramers_v = torch.sqrt(
                    chi_squared / n / self.action_space.g_int.n)

        log = dict(
            # g_accuracy=g_accuracy.float(),
            c_accuracy=(torch.mean((c == hx.c_truth).float())),
            c_recall=(torch.mean(
                (c[hx.c_truth > 0] == hx.c_truth[hx.c_truth > 0]).float())),
            c_precision=(torch.mean((c[c > 0] == hx.c_truth[c > 0]).float())),
            subtask_association=cramers_v)
        aux_loss = self.alpha * hx.c_loss.mean() - self.entropy_coef * entropies.mean(
        )

        if self.teacher_agent:
            imitation_dist = self.teacher_agent(inputs, rnn_hxs, masks).dist
            imitation_probs = imitation_dist.probs.detach().unsqueeze(1)
            our_log_probs = torch.log(dists.a.probs).unsqueeze(2)
            imitation_obj = (imitation_probs @ our_log_probs).view(-1)
            log.update(imitation_obj=imitation_obj)
            aux_loss -= torch.mean(imitation_obj)

        for k, v in hx._asdict().items():
            if k.endswith('_loss'):
                log[k] = v

        return AgentValues(
            value=hx.v,
            action=torch.cat(actions, dim=-1),
            action_log_probs=log_probs,
            aux_loss=aux_loss,
            rnn_hxs=torch.cat(hx, dim=-1),
            dist=None,
            log=log)

    def get_value(self, inputs, rnn_hxs, masks):
        n = inputs.size(0)
        all_hxs, last_hx = self._forward_gru(
            inputs.view(n, -1), rnn_hxs, masks)
        return self.recurrent_module.parse_hidden(all_hxs).v

    def _forward_gru(self, x, hxs, masks, actions=None):
        if actions is None:
            y = F.pad(x, (0, 2), 'constant', -1)
        else:
            y = torch.cat([x, actions.a, actions.g_int], dim=-1)
        return super()._forward_gru(y, hxs, masks)

    @property
    def recurrent_hidden_state_size(self):
        return sum(self.recurrent_module.state_sizes)

    @property
    def is_recurrent(self):
        return True


class SubtasksRecurrence(torch.jit.ScriptModule):
    __constants__ = [
        'input_sections', 'subtask_space', 'state_sizes', 'recurrent'
    ]

    def __init__(self, obs_shape, action_space, task_space, hidden_size,
                 recurrent, hard_update, multiplicative_interaction):
        super().__init__()
        d, h, w = obs_shape
        conv_out_size = h * w * hidden_size
        subtask_space = list(map(int, task_space.nvec[0]))
        subtask_size = sum(subtask_space)
        n_subtasks = task_space.shape[0]
        self.hard_update = hard_update
        self.obs_sections = get_subtasks_obs_sections(task_space)
        self.obs_shape = d, h, w
        self.task_nvec = task_space.nvec
        self.action_space = action_space
        self.n_subtasks = n_subtasks

        # networks
        self.recurrent = recurrent

        self.conv1 = nn.Sequential(
            init_(
                nn.Conv2d(
                    self.obs_sections.base,
                    hidden_size,
                    kernel_size=3,
                    stride=1,
                    padding=1), 'relu'), nn.ReLU(), Flatten())

        if multiplicative_interaction:
            conv_weight_shape = hidden_size, self.obs_sections.base, 3, 3
            self.conv_weight = nn.Sequential(
                nn.Linear(self.obs_sections.subtask,
                          np.prod(conv_weight_shape)),
                Reshape(-1, *conv_weight_shape))

        else:
            self.conv2 = nn.Sequential(
                Concat(dim=1),
                init_(
                    nn.Conv2d(
                        self.obs_sections.base + self.obs_sections.subtask,
                        hidden_size,
                        kernel_size=3,
                        stride=1,
                        padding=1), 'relu'), nn.ReLU(), Flatten())

        self.f = nn.Sequential(
            Parallel(
                init_(nn.Linear(self.obs_sections.base, hidden_size)),
                init_(nn.Linear(action_space.a.n, hidden_size)),
                *[init_(nn.Linear(i, hidden_size)) for i in self.task_nvec[0]],
            ),
            Product(),
        )

        subcontroller = nn.GRUCell if recurrent else nn.Linear
        self.subcontroller = trace(
            lambda in_size: nn.Sequential(
                init_(subcontroller(in_size, hidden_size), 'relu'),
                nn.ReLU(),
            ),
            in_size=conv_out_size)  # h

        self.phi_update = trace(
            # lambda in_size: init_(nn.Linear(in_size, 2), 'sigmoid'),
            # in_size=(
            # hidden_size +  s
            # hidden_size))  h
            lambda in_size: init_(nn.Linear(in_size, 1), 'sigmoid'),
            in_size=hidden_size)

        self.phi_shift = trace(
            lambda in_size: nn.Sequential(
                # init_(nn.Linear(in_size, hidden_size), 'relu'),
                # nn.ReLU(),
                # init_(nn.Linear(hidden_size, 3)),  # 3 for {-1, 0, +1}
                init_(nn.Linear(in_size, 3)),  # 3 for {-1, 0, +1}
            ),
            # in_size=hidden_size)
            in_size=hidden_size)

        self.pi_theta = Categorical(
            subtask_size,  # r
            action_space.g_int.n)

        self.beta = Categorical(hidden_size, 2)
        input_size = h * w * hidden_size  # conv output
        if isinstance(action_space.a, Discrete):
            num_outputs = action_space.a.n
            self.actor = Categorical(input_size, num_outputs)
        elif isinstance(action_space.a, Box):
            num_outputs = action_space.a.size(0)
            self.actor = DiagGaussian(input_size, num_outputs)
        else:
            raise NotImplementedError
        self.critic = init_(nn.Linear(input_size, 1))

        # embeddings
        for name, d in zip(
            ['type_embeddings', 'count_embeddings', 'obj_embeddings'],
                subtask_space):
            self.register_buffer(name, torch.eye(int(d)))

        self.register_buffer('l_one_hots', torch.eye(3))
        self.register_buffer('p_one_hots', torch.eye(self.n_subtasks))
        self.register_buffer('a_one_hots', torch.eye(int(action_space.a.n)))
        self.register_buffer('g_one_hots', torch.eye(
            int(action_space.g_int.n))),
        self.register_buffer('subtask_space',
                             torch.tensor(task_space.nvec[0].astype(np.int64)))

        state_sizes = RecurrentState(
            p=self.n_subtasks,
            r=subtask_size,
            h=hidden_size,
            g_binary=subtask_size,
            g_int=1,
            b=1,
            b_probs=2,
            g_probs=action_space.g_int.n,
            c=1,
            c_truth=1,
            c_probs=2,
            l=1,
            a=1,
            v=1,
            a_probs=action_space.a.n,
            l_probs=3,
            c_loss=1,
            l_loss=1,
            p_loss=1,
            r_loss=1,
            g_loss=1,
            b_loss=1,
            subtask=1)
        self.state_sizes = RecurrentState(*map(int, state_sizes))

    # @torch.jit.script_method
    def parse_hidden(self, hx):
        return RecurrentState(*torch.split(hx, self.state_sizes, dim=-1))

    @torch.jit.script_method
    def task_one_hots(self, task_type, count, obj):
        return torch.cat([
            self.type_embeddings[task_type.long()],
            self.count_embeddings[count.long()],
            self.obj_embeddings[obj.long()],
        ],
                         dim=-1)

    def encode(self, g_binary):
        factored_code = g_binary.nonzero()[:, 1:].view(-1, 3)
        factored_code -= F.pad(
            torch.cumsum(self.subtask_space, dim=0)[:2], (1, 0), 'constant', 0)
        # numpy_codes = factord_code.clone().numpy()
        factored_code[:, :-1] *= self.subtask_space[1:]  # g1 * x2, g2 * x3
        factored_code[:, 0] *= self.subtask_space[2]  # g1 * x3
        codes = factored_code.sum(dim=-1)
        # codes1 = codes.numpy()
        # codes2 = np.ravel_multi_index(numpy_codes.T, (self.subtask_space.numpy()))
        # if not np.array_equal(codes1, codes2):
        #     import ipdb; ipdb.set_trace()
        return codes

    def decode(self, g):
        x1, x2, x3 = self.subtask_space.to(g.dtype)
        g1 = g // (x2 * x3)
        x4 = g % (x2 * x3)
        g2 = x4 // x3
        g3 = x4 % x3
        return g1, g2, g3

    def task_to_one_hot(self, g):
        return self.task_one_hots(*self.decode(g)).squeeze(1)

    def check_grad(self, **kwargs):
        for k, v in kwargs.items():
            if v.grad_fn is not None:
                grads = torch.autograd.grad(
                    v.mean(),
                    self.parameters(),
                    retain_graph=True,
                    allow_unused=True)
                for (name, _), grad in zip(self.named_parameters(), grads):
                    if grad is None:
                        print(f'{k} has no grad wrt {name}')
                    else:
                        print(
                            f'mean grad ({v.mean().item()}) of {k} wrt {name}:',
                            grad.mean())
                        if torch.isnan(grad.mean()):
                            import ipdb
                            ipdb.set_trace()

    # @torch.jit.script_method
    def forward(self, inputs, hx):
        assert hx is not None
        T, N, d = inputs.shape
        inputs = inputs.view(T, N, -1)
        inputs, a, g_int = torch.split(inputs, [d - 2, 1, 1], dim=2)
        inputs = inputs.view(T, N, *self.obs_shape)
        obs, subtasks, task, next_subtask = torch.split(
            inputs, self.obs_sections, dim=2)
        task = task[:, :, :, 0, 0]
        next_subtask = next_subtask[:, :, :, 0, 0]
        sections = [self.n_subtasks] * self.task_nvec.shape[1]
        task_type, count, obj = torch.split(task, sections, dim=-1)

        M = self.task_one_hots(task_type[0], (count - 1)[0], obj[0])
        new_episode = torch.all(hx.squeeze(0) == 0, dim=-1)
        hx = self.parse_hidden(hx)

        p = hx.p
        r = hx.r
<<<<<<< HEAD
        g_embed1 = hx.g_embed
        h = hx.h
        g_int = torch.cat([hx.g_int, g_int], dim=0)
=======
        g_binary = hx.g_binary
>>>>>>> 6ce90942
        float_subtask = hx.subtask

        for x in hx:
            x.squeeze_(0)

        if torch.any(new_episode):
            p[new_episode, 0] = 1.  # initialize pointer to first subtask
            r[new_episode] = M[new_episode, 0]  # initialize r to first subtask
<<<<<<< HEAD
            g0 = M[new_episode, 0]
            g_embed1[new_episode] = g0  # initialize g_embed1 to first subtask
            g_int[0, new_episode] = self.encode(g0).unsqueeze(1).float()
=======
>>>>>>> 6ce90942

        outputs = RecurrentState(*[[] for _ in RecurrentState._fields])

        past_a = torch.cat([hx.a.unsqueeze(0), a], dim=0)

        n = obs.size(0)
        for i in range(n):
            float_subtask += next_subtask[i]
            outputs.subtask.append(float_subtask)
            subtask = float_subtask.long()
            m = M.size(0)

            # s = self.f(torch.cat([conv_out, r, g_binary, b], dim=-1))
            # logits = self.phi_update(torch.cat([s, h], dim=-1))
            # if self.hard_update:
            # dist = FixedCategorical(logits=logits)
            # c = dist.sample().float()
            # outputs.c_probs.append(dist.probs)
            # else:
            # c = torch.sigmoid(logits[:, :1])
            # outputs.c_probs.append(torch.zeros_like(logits))  # dummy value

            a_idxs = past_a[i].flatten().long()
            agent_layer = obs[i, :, 6, :, :].long()
            j, k, l = torch.split(agent_layer.nonzero(), [1, 1, 1], dim=-1)
            debug_obs = obs[i, j, :, k, l].squeeze(1)

            h = self.f((
                debug_obs,
                self.a_one_hots[a_idxs],
                *torch.split(g_binary, tuple(self.task_nvec[0]), dim=-1),
            ))

            c = torch.sigmoid(self.phi_update(h))
            outputs.c_truth.append(next_subtask[i])

            if torch.any(next_subtask[i] > 0):
                weight = torch.ones_like(c)
                weight[next_subtask[i] > 0] /= torch.sum(next_subtask[i] > 0)
                weight[next_subtask[i] == 0] /= torch.sum(next_subtask[i] == 0)

                outputs.c_loss.append(
                    F.binary_cross_entropy(
                        torch.clamp(c, 0., 1.),
                        next_subtask[i],
                        weight=weight,
                        reduction='none'))
            else:
                outputs.c_loss.append(torch.zeros_like(c))

            outputs.c.append(c)

            # TODO: figure this out
            # if self.recurrent:
            #     h2 = self.subcontroller(obs[i], h)
            # else:
            # h2 = self.subcontroller(conv_out)

            logits = self.phi_shift(h)
            # if self.hard_update:
            # dist = FixedCategorical(logits=logits)
            # l = dist.sample()
            # outputs.l.append(l.float())
            # outputs.l_probs.append(dist.probs)
            # l = self.l_one_hots[l]
            # else:
            l = F.softmax(logits, dim=1)
            outputs.l.append(torch.zeros_like(c))  # dummy value
            outputs.l_probs.append(torch.zeros_like(l))  # dummy value

            # l_loss
            l_target = 1 - next_subtask[i].long().flatten()
            outputs.l_loss.append(
                F.cross_entropy(
                    logits,
                    l_target,
                    reduction='none',
                ).unsqueeze(1))

            p2 = batch_conv1d(p, l)

            # p_losss
            outputs.p_loss.append(
                F.cross_entropy(
                    p2.squeeze(1), subtask.squeeze(1),
                    reduction='none').unsqueeze(1))

            r2 = p2 @ M

            # r_loss
            r_target = []
            for j in range(m):
                r_target.append(M[j, subtask[j]])
            r_target = torch.cat(r_target).detach()
            r_loss = F.binary_cross_entropy(
                torch.clamp(r2.squeeze(1), 0., 1.),
                r_target,
                reduction='none',
            )
            outputs.r_loss.append(torch.mean(r_loss, dim=-1, keepdim=True))

            p = interp(p, p2.squeeze(1), c)
            r = interp(r, r2.squeeze(1), c)

            # h = interp(h, h2, c)

            outputs.p.append(p)
            outputs.r.append(r)
            outputs.h.append(h)

            # TODO: deterministic
            # g
<<<<<<< HEAD
            probs1 = self.g_one_hots[g_int[i].long().flatten()]
            probs2 = self.pi_theta((h, r)).probs
            dist = FixedCategorical(probs=interp(probs1, probs2, c))
            # dist = self.pi_theta((h, r))

            # dist = self.pi_theta((h, r))
=======
            dist = self.pi_theta(r)
>>>>>>> 6ce90942
            g_target = self.encode(M[torch.arange(m), subtask.flatten()])
            outputs.g_loss.append(-dist.log_probs(g_target))
            new = g_int[i + 1] < 0
            g_int[i + 1, new] = dist.sample()[new].float()
            outputs.g_int.append(g_int[i + 1])
            outputs.g_probs.append(dist.probs)

            # g_loss
            # assert (int(i1), int(i2), int(i3)) == \
            #        np.unravel_index(int(g_int), self.subtask_space)
<<<<<<< HEAD
            g_embed2 = self.embed_task(g_int[i + 1])
            # g_embed1 = interp(g_embed1, g_embed2, c)
            g_embed1 = g_embed2
            outputs.g_embed.append(g_embed1)
=======
            g_binary2 = self.task_to_one_hot(g_int[i])
            g_binary = interp(g_binary, g_binary2, c)
            outputs.g_binary.append(g_binary)

            conv_out = self.conv1(obs[i])
>>>>>>> 6ce90942

            # b
            dist = self.beta(h)
            b = dist.sample().float()
            outputs.b_probs.append(dist.probs)
            outputs.c_probs.append(torch.zeros_like(dist.probs))  # TODO

            # b_loss
            outputs.b_loss.append(-dist.log_probs(next_subtask[i]))
            outputs.b.append(b)

            # a
            g_broad = broadcast_3d(g_binary, self.obs_shape[1:])
            conv_out2 = self.conv2((obs[i], g_broad))
            dist = self.actor(conv_out2)
            new = a[i] < 0
            a[i, new] = dist.sample()[new].float()
            # a[:] = 'wsadeq'.index(input('act:'))

            outputs.a.append(a[i])
            outputs.a_probs.append(dist.probs)

            # v
            outputs.v.append(self.critic(conv_out2))

        stacked = []
        for x in outputs:
            stacked.append(torch.stack(x))

        hx = torch.cat(stacked, dim=-1)
        return hx, hx[-1]<|MERGE_RESOLUTION|>--- conflicted
+++ resolved
@@ -397,13 +397,7 @@
 
         p = hx.p
         r = hx.r
-<<<<<<< HEAD
-        g_embed1 = hx.g_embed
-        h = hx.h
-        g_int = torch.cat([hx.g_int, g_int], dim=0)
-=======
         g_binary = hx.g_binary
->>>>>>> 6ce90942
         float_subtask = hx.subtask
 
         for x in hx:
@@ -412,12 +406,6 @@
         if torch.any(new_episode):
             p[new_episode, 0] = 1.  # initialize pointer to first subtask
             r[new_episode] = M[new_episode, 0]  # initialize r to first subtask
-<<<<<<< HEAD
-            g0 = M[new_episode, 0]
-            g_embed1[new_episode] = g0  # initialize g_embed1 to first subtask
-            g_int[0, new_episode] = self.encode(g0).unsqueeze(1).float()
-=======
->>>>>>> 6ce90942
 
         outputs = RecurrentState(*[[] for _ in RecurrentState._fields])
 
@@ -530,16 +518,7 @@
 
             # TODO: deterministic
             # g
-<<<<<<< HEAD
-            probs1 = self.g_one_hots[g_int[i].long().flatten()]
-            probs2 = self.pi_theta((h, r)).probs
-            dist = FixedCategorical(probs=interp(probs1, probs2, c))
-            # dist = self.pi_theta((h, r))
-
-            # dist = self.pi_theta((h, r))
-=======
             dist = self.pi_theta(r)
->>>>>>> 6ce90942
             g_target = self.encode(M[torch.arange(m), subtask.flatten()])
             outputs.g_loss.append(-dist.log_probs(g_target))
             new = g_int[i + 1] < 0
@@ -550,18 +529,11 @@
             # g_loss
             # assert (int(i1), int(i2), int(i3)) == \
             #        np.unravel_index(int(g_int), self.subtask_space)
-<<<<<<< HEAD
-            g_embed2 = self.embed_task(g_int[i + 1])
-            # g_embed1 = interp(g_embed1, g_embed2, c)
-            g_embed1 = g_embed2
-            outputs.g_embed.append(g_embed1)
-=======
             g_binary2 = self.task_to_one_hot(g_int[i])
             g_binary = interp(g_binary, g_binary2, c)
             outputs.g_binary.append(g_binary)
 
             conv_out = self.conv1(obs[i])
->>>>>>> 6ce90942
 
             # b
             dist = self.beta(h)
