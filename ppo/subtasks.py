from collections import namedtuple

from gym.spaces import Box, Discrete
import numpy as np
import torch
from torch import nn as nn
import torch.jit
from torch.nn import functional as F

from ppo.agent import Agent, AgentValues, NNBase
from ppo.distributions import Categorical, DiagGaussian, FixedCategorical
from ppo.layers import Broadcast3d, Concat, Flatten, Reshape
from ppo.teacher import SubtasksTeacher
from ppo.utils import batch_conv1d, broadcast_3d, init_, interp, trace
from ppo.wrappers import SubtasksActions, get_subtasks_action_sections, get_subtasks_obs_sections

RecurrentState = namedtuple(
    'RecurrentState',
    'p r h b b_probs g_embed g_int g_probs c c_probs l l_probs a a_probs v c_truth '
    'c_loss l_loss p_loss r_loss g_loss b_loss subtask')


# noinspection PyMissingConstructor
class SubtasksAgent(Agent, NNBase):
    def __init__(self,
                 obs_shape,
                 action_space,
                 task_space,
                 hidden_size,
                 entropy_coef,
                 alpha,
                 zeta,
                 hard_update,
                 teacher_agent=None,
                 **kwargs):
        nn.Module.__init__(self)
        self.zeta = zeta
        self.alpha = alpha
        self.hard_update = hard_update
        if teacher_agent:
            assert isinstance(teacher_agent, SubtasksTeacher)
        self.teacher_agent = teacher_agent
        self.entropy_coef = entropy_coef
        self.action_space = SubtasksActions(*action_space.spaces)
        self.recurrent_module = SubtasksRecurrence(
            obs_shape=obs_shape,
            action_space=self.action_space,
            task_space=task_space,
            hidden_size=hidden_size,
            hard_update=hard_update,
            **kwargs,
        )
        self.obs_sections = get_subtasks_obs_sections(task_space)
        self.register_buffer(
            'subtask_choices',
            torch.zeros(
                self.action_space.g_int.n,
                self.action_space.g_int.n,
                dtype=torch.long))

    def forward(self, inputs, rnn_hxs, masks, action=None,
                deterministic=False):
        obs, subtask, task, next_subtask = torch.split(
            inputs, self.obs_sections, dim=1)

        n = inputs.shape[0]
        all_hxs, last_hx = self._forward_gru(
            inputs.view(n, -1), rnn_hxs, masks)
        rm = self.recurrent_module
        hx = RecurrentState(*rm.parse_hidden(all_hxs))

        # print('g       ', hx.g[0])
        # print('g_target', g_target[0, :, 0, 0])

        if self.hard_update:
            dists = SubtasksActions(
                a=FixedCategorical(hx.a_probs),
                b=FixedCategorical(hx.b_probs),
                c=FixedCategorical(hx.c_probs),
                l=FixedCategorical(hx.l_probs),
                g_int=FixedCategorical(hx.g_probs),
            )
        else:
            dists = SubtasksActions(
                a=FixedCategorical(hx.a_probs),
                b=FixedCategorical(hx.b_probs),
                c=None,
                l=None,
                g_int=FixedCategorical(hx.g_probs))

        if action is None:
            actions = SubtasksActions(
<<<<<<< HEAD
                a=hx.a,
                b=hx.b,
                g_embed=hx.g_embed,
                l=hx.l,
                c=hx.c,
                g_int=hx.g_int)
=======
                a=hx.a, b=hx.b, l=hx.l, c=hx.c, g_int=hx.g_int)
>>>>>>> 18d337df
        else:
            action_sections = get_subtasks_action_sections(self.action_space)
            actions = SubtasksActions(
                *torch.split(action, action_sections, dim=-1))

        log_probs = sum(
            dist.log_probs(a) for dist, a in zip(dists, actions)
            if dist is not None)
        entropies = sum(dist.entropy() for dist in dists if dist is not None)

<<<<<<< HEAD
        # g_accuracy = torch.all(hx.g_embed.round() == g_target[:, :, 0, 0], dim=-1)

=======
>>>>>>> 18d337df
        if action is not None:
            subtask_int = rm.encode(subtask[:, :, 0, 0])
            codes = torch.unique(subtask_int)
            g_one_hots = rm.g_one_hots[actions.g_int.long().flatten()].long()
            for code in codes:
                idx = subtask_int == code
                self.subtask_choices[code] += g_one_hots[idx].sum(dim=0)

        c = hx.c.round()
<<<<<<< HEAD
=======

        # For derivation, see https://en.wikipedia.org/wiki/Cram%C3%A9r%27s_V
        choices = self.subtask_choices.float()
        cramers_v = torch.tensor(0.)
        n = choices.sum()
        if n > 0:
            ni = choices.sum(dim=0, keepdim=True)
            nj = choices.sum(dim=1, keepdim=True)
            Ei = ni * nj / n
            if torch.all(Ei > 0):
                chi_squared = torch.sum((choices - Ei)**2 / Ei)
                cramers_v = torch.sqrt(
                    chi_squared / n / self.action_space.g_int.n)

>>>>>>> 18d337df
        log = dict(
            # g_accuracy=g_accuracy.float(),
            c_accuracy=(torch.mean((c == hx.c_truth).float())),
            c_recall=(torch.mean(
                (c[hx.c_truth > 0] == hx.c_truth[hx.c_truth > 0]).float())),
            c_precision=(torch.mean((c[c > 0] == hx.c_truth[c > 0]).float())),
<<<<<<< HEAD
            std_per_subtask=torch.mean(self.subtask_choices.float(),
                                       dim=1).std(dim=-1))
=======
            subtask_association=cramers_v)
>>>>>>> 18d337df
        aux_loss = self.alpha * hx.c_loss - self.entropy_coef * entropies

        if self.teacher_agent:
            imitation_dist = self.teacher_agent(inputs, rnn_hxs, masks).dist
            imitation_probs = imitation_dist.probs.detach().unsqueeze(1)
            our_log_probs = torch.log(dists.a.probs).unsqueeze(2)
            imitation_obj = (imitation_probs @ our_log_probs).view(-1)
            log.update(imitation_obj=imitation_obj)
            aux_loss -= imitation_obj

        if action is None:
            value = hx.v
        else:
            g_embed = rm.embed_task(actions.g_int.long())
            g_broad = broadcast_3d(g_embed, obs.shape[2:])
            value = rm.critic(rm.conv2((obs, g_broad)))

        for k, v in hx._asdict().items():
            if k.endswith('_loss'):
                log[k] = v

        return AgentValues(
            value=value,
            action=torch.cat(actions, dim=-1),
            action_log_probs=log_probs,
            aux_loss=aux_loss.mean(),
            rnn_hxs=torch.cat(hx, dim=-1),
            dist=None,
            log=log)

    def get_value(self, inputs, rnn_hxs, masks):
        n = inputs.shape[0]
        all_hxs, last_hx = self._forward_gru(
            inputs.view(n, -1), rnn_hxs, masks)
        return self.recurrent_module.parse_hidden(all_hxs).v

    @property
    def recurrent_hidden_state_size(self):
        return sum(self.recurrent_module.state_sizes)

    @property
    def is_recurrent(self):
        return True


class SubtasksRecurrence(torch.jit.ScriptModule):
    __constants__ = [
        'input_sections', 'subtask_space', 'state_sizes', 'recurrent'
    ]

    def __init__(self, obs_shape, action_space, task_space, hidden_size,
                 recurrent, hard_update, multiplicative_interaction):
        super().__init__()
        d, h, w = obs_shape
        conv_out_size = h * w * hidden_size
        subtask_space = list(map(int, task_space.nvec[0]))
        self.hard_update = hard_update
        subtask_size = sum(subtask_space)
        n_subtasks = task_space.shape[0]
        self.obs_sections = get_subtasks_obs_sections(task_space)
        self.obs_shape = d, h, w

        # networks
        self.recurrent = recurrent

        self.conv1 = nn.Sequential(
            init_(
                nn.Conv2d(
                    self.obs_sections.base,
                    hidden_size,
                    kernel_size=3,
                    stride=1,
                    padding=1), 'relu'), nn.ReLU(), Flatten())

        if multiplicative_interaction:
            conv_weight_shape = hidden_size, self.obs_sections.base, 3, 3
            self.conv_weight = nn.Sequential(
                nn.Linear(self.obs_sections.subtask,
                          np.prod(conv_weight_shape)),
                Reshape(-1, *conv_weight_shape))

        else:
            self.conv2 = nn.Sequential(
                Concat(dim=1),
                init_(
                    nn.Conv2d(
                        self.obs_sections.base + self.obs_sections.subtask,
                        hidden_size,
                        kernel_size=3,
                        stride=1,
                        padding=1), 'relu'), nn.ReLU(), Flatten())

        input_size = h * w * hidden_size  # conv output
        if isinstance(action_space.a, Discrete):
            num_outputs = action_space.a.n
            self.actor = Categorical(input_size, num_outputs)
        elif isinstance(action_space.a, Box):
            num_outputs = action_space.a.shape[0]
            self.actor = DiagGaussian(input_size, num_outputs)
        else:
            raise NotImplementedError

        self.critic = init_(nn.Linear(input_size, 1))

        in_size = (
            conv_out_size +  # x
            subtask_size +  # r
            subtask_size +  # g
            1)  # b
        self.f = nn.Sequential(
            init_(nn.Linear(in_size, hidden_size), 'relu'),
            nn.ReLU(),
        )

        subcontroller = nn.GRUCell if recurrent else nn.Linear
        self.subcontroller = trace(
            lambda in_size: nn.Sequential(
                init_(subcontroller(in_size, hidden_size), 'relu'),
                nn.ReLU(),
            ),
            in_size=conv_out_size)  # h

        debug_in_size = subtask_size * (
            self.obs_sections.base + action_space.a.n) + subtask_size

        self.phi_update = trace(
            # lambda in_size: init_(nn.Linear(in_size, 2), 'sigmoid'),
            # in_size=(
            # hidden_size +  s
            # hidden_size))  h
            lambda in_size: init_(nn.Linear(debug_in_size, 1), 'sigmoid'),
            in_size=debug_in_size)

        self.phi_shift = trace(
            lambda in_size: nn.Sequential(
                # init_(nn.Linear(in_size, hidden_size), 'relu'),
                # nn.ReLU(),
                # init_(nn.Linear(hidden_size, 3)),  # 3 for {-1, 0, +1}
                init_(nn.Linear(in_size, 3)),  # 3 for {-1, 0, +1}
            ),
            # in_size=hidden_size)
            in_size=debug_in_size)

        self.pi_theta = nn.Sequential(
            Concat(dim=-1),
            Broadcast3d(h, w),
            torch.jit.trace(
                nn.Sequential(
                    init_(
                        nn.Conv2d(
                            (
                                subtask_size +  # r
                                hidden_size),  # h
                            hidden_size,
                            kernel_size=3,
                            stride=1,
                            padding=1),
                        'relu'),
                    nn.ReLU(),
                    Flatten(),
                ),
                example_inputs=torch.rand(1, subtask_size + hidden_size, h, w),
            ),
<<<<<<< HEAD
            Categorical(h * w * hidden_size, np.prod(subtask_space)),
        )
=======
            Categorical(h * w * hidden_size, action_space.g_int.n))
>>>>>>> 18d337df

        self.beta = Categorical(
            conv_out_size +  # x
            subtask_size,  # g
            2)

        # embeddings
        for name, d in zip(
            ['type_embeddings', 'count_embeddings', 'obj_embeddings'],
                subtask_space):
            self.register_buffer(name, torch.eye(int(d)))

        self.register_buffer('l_one_hots', torch.eye(3))
        self.register_buffer('p_one_hots', torch.eye(n_subtasks))
<<<<<<< HEAD
        self.register_buffer('a_one_hots', torch.eye(action_space.a.n))
        self.register_buffer('g_one_hots',
                             torch.eye(int(np.prod(subtask_space))))
        self.register_buffer('subtask_space',
                             torch.tensor(task_space.nvec[0]).long())
=======
        self.register_buffer('a_one_hots', torch.eye(int(action_space.a.n)))
        self.register_buffer('g_one_hots', torch.eye(int(action_space.g_int.n))),
        self.register_buffer('subtask_space',
                             torch.tensor(task_space.nvec[0].astype(np.int64)))
>>>>>>> 18d337df

        self.task_sections = [n_subtasks] * task_space.nvec.shape[1]
        state_sizes = RecurrentState(
            p=n_subtasks,
            r=subtask_size,
            h=hidden_size,
            g_embed=subtask_size,
            g_int=1,
            b=1,
            b_probs=2,
<<<<<<< HEAD
            g_probs=np.prod(subtask_space),
=======
            g_probs=action_space.g_int.n,
>>>>>>> 18d337df
            c=1,
            c_truth=1,
            c_probs=2,
            l=1,
            a=1,
            v=1,
            a_probs=action_space.a.n,
            l_probs=3,
            c_loss=1,
            l_loss=1,
            p_loss=1,
            r_loss=1,
            g_loss=1,
            b_loss=1,
            subtask=1)
        self.state_sizes = RecurrentState(*map(int, state_sizes))

    # @torch.jit.script_method
    def parse_hidden(self, hx):
        return RecurrentState(*torch.split(hx, self.state_sizes, dim=-1))

    @torch.jit.script_method
    def task_one_hots(self, task_type, count, obj):
        return torch.cat([
            self.type_embeddings[task_type.long()],
            self.count_embeddings[count.long()],
            self.obj_embeddings[obj.long()],
        ],
                         dim=-1)

    def encode(self, g_embed):
        factord_code = g_embed.nonzero()[:, 1:].view(-1, 3)
        factord_code -= F.pad(
            torch.cumsum(self.subtask_space, dim=0)[:2], (1, 0), 'constant', 0)
        # numpy_codes = factord_code.clone().numpy()
        factord_code[:, :-1] *= self.subtask_space[1:]  # g1 * x2, g2 * x3
        factord_code[:, 0] *= self.subtask_space[2]  # g1 * x3
        codes = factord_code.sum(dim=-1)
        # codes1 = codes.numpy()
        # codes2 = np.ravel_multi_index(numpy_codes.T, (self.subtask_space.numpy()))
        # if not np.array_equal(codes1, codes2):
        #     import ipdb; ipdb.set_trace()
        return codes

    def decode(self, g):
        x1, x2, x3 = self.subtask_space.to(g.dtype)
        g1 = g // (x2 * x3)
        x4 = g % (x2 * x3)
        g2 = x4 // x3
        g3 = x4 % x3
        return g1, g2, g3

    def embed_task(self, g):
        return self.task_one_hots(*self.decode(g)).squeeze(1)

    def check_grad(self, **kwargs):
        for k, v in kwargs.items():
            if v.grad_fn is not None:
                grads = torch.autograd.grad(
                    v.mean(),
                    self.parameters(),
                    retain_graph=True,
                    allow_unused=True)
                for (name, _), grad in zip(self.named_parameters(), grads):
                    if grad is None:
                        print(f'{k} has no grad wrt {name}')
                    else:
                        print(
                            f'mean grad ({v.mean().item()}) of {k} wrt {name}:',
                            grad.mean())
                        if torch.isnan(grad.mean()):
                            import ipdb
                            ipdb.set_trace()

    # @torch.jit.script_method
    def forward(self, inputs, hx):
        assert hx is not None
        T, N, _ = inputs.shape
        inputs = inputs.view(T, N, *self.obs_shape)

        obs, subtasks, task, next_subtask = torch.split(
            inputs, self.obs_sections, dim=2)
        subtasks = subtasks[:, :, :, 0, 0]
        task = task[:, :, :, 0, 0]
        next_subtask = next_subtask[:, :, :, 0, 0]
        task_type, count, obj = torch.split(task, self.task_sections, dim=-1)

        M = self.task_one_hots(task_type[0], (count - 1)[0], obj[0])
        new_episode = torch.all(hx.squeeze(0) == 0, dim=-1)
        hx = self.parse_hidden(hx)

        p = hx.p
        r = hx.r
        g_embed1 = hx.g_embed
        b = hx.b
        h = hx.h
        float_subtask = hx.subtask

        for x in hx:
            x.squeeze_(0)

<<<<<<< HEAD
        p[new_episode, 0] = 1.  # initialize pointer to first subtask
        r[new_episode] = M[new_episode, 0]  # initialize r to first subtask
=======
        if torch.any(new_episode):
            p[new_episode, 0] = 1.  # initialize pointer to first subtask
            r[new_episode] = M[new_episode, 0]  # initialize r to first subtask
            g0 = M[new_episode, 0]
            g_embed1[new_episode] = g0  # initialize g_embed1 to first subtask
            hx.g_int[new_episode] = self.encode(g0).unsqueeze(1).float()
>>>>>>> 18d337df

        outputs = RecurrentState(*[[] for _ in RecurrentState._fields])

        n = obs.shape[0]
        for i in range(n):
            float_subtask += next_subtask[i]
            outputs.subtask.append(float_subtask)
            subtask = float_subtask.long()
            m = M.shape[0]
            conv_out = self.conv1(obs[i])

            # s = self.f(torch.cat([conv_out, r, g_embed1, b], dim=-1))
            # logits = self.phi_update(torch.cat([s, h], dim=-1))
            # if self.hard_update:
            # dist = FixedCategorical(logits=logits)
            # c = dist.sample().float()
            # outputs.c_probs.append(dist.probs)
            # else:
            # c = torch.sigmoid(logits[:, :1])
            # outputs.c_probs.append(torch.zeros_like(logits))  # dummy value

            a_idxs = hx.a.flatten().long()
            agent_layer = obs[i, :, 6, :, :].long()
            j, k, l = torch.split(agent_layer.nonzero(), [1, 1, 1], dim=-1)
            debug_obs = obs[i, j, :, k, l].squeeze(1)
            part1 = subtasks[i].unsqueeze(1) * debug_obs.unsqueeze(2)
            part2 = subtasks[i].unsqueeze(
                1) * self.a_one_hots[a_idxs].unsqueeze(2)
            cat = torch.cat([part1, part2], dim=1)
            bsize = cat.shape[0]
            reshape = cat.view(bsize, -1)
            debug_in = torch.cat([reshape, r], dim=-1)

            # print(debug_in[:, [39, 30, 21, 12, 98, 89]])
            # print(next_subtask[i])
            c = torch.sigmoid(self.phi_update(debug_in))
            outputs.c_truth.append(next_subtask[i])

            if torch.any(next_subtask[i] > 0):
                weight = torch.ones_like(c)
                weight[next_subtask[i] > 0] /= torch.sum(next_subtask[i] > 0)
                weight[next_subtask[i] == 0] /= torch.sum(next_subtask[i] == 0)

                outputs.c_loss.append(
                    F.binary_cross_entropy(
                        torch.clamp(c, 0., 1.),
                        next_subtask[i],
                        weight=weight,
                        reduction='none'))
            else:
                outputs.c_loss.append(torch.zeros_like(c))

            outputs.c.append(c)

            # TODO: figure this out
            # if self.recurrent:
            #     h2 = self.subcontroller(obs[i], h)
            # else:
            # h2 = self.subcontroller(conv_out)

            logits = self.phi_shift(debug_in)
            # if self.hard_update:
            # dist = FixedCategorical(logits=logits)
            # l = dist.sample()
            # outputs.l.append(l.float())
            # outputs.l_probs.append(dist.probs)
            # l = self.l_one_hots[l]
            # else:
            l = F.softmax(logits, dim=1)
            outputs.l.append(torch.zeros_like(c))  # dummy value
            outputs.l_probs.append(torch.zeros_like(l))  # dummy value

            # l_loss
            l_target = 1 - next_subtask[i].long().flatten()
            outputs.l_loss.append(
                F.cross_entropy(
                    logits,
                    l_target,
                    reduction='none',
                ).unsqueeze(1))

            p2 = batch_conv1d(p, l)

            # p_losss
            outputs.p_loss.append(
                F.cross_entropy(
                    p2.squeeze(1), subtask.squeeze(1),
                    reduction='none').unsqueeze(1))

            r2 = p2 @ M

            # r_loss
            r_target = []
            for j in range(m):
                r_target.append(M[j, subtask[j]])
            r_target = torch.cat(r_target).detach()
            r_loss = F.binary_cross_entropy(
                torch.clamp(r2.squeeze(1), 0., 1.),
                r_target,
                reduction='none',
            )
            outputs.r_loss.append(torch.mean(r_loss, dim=-1, keepdim=True))

            p = interp(p, p2.squeeze(1), c)
            r = interp(r, r2.squeeze(1), c)

            # h = interp(h, h2, c)

            outputs.p.append(p)
            outputs.r.append(r)
            outputs.h.append(h)

            # TODO: deterministic
            # g
            probs = self.pi_theta((h, r)).probs
            g_prev = self.g_one_hots[hx.g_int.long()].squeeze(1)
            c_g = c.clone()
            c_g[new_episode] = 1
            dist = FixedCategorical(probs=interp(g_prev, probs, c_g))
            g = dist.sample()
            outputs.g_int.append(g.float())
            outputs.g_probs.append(dist.probs)

            # g_loss
            # assert (int(i1), int(i2), int(i3)) == \
            #        np.unravel_index(int(g_int), self.subtask_space)
            g_embed2 = self.embed_task(g)
            g_loss = F.binary_cross_entropy(
                torch.clamp(g_embed2, 0., 1.),
                r_target,
                reduction='none',
            )
            outputs.g_loss.append(torch.mean(g_loss, dim=-1, keepdim=True))
            c_g = c.clone()
            c_g[new_episode] = 1
            g_embed1 = interp(g_embed1, g_embed2, c_g)
            outputs.g_embed.append(g_embed1)

            # b
            dist = self.beta(torch.cat([conv_out, g_embed1], dim=-1))
            b = dist.sample().float()
            outputs.b_probs.append(dist.probs)
            outputs.c_probs.append(torch.zeros_like(dist.probs))  # TODO

            # b_loss
            outputs.b_loss.append(-dist.log_probs(next_subtask[i]))
            outputs.b.append(b)

            # a
            g_broad = broadcast_3d(g_embed1, self.obs_shape[1:])
            conv_out2 = self.conv2((obs[i], g_broad))
            dist = self.actor(conv_out2)
            a = dist.sample()
            # a[:] = 'wsadeq'.index(input('act:'))

            outputs.a.append(a.float())
            outputs.a_probs.append(dist.probs)

            # v
            outputs.v.append(self.critic(conv_out2))

        stacked = []
        for x in outputs:
            stacked.append(torch.stack(x))

        hx = torch.cat(stacked, dim=-1)
        return hx, hx[-1]<|MERGE_RESOLUTION|>--- conflicted
+++ resolved
@@ -90,16 +90,7 @@
 
         if action is None:
             actions = SubtasksActions(
-<<<<<<< HEAD
-                a=hx.a,
-                b=hx.b,
-                g_embed=hx.g_embed,
-                l=hx.l,
-                c=hx.c,
-                g_int=hx.g_int)
-=======
                 a=hx.a, b=hx.b, l=hx.l, c=hx.c, g_int=hx.g_int)
->>>>>>> 18d337df
         else:
             action_sections = get_subtasks_action_sections(self.action_space)
             actions = SubtasksActions(
@@ -110,11 +101,6 @@
             if dist is not None)
         entropies = sum(dist.entropy() for dist in dists if dist is not None)
 
-<<<<<<< HEAD
-        # g_accuracy = torch.all(hx.g_embed.round() == g_target[:, :, 0, 0], dim=-1)
-
-=======
->>>>>>> 18d337df
         if action is not None:
             subtask_int = rm.encode(subtask[:, :, 0, 0])
             codes = torch.unique(subtask_int)
@@ -124,8 +110,6 @@
                 self.subtask_choices[code] += g_one_hots[idx].sum(dim=0)
 
         c = hx.c.round()
-<<<<<<< HEAD
-=======
 
         # For derivation, see https://en.wikipedia.org/wiki/Cram%C3%A9r%27s_V
         choices = self.subtask_choices.float()
@@ -140,19 +124,13 @@
                 cramers_v = torch.sqrt(
                     chi_squared / n / self.action_space.g_int.n)
 
->>>>>>> 18d337df
         log = dict(
             # g_accuracy=g_accuracy.float(),
             c_accuracy=(torch.mean((c == hx.c_truth).float())),
             c_recall=(torch.mean(
                 (c[hx.c_truth > 0] == hx.c_truth[hx.c_truth > 0]).float())),
             c_precision=(torch.mean((c[c > 0] == hx.c_truth[c > 0]).float())),
-<<<<<<< HEAD
-            std_per_subtask=torch.mean(self.subtask_choices.float(),
-                                       dim=1).std(dim=-1))
-=======
             subtask_association=cramers_v)
->>>>>>> 18d337df
         aux_loss = self.alpha * hx.c_loss - self.entropy_coef * entropies
 
         if self.teacher_agent:
@@ -316,12 +294,7 @@
                 ),
                 example_inputs=torch.rand(1, subtask_size + hidden_size, h, w),
             ),
-<<<<<<< HEAD
-            Categorical(h * w * hidden_size, np.prod(subtask_space)),
-        )
-=======
             Categorical(h * w * hidden_size, action_space.g_int.n))
->>>>>>> 18d337df
 
         self.beta = Categorical(
             conv_out_size +  # x
@@ -336,18 +309,10 @@
 
         self.register_buffer('l_one_hots', torch.eye(3))
         self.register_buffer('p_one_hots', torch.eye(n_subtasks))
-<<<<<<< HEAD
-        self.register_buffer('a_one_hots', torch.eye(action_space.a.n))
-        self.register_buffer('g_one_hots',
-                             torch.eye(int(np.prod(subtask_space))))
-        self.register_buffer('subtask_space',
-                             torch.tensor(task_space.nvec[0]).long())
-=======
         self.register_buffer('a_one_hots', torch.eye(int(action_space.a.n)))
         self.register_buffer('g_one_hots', torch.eye(int(action_space.g_int.n))),
         self.register_buffer('subtask_space',
                              torch.tensor(task_space.nvec[0].astype(np.int64)))
->>>>>>> 18d337df
 
         self.task_sections = [n_subtasks] * task_space.nvec.shape[1]
         state_sizes = RecurrentState(
@@ -358,11 +323,7 @@
             g_int=1,
             b=1,
             b_probs=2,
-<<<<<<< HEAD
-            g_probs=np.prod(subtask_space),
-=======
             g_probs=action_space.g_int.n,
->>>>>>> 18d337df
             c=1,
             c_truth=1,
             c_probs=2,
@@ -464,17 +425,12 @@
         for x in hx:
             x.squeeze_(0)
 
-<<<<<<< HEAD
-        p[new_episode, 0] = 1.  # initialize pointer to first subtask
-        r[new_episode] = M[new_episode, 0]  # initialize r to first subtask
-=======
         if torch.any(new_episode):
             p[new_episode, 0] = 1.  # initialize pointer to first subtask
             r[new_episode] = M[new_episode, 0]  # initialize r to first subtask
             g0 = M[new_episode, 0]
             g_embed1[new_episode] = g0  # initialize g_embed1 to first subtask
             hx.g_int[new_episode] = self.encode(g0).unsqueeze(1).float()
->>>>>>> 18d337df
 
         outputs = RecurrentState(*[[] for _ in RecurrentState._fields])
 
