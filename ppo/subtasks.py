from collections import namedtuple

<<<<<<< HEAD
=======
from gym.spaces import Box, Discrete
>>>>>>> 5b247225
import numpy as np
import torch
import torch.jit
from gym import spaces
from gym.spaces import Box, Discrete
from torch import nn as nn
from torch.nn import functional as F

from ppo.agent import Agent, AgentValues, NNBase
from ppo.distributions import Categorical, DiagGaussian, FixedCategorical
from ppo.layers import Broadcast3d, Concat, Flatten, Parallel, Product, Reshape
from ppo.teacher import SubtasksTeacher
from ppo.utils import batch_conv1d, broadcast_3d, init_, interp, trace
from ppo.wrappers import SubtasksActions, get_subtasks_action_sections, get_subtasks_obs_sections

RecurrentState = namedtuple(
<<<<<<< HEAD
    'RecurrentState', 'p r h b b_probs g g_int g_probs c c_probs l l_probs '
=======
    'RecurrentState',
    'p r h b b_probs g_binary g_int g_probs c c_probs l l_probs a a_probs v c_truth '
>>>>>>> 5b247225
    'c_loss l_loss p_loss r_loss g_loss b_loss subtask')


# noinspection PyMissingConstructor
class SubtasksAgent(Agent, NNBase):
    def __init__(self,
                 obs_shape,
                 action_space,
                 task_space,
                 hidden_size,
                 entropy_coef,
                 alpha,
                 zeta,
                 hard_update,
                 teacher_agent=None,
                 **kwargs):
        nn.Module.__init__(self)
        self.zeta = zeta
        self.alpha = alpha
        self.hard_update = hard_update
        if teacher_agent:
            assert isinstance(teacher_agent, SubtasksTeacher)
        self.teacher_agent = teacher_agent
        self.entropy_coef = entropy_coef
        self.action_space = SubtasksActions(*action_space.spaces)
        self.recurrent_module = SubtasksRecurrence(
            obs_shape=obs_shape,
            action_space=self.action_space,
            task_space=task_space,
            hidden_size=hidden_size,
            hard_update=hard_update,
            **kwargs,
        )
        self.obs_sections = get_subtasks_obs_sections(task_space)
        self.register_buffer(
            'subtask_choices',
            torch.zeros(
                self.action_space.g_int.n,
                self.action_space.g_int.n,
                dtype=torch.long))

    def forward(self, inputs, rnn_hxs, masks, action=None,
                deterministic=False):
        obs, subtask, task, next_subtask = torch.split(
            inputs, self.obs_sections, dim=1)

        n = inputs.size(0)
        actions = None
        if action is not None:
            action_sections = get_subtasks_action_sections(self.action_space)
            actions = SubtasksActions(
                *torch.split(action, action_sections, dim=-1))

        all_hxs, last_hx = self._forward_gru(
            inputs.view(n, -1), rnn_hxs, masks, actions=actions)
        rm = self.recurrent_module
        hx = RecurrentState(*rm.parse_hidden(all_hxs))

        # print('g       ', hx.g[0])
        # print('g_target', g_target[0, :, 0, 0])

        if self.hard_update:
            dists = SubtasksActions(
                a=FixedCategorical(hx.a_probs),
                b=FixedCategorical(hx.b_probs),
                c=FixedCategorical(hx.c_probs),
<<<<<<< HEAD
                g=FixedCategorical(hx.g_probs),
                l=FixedCategorical(hx.l_probs))
=======
                l=FixedCategorical(hx.l_probs),
                g_int=FixedCategorical(hx.g_probs),
            )
>>>>>>> 5b247225
        else:
            dists = SubtasksActions(
                a=FixedCategorical(hx.a_probs),
                b=FixedCategorical(hx.b_probs),
                c=None,
                l=None,
                g_int=FixedCategorical(hx.g_probs))

        if action is None:
            actions = SubtasksActions(
<<<<<<< HEAD
                a=dists.a.sample().float(), b=hx.b, g=hx.g_int, l=hx.l, c=hx.c)
        else:
            actions = SubtasksActions(*torch.split(
                action, [1 for _ in SubtasksActions._fields], dim=-1))

        log_probs1 = dists.a.log_probs(actions.a) + dists.b.log_probs(
            actions.b)
        log_probs2 = dists.g.log_probs(actions.g)
        entropies1 = dists.a.entropy() + dists.b.entropy()
        entropies2 = dists.g.entropy()
        # if self.hard_update:
        # log_probs1 += dists.c.log_probs(actions.c)
        # log_probs2 += dists.l.log_probs(actions.l)
        # entropies1 += dists.c.entropy()
        # entropies2 += dists.l.entropy()

        g_accuracy = torch.all(hx.g.round() == g_target[:, :, 0, 0], dim=-1)
        log = dict(g_accuracy=g_accuracy.float())

        log_probs = log_probs1 + hx.c * log_probs2
        aux_loss = self.entropy_coef * (entropies1 + hx.c * entropies2)
=======
                a=hx.a, b=hx.b, l=hx.l, c=hx.c, g_int=hx.g_int)

        log_probs = sum(
            dist.log_probs(a) for dist, a in zip(dists, actions)
            if dist is not None)
        entropies = sum(dist.entropy() for dist in dists if dist is not None)

        if action is not None:
            subtask_int = rm.encode(subtask[:, :, 0, 0])
            codes = torch.unique(subtask_int)
            g_one_hots = rm.g_one_hots[actions.g_int.long().flatten()].long()
            for code in codes:
                idx = subtask_int == code
                self.subtask_choices[code] += g_one_hots[idx].sum(dim=0)

        c = hx.c.round()

        # For derivation, see https://en.wikipedia.org/wiki/Cram%C3%A9r%27s_V
        choices = self.subtask_choices.float()
        cramers_v = torch.tensor(0.)
        n = choices.sum()
        if n > 0:
            ni = choices.sum(dim=0, keepdim=True)
            nj = choices.sum(dim=1, keepdim=True)
            Ei = ni * nj / n
            if torch.all(Ei > 0):
                chi_squared = torch.sum((choices - Ei)**2 / Ei)
                cramers_v = torch.sqrt(
                    chi_squared / n / self.action_space.g_int.n)

        log = dict(
            # g_accuracy=g_accuracy.float(),
            c_accuracy=(torch.mean((c == hx.c_truth).float())),
            c_recall=(torch.mean(
                (c[hx.c_truth > 0] == hx.c_truth[hx.c_truth > 0]).float())),
            c_precision=(torch.mean((c[c > 0] == hx.c_truth[c > 0]).float())),
            subtask_association=cramers_v)
        aux_loss = -self.entropy_coef * entropies.mean()
>>>>>>> 5b247225

        if self.teacher_agent:
            imitation_dist = self.teacher_agent(inputs, rnn_hxs, masks).dist
            imitation_probs = imitation_dist.probs.detach().unsqueeze(1)
            our_log_probs = torch.log(dists.a.probs).unsqueeze(2)
            imitation_obj = (imitation_probs @ our_log_probs).view(-1)
            log.update(imitation_obj=imitation_obj)
            aux_loss -= torch.mean(imitation_obj)

        for k, v in hx._asdict().items():
            if k.endswith('_loss'):
                log[k] = v

        return AgentValues(
            value=hx.v,
            action=torch.cat(actions, dim=-1),
            action_log_probs=log_probs,
            aux_loss=aux_loss,
            rnn_hxs=torch.cat(hx, dim=-1),
            dist=None,
            log=log)

    def get_value(self, inputs, rnn_hxs, masks):
        n = inputs.size(0)
        all_hxs, last_hx = self._forward_gru(
            inputs.view(n, -1), rnn_hxs, masks)
        return self.recurrent_module.parse_hidden(all_hxs).v

    def _forward_gru(self, x, hxs, masks, actions=None):
        if actions is None:
            y = F.pad(x, (0, 2), 'constant', -1)
        else:
            y = torch.cat([x, actions.a, actions.g_int], dim=-1)
        return super()._forward_gru(y, hxs, masks)

    @property
    def recurrent_hidden_state_size(self):
        return sum(self.recurrent_module.state_sizes)

    @property
    def is_recurrent(self):
        return True


class SubtasksRecurrence(torch.jit.ScriptModule):
    __constants__ = [
        'input_sections', 'subtask_space', 'state_sizes', 'recurrent'
    ]

    def __init__(self, obs_shape, action_space, task_space, hidden_size,
                 recurrent, hard_update, multiplicative_interaction):
        super().__init__()
        d, h, w = obs_shape
        conv_out_size = h * w * hidden_size
        subtask_space = list(map(int, task_space.nvec[0]))
        subtask_size = sum(subtask_space)
        n_subtasks = task_space.shape[0]
        self.hard_update = hard_update
        self.obs_sections = get_subtasks_obs_sections(task_space)
        self.obs_shape = d, h, w
        self.task_nvec = task_space.nvec
        self.action_space = action_space
        self.n_subtasks = n_subtasks

        # networks
        self.recurrent = recurrent
<<<<<<< HEAD
        in_size = (
            conv_out_size +  # x
            subtask_size +  # r
            subtask_size +  # g
            1)  # b
=======

        self.conv1 = nn.Sequential(
            init_(
                nn.Conv2d(
                    self.obs_sections.base,
                    hidden_size,
                    kernel_size=3,
                    stride=1,
                    padding=1), 'relu'), nn.ReLU(), Flatten())

        if multiplicative_interaction:
            conv_weight_shape = hidden_size, self.obs_sections.base, 3, 3
            self.conv_weight = nn.Sequential(
                nn.Linear(self.obs_sections.subtask,
                          np.prod(conv_weight_shape)),
                Reshape(-1, *conv_weight_shape))

        else:
            self.conv2 = nn.Sequential(
                Concat(dim=1),
                init_(
                    nn.Conv2d(
                        self.obs_sections.base + self.obs_sections.subtask,
                        hidden_size,
                        kernel_size=3,
                        stride=1,
                        padding=1), 'relu'), nn.ReLU(), Flatten())

        input_size = h * w * hidden_size  # conv output
        if isinstance(action_space.a, Discrete):
            num_outputs = action_space.a.n
            self.actor = Categorical(input_size, num_outputs)
        elif isinstance(action_space.a, Box):
            num_outputs = action_space.a.size(0)
            self.actor = DiagGaussian(input_size, num_outputs)
        else:
            raise NotImplementedError

        self.critic = init_(nn.Linear(input_size, 1))

        # b
>>>>>>> 5b247225
        self.f = nn.Sequential(
            Parallel(
                init_(nn.Linear(self.obs_sections.base, hidden_size)),
                init_(nn.Linear(action_space.a.n, hidden_size)),
                *[init_(nn.Linear(i, hidden_size)) for i in self.task_nvec[0]],
            ),
            Product(),
        )

        subcontroller = nn.GRUCell if recurrent else nn.Linear
        self.subcontroller = trace(
            lambda in_size: nn.Sequential(
                init_(subcontroller(in_size, hidden_size), 'relu'),
                nn.ReLU(),
            ),
            in_size=conv_out_size)  # h

        self.phi_update = trace(
<<<<<<< HEAD
            lambda in_size: init_(nn.Linear(in_size, 2), 'sigmoid'),
            in_size=(
                hidden_size +  # s
                hidden_size))  # h
=======
            # lambda in_size: init_(nn.Linear(in_size, 2), 'sigmoid'),
            # in_size=(
            # hidden_size +  s
            # hidden_size))  h
            lambda in_size: init_(nn.Linear(in_size, 1), 'sigmoid'),
            in_size=hidden_size)
>>>>>>> 5b247225

        self.phi_shift = trace(
            lambda in_size: nn.Sequential(
                # init_(nn.Linear(in_size, hidden_size), 'relu'),
                # nn.ReLU(),
                # init_(nn.Linear(hidden_size, 3)),  # 3 for {-1, 0, +1}
                init_(nn.Linear(in_size, 3)),  # 3 for {-1, 0, +1}
            ),
            # in_size=hidden_size)
            in_size=hidden_size)

        self.pi_theta = nn.Sequential(
            Concat(dim=-1),
<<<<<<< HEAD
            Broadcast3d(h, w),
            torch.jit.trace(
                nn.Sequential(
                    init_(
                        nn.Conv2d(
                            (
                                subtask_size +  # r
                                hidden_size),  # h
                            hidden_size,
                            kernel_size=3,
                            stride=1,
                            padding=1),
                        'relu'),
                    nn.ReLU(),
                    Flatten(),
                ),
                example_inputs=torch.rand(1, subtask_size + hidden_size, h, w),
            ),
            Categorical(h * w * hidden_size, np.prod(self.subtask_space)),
        )
=======
            Categorical(
                hidden_size +  # h
                subtask_size,  # r
                action_space.g_int.n))
>>>>>>> 5b247225

        self.beta = Categorical(hidden_size, 2)

        # embeddings
        for name, d in zip(
            ['type_embeddings', 'count_embeddings', 'obj_embeddings'],
<<<<<<< HEAD
                self.subtask_space):
=======
                subtask_space):
>>>>>>> 5b247225
            self.register_buffer(name, torch.eye(int(d)))

        self.register_buffer('l_one_hots', torch.eye(3))
        self.register_buffer('p_one_hots', torch.eye(self.n_subtasks))
        self.register_buffer('a_one_hots', torch.eye(int(action_space.a.n)))
        self.register_buffer('g_one_hots', torch.eye(
            int(action_space.g_int.n))),
        self.register_buffer('subtask_space',
                             torch.tensor(task_space.nvec[0].astype(np.int64)))

        state_sizes = RecurrentState(
            p=self.n_subtasks,
            r=subtask_size,
            h=hidden_size,
            g_binary=subtask_size,
            g_int=1,
            b=1,
            b_probs=2,
            g_probs=action_space.g_int.n,
            c=1,
            c_truth=1,
            c_probs=2,
            l=1,
            a=1,
            v=1,
            a_probs=action_space.a.n,
            l_probs=3,
            c_loss=1,
            l_loss=1,
            p_loss=1,
            r_loss=1,
            g_loss=1,
            b_loss=1,
            subtask=1)
        self.state_sizes = RecurrentState(*map(int, state_sizes))

    # @torch.jit.script_method
    def parse_hidden(self, hx):
        return RecurrentState(*torch.split(hx, self.state_sizes, dim=-1))

    @torch.jit.script_method
    def task_one_hots(self, task_type, count, obj):
        return torch.cat([
            self.type_embeddings[task_type.long()],
            self.count_embeddings[count.long()],
            self.obj_embeddings[obj.long()],
        ],
                         dim=-1)

<<<<<<< HEAD
    def encode(self, g1, g2, g3):
        x1, x2, x3 = self.subtask_space
        return (g1 * (x2 * x3) + g2 * x3 + g3).long()
=======
    def encode(self, g_binary):
        factored_code = g_binary.nonzero()[:, 1:].view(-1, 3)
        factored_code -= F.pad(
            torch.cumsum(self.subtask_space, dim=0)[:2], (1, 0), 'constant', 0)
        # numpy_codes = factord_code.clone().numpy()
        factored_code[:, :-1] *= self.subtask_space[1:]  # g1 * x2, g2 * x3
        factored_code[:, 0] *= self.subtask_space[2]  # g1 * x3
        codes = factored_code.sum(dim=-1)
        # codes1 = codes.numpy()
        # codes2 = np.ravel_multi_index(numpy_codes.T, (self.subtask_space.numpy()))
        # if not np.array_equal(codes1, codes2):
        #     import ipdb; ipdb.set_trace()
        return codes
>>>>>>> 5b247225

    def decode(self, g):
        x1, x2, x3 = self.subtask_space.to(g.dtype)
        g1 = g // (x2 * x3)
        x4 = g % (x2 * x3)
        g2 = x4 // x3
        g3 = x4 % x3
        return g1, g2, g3

    def task_to_one_hot(self, g):
        return self.task_one_hots(*self.decode(g)).squeeze(1)

    def check_grad(self, **kwargs):
        for k, v in kwargs.items():
            if v.grad_fn is None:
                continue
            grads = torch.autograd.grad(
                v.mean(),
                self.parameters(),
                retain_graph=True,
                allow_unused=True)
            for (name, _), grad in zip(self.named_parameters(), grads):
                if grad is None:
                    print(f'{k} has no grad wrt {name}')
                else:
                    print(f'mean grad of {k} ({v.mean().item()}) wrt {name}:',
                          grad.mean())
                    if torch.isnan(grad.mean()):
                        import ipdb
                        ipdb.set_trace()

    # @torch.jit.script_method
    def forward(self, inputs, hx):
        assert hx is not None
        T, N, d = inputs.shape
        inputs = inputs.view(T, N, -1)
        inputs, a, g_int = torch.split(inputs, [d - 2, 1, 1], dim=2)
        inputs = inputs.view(T, N, *self.obs_shape)
        obs, subtasks, task, next_subtask = torch.split(
            inputs, self.obs_sections, dim=2)
        task = task[:, :, :, 0, 0]
        next_subtask = next_subtask[:, :, :, 0, 0]
        sections = [self.n_subtasks] * self.task_nvec.shape[1]
        task_type, count, obj = torch.split(task, sections, dim=-1)

        M = self.task_one_hots(task_type[0], (count - 1)[0], obj[0])
        new_episode = torch.all(hx.squeeze(0) == 0, dim=-1)
        hx = self.parse_hidden(hx)

        p = hx.p
        r = hx.r
        g_binary = hx.g_binary
        float_subtask = hx.subtask

        for x in hx:
            x.squeeze_(0)

        if torch.any(new_episode):
            p[new_episode, 0] = 1.  # initialize pointer to first subtask
            r[new_episode] = M[new_episode, 0]  # initialize r to first subtask
            g0 = M[new_episode, 0]
            g_binary[new_episode] = g0  # initialize g_binary to first subtask
            hx.g_int[new_episode] = self.encode(g0).unsqueeze(1).float()

        outputs = RecurrentState(*[[] for _ in RecurrentState._fields])

        past_a = torch.cat([hx.a.unsqueeze(0), a], dim=0)

        n = obs.size(0)
        for i in range(n):
            float_subtask += next_subtask[i]
            outputs.subtask.append(float_subtask)
            subtask = float_subtask.long()
<<<<<<< HEAD
            m = M.shape[0]

            s = self.f(torch.cat([obs[i], r, g, b], dim=-1))
            logits = self.phi_update(torch.cat([s, h], dim=-1))
            if self.hard_update:
                dist = FixedCategorical(logits=logits)
                c = dist.sample().float()
                # outputs.c_probs.append(dist.probs)
            # else:
            c = torch.sigmoid(logits[:, :1])
            outputs.c_probs.append(torch.zeros_like(logits))
=======
            m = M.size(0)

            # s = self.f(torch.cat([conv_out, r, g_binary, b], dim=-1))
            # logits = self.phi_update(torch.cat([s, h], dim=-1))
            # if self.hard_update:
            # dist = FixedCategorical(logits=logits)
            # c = dist.sample().float()
            # outputs.c_probs.append(dist.probs)
            # else:
            # c = torch.sigmoid(logits[:, :1])
            # outputs.c_probs.append(torch.zeros_like(logits))  # dummy value

            a_idxs = past_a[i].flatten().long()
            agent_layer = obs[i, :, 6, :, :].long()
            j, k, l = torch.split(agent_layer.nonzero(), [1, 1, 1], dim=-1)
            debug_obs = obs[i, j, :, k, l].squeeze(1)

            h = self.f((
                debug_obs,
                self.a_one_hots[a_idxs],
                *torch.split(g_binary, tuple(self.task_nvec[0]), dim=-1),
            ))

            c = torch.sigmoid(self.phi_update(h))
            outputs.c_truth.append(next_subtask[i])

            if torch.any(next_subtask[i] > 0):
                weight = torch.ones_like(c)
                weight[next_subtask[i] > 0] /= torch.sum(next_subtask[i] > 0)
                weight[next_subtask[i] == 0] /= torch.sum(next_subtask[i] == 0)

                outputs.c_loss.append(
                    F.binary_cross_entropy(
                        torch.clamp(c, 0., 1.),
                        next_subtask[i],
                        weight=weight,
                        reduction='none'))
            else:
                outputs.c_loss.append(torch.zeros_like(c))
>>>>>>> 5b247225

            outputs.c.append(c)

            # TODO: figure this out
            # if self.recurrent:
            #     h2 = self.subcontroller(obs[i], h)
            # else:
<<<<<<< HEAD
            h2 = self.subcontroller(obs[i])

            logits = self.phi_shift(h2)
=======
            # h2 = self.subcontroller(conv_out)

            logits = self.phi_shift(h)
>>>>>>> 5b247225
            # if self.hard_update:
            # dist = FixedCategorical(logits=logits)
            # l = dist.sample()
            # outputs.l.append(l.float())
            # outputs.l_probs.append(dist.probs)
<<<<<<< HEAD
            # l = self.l_values[l]
=======
            # l = self.l_one_hots[l]
>>>>>>> 5b247225
            # else:
            l = F.softmax(logits, dim=1)
            outputs.l.append(torch.zeros_like(c))  # dummy value
            outputs.l_probs.append(torch.zeros_like(l))  # dummy value

            # l_loss
            l_target = 1 - next_subtask[i].long().flatten()
            outputs.l_loss.append(
                F.cross_entropy(
                    logits,
                    l_target,
                    reduction='none',
                ).unsqueeze(1))

            p2 = batch_conv1d(p, l)

            # p_losss
            outputs.p_loss.append(
                F.cross_entropy(
                    p2.squeeze(1), subtask.squeeze(1),
                    reduction='none').unsqueeze(1))

            r2 = p2 @ M

            # r_loss
            r_target = []
            for j in range(m):
                r_target.append(M[j, subtask[j]])
            r_target = torch.cat(r_target).detach()
            r_loss = F.binary_cross_entropy(
                torch.clamp(r2.squeeze(1), 0., 1.),
                r_target,
                reduction='none',
            )
            outputs.r_loss.append(torch.mean(r_loss, dim=-1, keepdim=True))

            p = interp(p, p2.squeeze(1), c)
            r = interp(r, r2.squeeze(1), c)

            # h = interp(h, h2, c)

            outputs.p.append(p)
            outputs.r.append(r)
            outputs.h.append(h)

            # TODO: deterministic
            # g
            dist = self.pi_theta((h, r))
            g_target = self.encode(M[torch.arange(m), subtask.flatten()])
            outputs.g_loss.append(-dist.log_probs(g_target))
            new = g_int[i] < 0
            g_int[i][new] = dist.sample()[new].float()
            outputs.g_int.append(g_int[i])
            outputs.g_probs.append(dist.probs)

            # g_loss
            # assert (int(i1), int(i2), int(i3)) == \
            #        np.unravel_index(int(g_int), self.subtask_space)
            g_binary2 = self.task_to_one_hot(g_int[i])
            g_binary = interp(g_binary, g_binary2, c)
            outputs.g_binary.append(g_binary)

            conv_out = self.conv1(obs[i])

            # b
            dist = self.beta(h)
            b = dist.sample().float()
            outputs.b_probs.append(dist.probs)
            outputs.c_probs.append(torch.zeros_like(dist.probs))  # TODO

            # b_loss
            outputs.b_loss.append(-dist.log_probs(next_subtask[i]))
            outputs.b.append(b)

            # a
            g_broad = broadcast_3d(g_binary, self.obs_shape[1:])
            conv_out2 = self.conv2((obs[i], g_broad))
            dist = self.actor(conv_out2)
            new = a[i] < 0
            a[i, new] = dist.sample()[new].float()
            # a[:] = 'wsadeq'.index(input('act:'))

            outputs.a.append(a[i])
            outputs.a_probs.append(dist.probs)

            # v
            outputs.v.append(self.critic(conv_out2))

        stacked = []
        for x in outputs:
            stacked.append(torch.stack(x))

        hx = torch.cat(stacked, dim=-1)
        return hx, hx[-1]<|MERGE_RESOLUTION|>--- conflicted
+++ resolved
@@ -1,9 +1,6 @@
 from collections import namedtuple
 
-<<<<<<< HEAD
-=======
 from gym.spaces import Box, Discrete
->>>>>>> 5b247225
 import numpy as np
 import torch
 import torch.jit
@@ -20,12 +17,8 @@
 from ppo.wrappers import SubtasksActions, get_subtasks_action_sections, get_subtasks_obs_sections
 
 RecurrentState = namedtuple(
-<<<<<<< HEAD
-    'RecurrentState', 'p r h b b_probs g g_int g_probs c c_probs l l_probs '
-=======
     'RecurrentState',
     'p r h b b_probs g_binary g_int g_probs c c_probs l l_probs a a_probs v c_truth '
->>>>>>> 5b247225
     'c_loss l_loss p_loss r_loss g_loss b_loss subtask')
 
 
@@ -92,14 +85,9 @@
                 a=FixedCategorical(hx.a_probs),
                 b=FixedCategorical(hx.b_probs),
                 c=FixedCategorical(hx.c_probs),
-<<<<<<< HEAD
-                g=FixedCategorical(hx.g_probs),
-                l=FixedCategorical(hx.l_probs))
-=======
                 l=FixedCategorical(hx.l_probs),
                 g_int=FixedCategorical(hx.g_probs),
             )
->>>>>>> 5b247225
         else:
             dists = SubtasksActions(
                 a=FixedCategorical(hx.a_probs),
@@ -110,29 +98,6 @@
 
         if action is None:
             actions = SubtasksActions(
-<<<<<<< HEAD
-                a=dists.a.sample().float(), b=hx.b, g=hx.g_int, l=hx.l, c=hx.c)
-        else:
-            actions = SubtasksActions(*torch.split(
-                action, [1 for _ in SubtasksActions._fields], dim=-1))
-
-        log_probs1 = dists.a.log_probs(actions.a) + dists.b.log_probs(
-            actions.b)
-        log_probs2 = dists.g.log_probs(actions.g)
-        entropies1 = dists.a.entropy() + dists.b.entropy()
-        entropies2 = dists.g.entropy()
-        # if self.hard_update:
-        # log_probs1 += dists.c.log_probs(actions.c)
-        # log_probs2 += dists.l.log_probs(actions.l)
-        # entropies1 += dists.c.entropy()
-        # entropies2 += dists.l.entropy()
-
-        g_accuracy = torch.all(hx.g.round() == g_target[:, :, 0, 0], dim=-1)
-        log = dict(g_accuracy=g_accuracy.float())
-
-        log_probs = log_probs1 + hx.c * log_probs2
-        aux_loss = self.entropy_coef * (entropies1 + hx.c * entropies2)
-=======
                 a=hx.a, b=hx.b, l=hx.l, c=hx.c, g_int=hx.g_int)
 
         log_probs = sum(
@@ -171,7 +136,6 @@
             c_precision=(torch.mean((c[c > 0] == hx.c_truth[c > 0]).float())),
             subtask_association=cramers_v)
         aux_loss = -self.entropy_coef * entropies.mean()
->>>>>>> 5b247225
 
         if self.teacher_agent:
             imitation_dist = self.teacher_agent(inputs, rnn_hxs, masks).dist
@@ -238,13 +202,6 @@
 
         # networks
         self.recurrent = recurrent
-<<<<<<< HEAD
-        in_size = (
-            conv_out_size +  # x
-            subtask_size +  # r
-            subtask_size +  # g
-            1)  # b
-=======
 
         self.conv1 = nn.Sequential(
             init_(
@@ -286,7 +243,6 @@
         self.critic = init_(nn.Linear(input_size, 1))
 
         # b
->>>>>>> 5b247225
         self.f = nn.Sequential(
             Parallel(
                 init_(nn.Linear(self.obs_sections.base, hidden_size)),
@@ -305,19 +261,12 @@
             in_size=conv_out_size)  # h
 
         self.phi_update = trace(
-<<<<<<< HEAD
-            lambda in_size: init_(nn.Linear(in_size, 2), 'sigmoid'),
-            in_size=(
-                hidden_size +  # s
-                hidden_size))  # h
-=======
             # lambda in_size: init_(nn.Linear(in_size, 2), 'sigmoid'),
             # in_size=(
             # hidden_size +  s
             # hidden_size))  h
             lambda in_size: init_(nn.Linear(in_size, 1), 'sigmoid'),
             in_size=hidden_size)
->>>>>>> 5b247225
 
         self.phi_shift = trace(
             lambda in_size: nn.Sequential(
@@ -331,44 +280,17 @@
 
         self.pi_theta = nn.Sequential(
             Concat(dim=-1),
-<<<<<<< HEAD
-            Broadcast3d(h, w),
-            torch.jit.trace(
-                nn.Sequential(
-                    init_(
-                        nn.Conv2d(
-                            (
-                                subtask_size +  # r
-                                hidden_size),  # h
-                            hidden_size,
-                            kernel_size=3,
-                            stride=1,
-                            padding=1),
-                        'relu'),
-                    nn.ReLU(),
-                    Flatten(),
-                ),
-                example_inputs=torch.rand(1, subtask_size + hidden_size, h, w),
-            ),
-            Categorical(h * w * hidden_size, np.prod(self.subtask_space)),
-        )
-=======
             Categorical(
                 hidden_size +  # h
                 subtask_size,  # r
                 action_space.g_int.n))
->>>>>>> 5b247225
 
         self.beta = Categorical(hidden_size, 2)
 
         # embeddings
         for name, d in zip(
             ['type_embeddings', 'count_embeddings', 'obj_embeddings'],
-<<<<<<< HEAD
-                self.subtask_space):
-=======
                 subtask_space):
->>>>>>> 5b247225
             self.register_buffer(name, torch.eye(int(d)))
 
         self.register_buffer('l_one_hots', torch.eye(3))
@@ -418,11 +340,6 @@
         ],
                          dim=-1)
 
-<<<<<<< HEAD
-    def encode(self, g1, g2, g3):
-        x1, x2, x3 = self.subtask_space
-        return (g1 * (x2 * x3) + g2 * x3 + g3).long()
-=======
     def encode(self, g_binary):
         factored_code = g_binary.nonzero()[:, 1:].view(-1, 3)
         factored_code -= F.pad(
@@ -436,7 +353,6 @@
         # if not np.array_equal(codes1, codes2):
         #     import ipdb; ipdb.set_trace()
         return codes
->>>>>>> 5b247225
 
     def decode(self, g):
         x1, x2, x3 = self.subtask_space.to(g.dtype)
@@ -510,19 +426,6 @@
             float_subtask += next_subtask[i]
             outputs.subtask.append(float_subtask)
             subtask = float_subtask.long()
-<<<<<<< HEAD
-            m = M.shape[0]
-
-            s = self.f(torch.cat([obs[i], r, g, b], dim=-1))
-            logits = self.phi_update(torch.cat([s, h], dim=-1))
-            if self.hard_update:
-                dist = FixedCategorical(logits=logits)
-                c = dist.sample().float()
-                # outputs.c_probs.append(dist.probs)
-            # else:
-            c = torch.sigmoid(logits[:, :1])
-            outputs.c_probs.append(torch.zeros_like(logits))
-=======
             m = M.size(0)
 
             # s = self.f(torch.cat([conv_out, r, g_binary, b], dim=-1))
@@ -562,7 +465,6 @@
                         reduction='none'))
             else:
                 outputs.c_loss.append(torch.zeros_like(c))
->>>>>>> 5b247225
 
             outputs.c.append(c)
 
@@ -570,25 +472,15 @@
             # if self.recurrent:
             #     h2 = self.subcontroller(obs[i], h)
             # else:
-<<<<<<< HEAD
-            h2 = self.subcontroller(obs[i])
-
-            logits = self.phi_shift(h2)
-=======
             # h2 = self.subcontroller(conv_out)
 
             logits = self.phi_shift(h)
->>>>>>> 5b247225
             # if self.hard_update:
             # dist = FixedCategorical(logits=logits)
             # l = dist.sample()
             # outputs.l.append(l.float())
             # outputs.l_probs.append(dist.probs)
-<<<<<<< HEAD
-            # l = self.l_values[l]
-=======
             # l = self.l_one_hots[l]
->>>>>>> 5b247225
             # else:
             l = F.softmax(logits, dim=1)
             outputs.l.append(torch.zeros_like(c))  # dummy value
