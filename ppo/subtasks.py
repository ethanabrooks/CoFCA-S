from collections import namedtuple

<<<<<<< HEAD
from gym import spaces
=======
import numpy as np
import torch
import torch.jit
>>>>>>> c778efdb
from gym.spaces import Box, Discrete
import numpy as np
import torch
from torch import nn as nn
import torch.jit
from torch.nn import functional as F

from ppo.agent import Agent, AgentValues, NNBase
from ppo.distributions import Categorical, DiagGaussian, FixedCategorical
from ppo.layers import Concat, Flatten, Parallel, Product, Reshape
from ppo.teacher import SubtasksTeacher
from ppo.utils import batch_conv1d, broadcast_3d, init_, interp, trace
from ppo.wrappers import SubtasksActions, get_subtasks_action_sections, get_subtasks_obs_sections

RecurrentState = namedtuple(
<<<<<<< HEAD
    'RecurrentState', 'p '
    'r '
    'h '
    'b '
    'b_probs '
    'g '
    'g_int '
    'g_probs '
    'c '
    'c_probs '
    'l '
    'l_probs '
    'c_loss '
    'l_loss '
    'p_loss '
    'r_loss '
    'g_loss '
    'b_loss '
    'subtask')
=======
    'RecurrentState',
    'p r h b b_probs g_binary g_int g_probs c c_probs l l_probs a a_probs v c_truth '
    'c_loss l_loss p_loss r_loss g_loss b_loss subtask')
>>>>>>> c778efdb


# noinspection PyMissingConstructor
class SubtasksAgent(Agent, NNBase):
    def __init__(self,
                 obs_shape,
                 action_space,
                 task_space,
                 hidden_size,
                 entropy_coef,
                 alpha,
<<<<<<< HEAD
                 multiplicative_interaction,
                 zeta,
                 teacher_agent=None):
        nn.Module.__init__(self)
        self.zeta = zeta
        self.alpha = alpha
        self.multiplicative_interaction = multiplicative_interaction
=======
                 zeta,
                 hard_update,
                 teacher_agent=None,
                 **kwargs):
        nn.Module.__init__(self)
        self.zeta = zeta
        self.alpha = alpha
        self.hard_update = hard_update
>>>>>>> c778efdb
        if teacher_agent:
            assert isinstance(teacher_agent, SubtasksTeacher)
        self.teacher_agent = teacher_agent
        self.entropy_coef = entropy_coef
        self.action_space = SubtasksActions(*action_space.spaces)
        self.recurrent_module = SubtasksRecurrence(
            obs_shape=obs_shape,
            action_space=self.action_space,
            task_space=task_space,
            hidden_size=hidden_size,
            hard_update=hard_update,
            **kwargs,
        )
        self.obs_sections = get_subtasks_obs_sections(task_space)
        self.register_buffer(
            'subtask_choices',
            torch.zeros(
                self.action_space.g_int.n,
                self.action_space.g_int.n,
                dtype=torch.long))

    def forward(self, inputs, rnn_hxs, masks, action=None,
                deterministic=False):
        obs, subtask, task, next_subtask = torch.split(
            inputs, self.obs_sections, dim=1)

        n = inputs.size(0)
        actions = None
        if action is not None:
            action_sections = get_subtasks_action_sections(self.action_space)
            actions = SubtasksActions(
                *torch.split(action, action_sections, dim=-1))

        all_hxs, last_hx = self._forward_gru(
            inputs.view(n, -1), rnn_hxs, masks, actions=actions)
        rm = self.recurrent_module
        hx = RecurrentState(*rm.parse_hidden(all_hxs))

        # print('g       ', hx.g[0])
        # print('g_target', g_target[0, :, 0, 0])
<<<<<<< HEAD
        dists = SubtasksActions(
            a=None,
            b=None,
            g=FixedCategorical(probs=hx.g_probs),
            c=FixedCategorical(probs=hx.c_probs),
            l=FixedCategorical(probs=hx.l_probs))
        aux_loss = -sum(d.entropy()
                        for d in dists if d is not None) * self.entropy_coef
        _, _, h, w = obs.shape

        if action is None:
            teacher_agent_action = None
        else:
            actions = SubtasksActions(
                *torch.split(action, [1 for _ in dists], dim=-1))
            teacher_agent_action = actions.a

        if self.teacher_agent:
            g = broadcast_3d(hx.g, (h, w))
            inputs = torch.cat([obs, g, task, next_subtask], dim=1)

            act = self.teacher_agent(
                inputs, rnn_hxs, masks, action=teacher_agent_action)
            if action is None:
                actions = SubtasksActions(
                    a=act.action.float()[:, :1],
                    g=hx.g_int,
                    b=hx.b,
                    c=hx.c,
                    l=hx.l,
                )
            aux_loss += act.aux_loss
            action_log_prob = act.action_log_probs.detach()

        else:
            a_dist = self.actor(conv_out)
            b_dist = FixedCategorical(probs=hx.b_probs)
            if action is None:
                actions = SubtasksActions(
                    a=a_dist.sample().float(),
                    b=hx.b,
                    g=hx.g_int,
                    c=hx.c,
                    l=hx.l)
            aux_loss -= (
                a_dist.entropy() + b_dist.entropy()) * self.entropy_coef
            action_log_prob = a_dist.log_probs(actions.a) + b_dist.log_probs(
                actions.b)

        log_probs = (
            hx.c *
            (dists.g.log_probs(actions.g) + dists.l.log_probs(actions.l)) +
            # dists.c.log_probs(actions.c) + # TODO
            action_log_prob)

        aux_loss += self.zeta * torch.norm(
            hx.c_probs[:, 1], p=1)  # penalize task switching
        value = self.critic(conv_out)
        g_accuracy = torch.all(hx.g.round() == g_target[:, :, 0, 0], dim=-1)
=======

        if self.hard_update:
            dists = SubtasksActions(
                a=FixedCategorical(hx.a_probs),
                b=FixedCategorical(hx.b_probs),
                c=FixedCategorical(hx.c_probs),
                l=FixedCategorical(hx.l_probs),
                g_int=FixedCategorical(hx.g_probs),
            )
        else:
            dists = SubtasksActions(
                a=FixedCategorical(hx.a_probs),
                b=FixedCategorical(hx.b_probs),
                c=None,
                l=None,
                g_int=FixedCategorical(hx.g_probs))

        if action is None:
            actions = SubtasksActions(
                a=hx.a, b=hx.b, l=hx.l, c=hx.c, g_int=hx.g_int)

        log_probs = sum(
            dist.log_probs(a) for dist, a in zip(dists, actions)
            if dist is not None)
        entropies = sum(dist.entropy() for dist in dists if dist is not None)

        if action is not None:
            subtask_int = rm.encode(subtask[:, :, 0, 0])
            codes = torch.unique(subtask_int)
            g_one_hots = rm.g_one_hots[actions.g_int.long().flatten()].long()
            for code in codes:
                idx = subtask_int == code
                self.subtask_choices[code] += g_one_hots[idx].sum(dim=0)

        c = hx.c.round()

        # For derivation, see https://en.wikipedia.org/wiki/Cram%C3%A9r%27s_V
        choices = self.subtask_choices.float()
        cramers_v = torch.tensor(0.)
        n = choices.sum()
        if n > 0:
            ni = choices.sum(dim=0, keepdim=True)
            nj = choices.sum(dim=1, keepdim=True)
            Ei = ni * nj / n
            if torch.all(Ei > 0):
                chi_squared = torch.sum((choices - Ei)**2 / Ei)
                cramers_v = torch.sqrt(
                    chi_squared / n / self.action_space.g_int.n)

        log = dict(
            # g_accuracy=g_accuracy.float(),
            c_accuracy=(torch.mean((c == hx.c_truth).float())),
            c_recall=(torch.mean(
                (c[hx.c_truth > 0] == hx.c_truth[hx.c_truth > 0]).float())),
            c_precision=(torch.mean((c[c > 0] == hx.c_truth[c > 0]).float())),
            subtask_association=cramers_v)
        aux_loss = -self.entropy_coef * entropies.mean()

        if self.teacher_agent:
            imitation_dist = self.teacher_agent(inputs, rnn_hxs, masks).dist
            imitation_probs = imitation_dist.probs.detach().unsqueeze(1)
            our_log_probs = torch.log(dists.a.probs).unsqueeze(2)
            imitation_obj = (imitation_probs @ our_log_probs).view(-1)
            log.update(imitation_obj=imitation_obj)
            aux_loss -= torch.mean(imitation_obj)
>>>>>>> c778efdb

        for k, v in hx._asdict().items():
            if k.endswith('_loss'):
                log[k] = v

        return AgentValues(
            value=hx.v,
            action=torch.cat(actions, dim=-1),
            action_log_probs=log_probs,
            aux_loss=aux_loss,
            rnn_hxs=torch.cat(hx, dim=-1),
            dist=None,
            log=log)

    def get_value(self, inputs, rnn_hxs, masks):
        n = inputs.size(0)
        all_hxs, last_hx = self._forward_gru(
            inputs.view(n, -1), rnn_hxs, masks)
        return self.recurrent_module.parse_hidden(all_hxs).v

    def _forward_gru(self, x, hxs, masks, actions=None):
        if actions is None:
            y = F.pad(x, [0, len(SubtasksActions._fields)], 'constant', -1)
        else:
            y = torch.cat([x] + list(actions), dim=-1)
        return super()._forward_gru(y, hxs, masks)

    @property
    def recurrent_hidden_state_size(self):
        return sum(self.recurrent_module.state_sizes)

    @property
    def is_recurrent(self):
        return True


def sample_new(x, dist):
    new = x < 0
    x[new] = dist.sample()[new].float()


class SubtasksRecurrence(torch.jit.ScriptModule):
    __constants__ = [
        'input_sections', 'subtask_space', 'state_sizes', 'recurrent'
    ]

    def __init__(self, obs_shape, action_space, task_space, hidden_size,
                 recurrent, hard_update, multiplicative_interaction):
        super().__init__()
        d, h, w = obs_shape
        conv_out_size = h * w * hidden_size
        subtask_space = list(map(int, task_space.nvec[0]))
        subtask_size = sum(subtask_space)
        n_subtasks = task_space.shape[0]
        self.hard_update = hard_update
        self.obs_sections = get_subtasks_obs_sections(task_space)
        self.obs_shape = d, h, w
        self.task_nvec = task_space.nvec
        self.action_space = action_space
        self.n_subtasks = n_subtasks

        # networks
        self.recurrent = recurrent

        self.conv1 = nn.Sequential(
            init_(
                nn.Conv2d(
                    self.obs_sections.base,
                    hidden_size,
                    kernel_size=3,
                    stride=1,
                    padding=1), 'relu'), nn.ReLU(), Flatten())

        if multiplicative_interaction:
            conv_weight_shape = hidden_size, self.obs_sections.base, 3, 3
            self.conv_weight = nn.Sequential(
                nn.Linear(self.obs_sections.subtask,
                          np.prod(conv_weight_shape)),
                Reshape(-1, *conv_weight_shape))

        else:
            self.conv2 = nn.Sequential(
                Concat(dim=1),
                init_(
                    nn.Conv2d(
                        self.obs_sections.base + self.obs_sections.subtask,
                        hidden_size,
                        kernel_size=3,
                        stride=1,
                        padding=1), 'relu'), nn.ReLU(), Flatten())

        input_size = h * w * hidden_size  # conv output
        if isinstance(action_space.a, Discrete):
            num_outputs = action_space.a.n
            self.actor = Categorical(input_size, num_outputs)
        elif isinstance(action_space.a, Box):
            num_outputs = action_space.a.shape[0]
            self.actor = DiagGaussian(input_size, num_outputs)
        else:
            raise NotImplementedError

        self.critic = init_(nn.Linear(input_size, 1))

        self.f = nn.Sequential(
            Parallel(
                init_(nn.Linear(self.obs_sections.base, hidden_size)),
                init_(nn.Linear(action_space.a.n, hidden_size)),
                *[init_(nn.Linear(i, hidden_size)) for i in self.task_nvec[0]],
            ),
            Product(),
        )

        subcontroller = nn.GRUCell if recurrent else nn.Linear
        self.subcontroller = trace(
            lambda in_size: nn.Sequential(
                init_(subcontroller(in_size, hidden_size), 'relu'),
                nn.ReLU(),
            ),
            in_size=conv_out_size)  # h

<<<<<<< HEAD
        self.phi_update = Categorical(
            hidden_size +  # s
            hidden_size,  # h
            2)

        self.phi_shift = nn.Sequential(
            trace(
                lambda in_size: nn.Sequential(
                    init_(nn.Linear(in_size, hidden_size), 'relu'), nn.ReLU()),
                in_size=hidden_size),
            Categorical(hidden_size, 3),  # 3 for {-1, 0, +1}
        )

        self.pi_theta = nn.Sequential(
            Concat(dim=-1),
            Broadcast3d(h, w),
            torch.jit.trace(
                nn.Sequential(
                    init_(
                        nn.Conv2d(
                            (
                                subtask_size +  # r
                                hidden_size),  # h
                            hidden_size,
                            kernel_size=3,
                            stride=1,
                            padding=1),
                        'relu'),
                    nn.ReLU(),
                    Flatten(),
                ),
                example_inputs=torch.rand(1, subtask_size + hidden_size, h, w),
            ),
            Categorical(h * w * hidden_size, np.prod(self.subtask_space)),
        )
=======
        self.phi_update = trace(
            lambda in_size: init_(nn.Linear(in_size, 2), 'sigmoid'), in_size=1)

        self.phi_shift = trace(
            lambda in_size: nn.Sequential(
                init_(nn.Linear(in_size, 3)),  # 3 for {-1, 0, +1}
            ),
            in_size=1)

        # self.pi_theta = nn.Sequential(
        #     Concat(dim=-1),
        #     Broadcast3d(h, w),
        #     torch.jit.trace(
        #         nn.Sequential(
        #             init_(
        #                 nn.Conv2d(
        #                     (
        #                         subtask_size +  # r
        #                         hidden_size),  # h
        #                     hidden_size,
        #                     kernel_size=3,
        #                     stride=1,
        #                     padding=1),
        #                 'relu'),
        #             nn.ReLU(),
        #             Flatten(),
        #         ),
        #         example_inputs=torch.rand(1, subtask_size + hidden_size, h, w),
        #     ),
        #     Categorical(h * w * hidden_size, action_space.g_int.n))
        self.pi_theta = Categorical(subtask_size, action_space.g_int.n)
>>>>>>> c778efdb

        self.beta = Categorical(
            conv_out_size +  # x
            subtask_size,  # g
            2)

        # embeddings
        for name, d in zip(
            ['type_embeddings', 'count_embeddings', 'obj_embeddings'],
                subtask_space):
            self.register_buffer(name, torch.eye(int(d)))

        self.register_buffer('l_one_hots', torch.eye(3))
        self.register_buffer('p_one_hots', torch.eye(self.n_subtasks))
        self.register_buffer('a_one_hots', torch.eye(int(action_space.a.n)))
        self.register_buffer('g_one_hots', torch.eye(
            int(action_space.g_int.n))),
        self.register_buffer('subtask_space',
                             torch.tensor(task_space.nvec[0].astype(np.int64)))

        state_sizes = RecurrentState(
            p=self.n_subtasks,
            r=subtask_size,
            h=hidden_size,
            g_binary=subtask_size,
            g_int=1,
            b=1,
            b_probs=2,
<<<<<<< HEAD
            g_probs=np.prod(self.subtask_space),
            c=1,
            c_probs=2,
            l=1,
=======
            g_probs=action_space.g_int.n,
            c=1,
            c_truth=1,
            c_probs=2,
            l=1,
            a=1,
            v=1,
            a_probs=action_space.a.n,
>>>>>>> c778efdb
            l_probs=3,
            c_loss=1,
            l_loss=1,
            p_loss=1,
            r_loss=1,
            g_loss=1,
            b_loss=1,
            subtask=1)
        self.state_sizes = RecurrentState(*map(int, state_sizes))

    # @torch.jit.script_method
    def parse_hidden(self, hx):
        return RecurrentState(*torch.split(hx, self.state_sizes, dim=-1))

    @torch.jit.script_method
    def task_one_hots(self, task_type, count, obj):
        return torch.cat([
            self.type_embeddings[task_type.long()],
            self.count_embeddings[count.long()],
            self.obj_embeddings[obj.long()],
        ],
                         dim=-1)

    def encode(self, g_binary):
        factored_code = g_binary.nonzero()[:, 1:].view(-1, 3)
        factored_code -= F.pad(
            torch.cumsum(self.subtask_space, dim=0)[:2], [1, 0], 'constant', 0)
        # numpy_codes = factord_code.clone().numpy()
        factored_code[:, :-1] *= self.subtask_space[1:]  # g1 * x2, g2 * x3
        factored_code[:, 0] *= self.subtask_space[2]  # g1 * x3
        codes = factored_code.sum(dim=-1)
        # codes1 = codes.numpy()
        # codes2 = np.ravel_multi_index(numpy_codes.T, (self.subtask_space.numpy()))
        # if not np.array_equal(codes1, codes2):
        #     import ipdb; ipdb.set_trace()
        return codes

    def decode(self, g):
        x1, x2, x3 = self.subtask_space.to(g.dtype)
        g1 = g // (x2 * x3)
        x4 = g % (x2 * x3)
        g2 = x4 // x3
        g3 = x4 % x3
        return g1, g2, g3

    def task_to_one_hot(self, g):
        return self.task_one_hots(*self.decode(g)).squeeze(1)

    def check_grad(self, **kwargs):
        for k, v in kwargs.items():
            if v.grad_fn is not None:
                grads = torch.autograd.grad(
                    v.mean(),
                    self.parameters(),
                    retain_graph=True,
                    allow_unused=True)
                for (name, _), grad in zip(self.named_parameters(), grads):
                    if grad is None:
                        print(f'{k} has no grad wrt {name}')
                    else:
                        print(
                            f'mean grad ({v.mean().item()}) of {k} wrt {name}:',
                            grad.mean())
                        if torch.isnan(grad.mean()):
                            import ipdb
                            ipdb.set_trace()

    # @torch.jit.script_method
    def forward(self, inputs, hx):
        assert hx is not None
        T, N, d = inputs.shape
        inputs = inputs.view(T, N, -1)
        n_actions = len(SubtasksActions._fields)
        inputs, *actions = torch.split(
            inputs.detach(), [d - n_actions] + [1] * n_actions, dim=2)
        actions = SubtasksActions(*actions)
        inputs = inputs.view(T, N, *self.obs_shape)
        obs, subtasks, task, next_subtask = torch.split(
            inputs, self.obs_sections, dim=2)
        task = task[:, :, :, 0, 0]
        next_subtask = next_subtask[:, :, :, 0, 0]
        sections = [self.n_subtasks] * self.task_nvec.shape[1]
        task_type, count, obj = torch.split(task, sections, dim=-1)

        M = self.task_one_hots(task_type[0], (count - 1)[0], obj[0])
        new_episode = torch.all(hx.squeeze(0) == 0, dim=-1)
        hx = self.parse_hidden(hx)

        h = hx.h
        p = hx.p
        r = hx.r
        g_binary = hx.g_binary
        float_subtask = hx.subtask
        a = torch.cat([hx.a, actions.a], dim=0)

        for x in hx:
            x.squeeze_(0)

        if torch.any(new_episode):
            p[new_episode, 0] = 1.  # initialize pointer to first subtask
            r[new_episode] = M[new_episode, 0]  # initialize r to first subtask
            g0 = M[new_episode, 0]
            g_binary[new_episode] = g0  # initialize g_binary to first subtask
            hx.g_int[new_episode] = self.encode(g0).unsqueeze(1).float()

        outputs = RecurrentState(*[[] for _ in RecurrentState._fields])

        n = obs.size(0)
        for i in range(n):
            float_subtask += next_subtask[i]
            outputs.subtask.append(float_subtask)
            subtask = float_subtask.long()
<<<<<<< HEAD
            m = M.shape[0]

            s = self.f(torch.cat([obs[i], r, g, b], dim=-1))
            dist = self.phi_update(torch.cat([s, h], dim=-1))
            c = dist.sample().float()
            outputs.c.append(c)
            outputs.c_probs.append(dist.probs)

            # c_loss
            outputs.c_loss.append(dist.log_probs(next_subtask[i]))
            c = next_subtask[i]  # TODO
=======
            m = M.size(0)
            conv_out = self.conv1(obs[i])

            # s = self.f(torch.cat([conv_out, r, g_binary, b], dim=-1))
            logits = self.phi_update(next_subtask[i])
            if self.hard_update:
                dist = FixedCategorical(logits=logits)
                new = actions.c[i] < 0
                c = actions.c[i].clone()
                c[new] = dist.sample()[new].float()
                outputs.c_probs.append(dist.probs)
            else:
                c = torch.sigmoid(logits[:, :1])
                outputs.c_probs.append(torch.zeros_like(logits))  # dummy value
            outputs.c.append(c)

            # a_idxs = a[i].flatten().long()
            # agent_layer = obs[i, :, 6, :, :].long()
            # j, k, l = torch.split(agent_layer.nonzero(), [1, 1, 1], dim=-1)
            # debug_obs = obs[i, j, :, k, l].squeeze(1)

            # h = self.f((
            #     debug_obs,
            #     self.a_one_hots[a_idxs],
            #     *torch.split(g_binary, tuple(self.task_nvec[0]), dim=-1),
            # ))

            outputs.c_truth.append(next_subtask[i])

            if torch.any(next_subtask[i] > 0):
                weight = torch.ones_like(c)
                weight[next_subtask[i] > 0] /= torch.sum(next_subtask[i] > 0)
                weight[next_subtask[i] == 0] /= torch.sum(next_subtask[i] == 0)

                outputs.c_loss.append(
                    F.binary_cross_entropy(
                        torch.clamp(c, 0., 1.),
                        next_subtask[i],
                        weight=weight,
                        reduction='none'))
            else:
                outputs.c_loss.append(torch.zeros_like(c))
>>>>>>> c778efdb

            # TODO: figure this out
            # if self.recurrent:
            #     h2 = self.subcontroller(obs[i], h)
            # else:
<<<<<<< HEAD
            h2 = self.subcontroller(obs[i])

            dist = self.phi_shift(h2)
            l = dist.sample()
            outputs.l.append(l.float())
            outputs.l_probs.append(dist.probs)
            l = self.l_values[l].float()
=======
            # h2 = self.subcontroller(conv_out)

            logits = self.phi_shift(next_subtask[i])
            if self.hard_update:
                dist = FixedCategorical(logits=logits)
                sample_new(actions.l[i], dist)
                outputs.l.append(actions.l[i].float())
                outputs.l_probs.append(dist.probs)
                l = self.l_one_hots[actions.l[i].long().flatten()]
            else:
                l = F.softmax(logits, dim=1)
                outputs.l.append(torch.zeros_like(l)[:, :1])  # dummy value
                outputs.l_probs.append(torch.zeros_like(l))  # dummy value
>>>>>>> c778efdb

            # l_loss
            l_target = 1 - next_subtask[i].long().flatten()
            outputs.l_loss.append(
                F.cross_entropy(
<<<<<<< HEAD
                    dist.logits,
=======
                    logits,
>>>>>>> c778efdb
                    l_target,
                    reduction='none',
                ).unsqueeze(1))

            p2 = batch_conv1d(p, l)

            # p_losss
            outputs.p_loss.append(
                F.cross_entropy(
                    p2.squeeze(1), subtask.squeeze(1),
                    reduction='none').unsqueeze(1))

            r2 = p2 @ M

            # r_loss
            r_target = []
            for j in range(m):
                r_target.append(M[j, subtask[j]])
            r_target = torch.cat(r_target).detach()
            r_loss = F.binary_cross_entropy(
                torch.clamp(r2.squeeze(1), 0., 1.),
                r_target,
                reduction='none',
            )
            outputs.r_loss.append(torch.mean(r_loss, dim=-1, keepdim=True))

            p = interp(p, p2.squeeze(1), c)
            r = interp(r, r2.squeeze(1), c)

            # h = interp(h, h2, c)

            outputs.p.append(p)
            outputs.r.append(r)
            outputs.h.append(h)

            # TODO: deterministic
            # g
            dist = self.pi_theta(r_target)
            g_target = self.encode(r_target)
            outputs.g_loss.append(-dist.log_probs(g_target))
            sample_new(actions.g_int[i], dist)
            outputs.g_int.append(actions.g_int[i])
            outputs.g_probs.append(dist.probs)

            # g_loss
            # assert (int(i1), int(i2), int(i3)) == \
            #        np.unravel_index(int(g_int), self.subtask_space)
            g_binary2 = self.task_to_one_hot(actions.g_int[i])
            g_binary = interp(g_binary, g_binary2, c)
            outputs.g_binary.append(g_binary)

            # b
            dist = self.beta(torch.cat([conv_out, g_binary], dim=-1))
            sample_new(actions.b[i], dist)
            outputs.b_probs.append(dist.probs)

            # b_loss
            outputs.b_loss.append(-dist.log_probs(next_subtask[i]))
            outputs.b.append(actions.b[i])

            # a
            g_broad = broadcast_3d(g_binary, self.obs_shape[1:])
            conv_out2 = self.conv2((obs[i], g_broad))
            dist = self.actor(conv_out2)
            sample_new(a[i + 1], dist)
            # a[:] = 'wsadeq'.index(input('act:'))

            outputs.a.append(a[i + 1])
            outputs.a_probs.append(dist.probs)

            # v
            outputs.v.append(self.critic(conv_out2))

        stacked = []
        for x in outputs:
            stacked.append(torch.stack(x))

        for name, x, size in zip(RecurrentState._fields, stacked,
                                 self.state_sizes):
            if x.size(2) != size:
                print(name, x, size)
                import ipdb
                ipdb.set_trace()

        hx = torch.cat(stacked, dim=-1)
        return hx, hx[-1]<|MERGE_RESOLUTION|>--- conflicted
+++ resolved
@@ -1,17 +1,10 @@
 from collections import namedtuple
 
-<<<<<<< HEAD
-from gym import spaces
-=======
 import numpy as np
 import torch
 import torch.jit
->>>>>>> c778efdb
 from gym.spaces import Box, Discrete
-import numpy as np
-import torch
 from torch import nn as nn
-import torch.jit
 from torch.nn import functional as F
 
 from ppo.agent import Agent, AgentValues, NNBase
@@ -22,31 +15,9 @@
 from ppo.wrappers import SubtasksActions, get_subtasks_action_sections, get_subtasks_obs_sections
 
 RecurrentState = namedtuple(
-<<<<<<< HEAD
-    'RecurrentState', 'p '
-    'r '
-    'h '
-    'b '
-    'b_probs '
-    'g '
-    'g_int '
-    'g_probs '
-    'c '
-    'c_probs '
-    'l '
-    'l_probs '
-    'c_loss '
-    'l_loss '
-    'p_loss '
-    'r_loss '
-    'g_loss '
-    'b_loss '
-    'subtask')
-=======
     'RecurrentState',
     'p r h b b_probs g_binary g_int g_probs c c_probs l l_probs a a_probs v c_truth '
     'c_loss l_loss p_loss r_loss g_loss b_loss subtask')
->>>>>>> c778efdb
 
 
 # noinspection PyMissingConstructor
@@ -58,15 +29,6 @@
                  hidden_size,
                  entropy_coef,
                  alpha,
-<<<<<<< HEAD
-                 multiplicative_interaction,
-                 zeta,
-                 teacher_agent=None):
-        nn.Module.__init__(self)
-        self.zeta = zeta
-        self.alpha = alpha
-        self.multiplicative_interaction = multiplicative_interaction
-=======
                  zeta,
                  hard_update,
                  teacher_agent=None,
@@ -75,7 +37,6 @@
         self.zeta = zeta
         self.alpha = alpha
         self.hard_update = hard_update
->>>>>>> c778efdb
         if teacher_agent:
             assert isinstance(teacher_agent, SubtasksTeacher)
         self.teacher_agent = teacher_agent
@@ -116,67 +77,6 @@
 
         # print('g       ', hx.g[0])
         # print('g_target', g_target[0, :, 0, 0])
-<<<<<<< HEAD
-        dists = SubtasksActions(
-            a=None,
-            b=None,
-            g=FixedCategorical(probs=hx.g_probs),
-            c=FixedCategorical(probs=hx.c_probs),
-            l=FixedCategorical(probs=hx.l_probs))
-        aux_loss = -sum(d.entropy()
-                        for d in dists if d is not None) * self.entropy_coef
-        _, _, h, w = obs.shape
-
-        if action is None:
-            teacher_agent_action = None
-        else:
-            actions = SubtasksActions(
-                *torch.split(action, [1 for _ in dists], dim=-1))
-            teacher_agent_action = actions.a
-
-        if self.teacher_agent:
-            g = broadcast_3d(hx.g, (h, w))
-            inputs = torch.cat([obs, g, task, next_subtask], dim=1)
-
-            act = self.teacher_agent(
-                inputs, rnn_hxs, masks, action=teacher_agent_action)
-            if action is None:
-                actions = SubtasksActions(
-                    a=act.action.float()[:, :1],
-                    g=hx.g_int,
-                    b=hx.b,
-                    c=hx.c,
-                    l=hx.l,
-                )
-            aux_loss += act.aux_loss
-            action_log_prob = act.action_log_probs.detach()
-
-        else:
-            a_dist = self.actor(conv_out)
-            b_dist = FixedCategorical(probs=hx.b_probs)
-            if action is None:
-                actions = SubtasksActions(
-                    a=a_dist.sample().float(),
-                    b=hx.b,
-                    g=hx.g_int,
-                    c=hx.c,
-                    l=hx.l)
-            aux_loss -= (
-                a_dist.entropy() + b_dist.entropy()) * self.entropy_coef
-            action_log_prob = a_dist.log_probs(actions.a) + b_dist.log_probs(
-                actions.b)
-
-        log_probs = (
-            hx.c *
-            (dists.g.log_probs(actions.g) + dists.l.log_probs(actions.l)) +
-            # dists.c.log_probs(actions.c) + # TODO
-            action_log_prob)
-
-        aux_loss += self.zeta * torch.norm(
-            hx.c_probs[:, 1], p=1)  # penalize task switching
-        value = self.critic(conv_out)
-        g_accuracy = torch.all(hx.g.round() == g_target[:, :, 0, 0], dim=-1)
-=======
 
         if self.hard_update:
             dists = SubtasksActions(
@@ -242,7 +142,6 @@
             imitation_obj = (imitation_probs @ our_log_probs).view(-1)
             log.update(imitation_obj=imitation_obj)
             aux_loss -= torch.mean(imitation_obj)
->>>>>>> c778efdb
 
         for k, v in hx._asdict().items():
             if k.endswith('_loss'):
@@ -363,43 +262,6 @@
             ),
             in_size=conv_out_size)  # h
 
-<<<<<<< HEAD
-        self.phi_update = Categorical(
-            hidden_size +  # s
-            hidden_size,  # h
-            2)
-
-        self.phi_shift = nn.Sequential(
-            trace(
-                lambda in_size: nn.Sequential(
-                    init_(nn.Linear(in_size, hidden_size), 'relu'), nn.ReLU()),
-                in_size=hidden_size),
-            Categorical(hidden_size, 3),  # 3 for {-1, 0, +1}
-        )
-
-        self.pi_theta = nn.Sequential(
-            Concat(dim=-1),
-            Broadcast3d(h, w),
-            torch.jit.trace(
-                nn.Sequential(
-                    init_(
-                        nn.Conv2d(
-                            (
-                                subtask_size +  # r
-                                hidden_size),  # h
-                            hidden_size,
-                            kernel_size=3,
-                            stride=1,
-                            padding=1),
-                        'relu'),
-                    nn.ReLU(),
-                    Flatten(),
-                ),
-                example_inputs=torch.rand(1, subtask_size + hidden_size, h, w),
-            ),
-            Categorical(h * w * hidden_size, np.prod(self.subtask_space)),
-        )
-=======
         self.phi_update = trace(
             lambda in_size: init_(nn.Linear(in_size, 2), 'sigmoid'), in_size=1)
 
@@ -431,7 +293,6 @@
         #     ),
         #     Categorical(h * w * hidden_size, action_space.g_int.n))
         self.pi_theta = Categorical(subtask_size, action_space.g_int.n)
->>>>>>> c778efdb
 
         self.beta = Categorical(
             conv_out_size +  # x
@@ -460,12 +321,6 @@
             g_int=1,
             b=1,
             b_probs=2,
-<<<<<<< HEAD
-            g_probs=np.prod(self.subtask_space),
-            c=1,
-            c_probs=2,
-            l=1,
-=======
             g_probs=action_space.g_int.n,
             c=1,
             c_truth=1,
@@ -474,7 +329,6 @@
             a=1,
             v=1,
             a_probs=action_space.a.n,
->>>>>>> c778efdb
             l_probs=3,
             c_loss=1,
             l_loss=1,
@@ -587,19 +441,6 @@
             float_subtask += next_subtask[i]
             outputs.subtask.append(float_subtask)
             subtask = float_subtask.long()
-<<<<<<< HEAD
-            m = M.shape[0]
-
-            s = self.f(torch.cat([obs[i], r, g, b], dim=-1))
-            dist = self.phi_update(torch.cat([s, h], dim=-1))
-            c = dist.sample().float()
-            outputs.c.append(c)
-            outputs.c_probs.append(dist.probs)
-
-            # c_loss
-            outputs.c_loss.append(dist.log_probs(next_subtask[i]))
-            c = next_subtask[i]  # TODO
-=======
             m = M.size(0)
             conv_out = self.conv1(obs[i])
 
@@ -642,21 +483,11 @@
                         reduction='none'))
             else:
                 outputs.c_loss.append(torch.zeros_like(c))
->>>>>>> c778efdb
 
             # TODO: figure this out
             # if self.recurrent:
             #     h2 = self.subcontroller(obs[i], h)
             # else:
-<<<<<<< HEAD
-            h2 = self.subcontroller(obs[i])
-
-            dist = self.phi_shift(h2)
-            l = dist.sample()
-            outputs.l.append(l.float())
-            outputs.l_probs.append(dist.probs)
-            l = self.l_values[l].float()
-=======
             # h2 = self.subcontroller(conv_out)
 
             logits = self.phi_shift(next_subtask[i])
@@ -670,17 +501,12 @@
                 l = F.softmax(logits, dim=1)
                 outputs.l.append(torch.zeros_like(l)[:, :1])  # dummy value
                 outputs.l_probs.append(torch.zeros_like(l))  # dummy value
->>>>>>> c778efdb
 
             # l_loss
             l_target = 1 - next_subtask[i].long().flatten()
             outputs.l_loss.append(
                 F.cross_entropy(
-<<<<<<< HEAD
-                    dist.logits,
-=======
                     logits,
->>>>>>> c778efdb
                     l_target,
                     reduction='none',
                 ).unsqueeze(1))
