--- conflicted
+++ resolved
@@ -12,16 +12,9 @@
 from ppo.agent import Agent, AgentValues, NNBase
 from ppo.distributions import Categorical, DiagGaussian, FixedCategorical
 from ppo.layers import Concat, Flatten, Parallel, Product
-<<<<<<< HEAD
-from ppo.student import g_binary_to_123
-from ppo.teacher import SubtasksTeacher
-from ppo.utils import broadcast3d, init_, interp, trace
-from ppo.wrappers import SubtasksActions, get_subtasks_action_sections, get_subtasks_obs_sections
-=======
 from ppo.teacher import SubtasksTeacher, g_binary_to_123, g123_to_binary
 from ppo.utils import broadcast3d, init_, interp, trace
 from ppo.wrappers import SubtasksActions, SubtasksWrapper, SubtasksObs
->>>>>>> 534a3f47
 
 RecurrentState = namedtuple(
     'RecurrentState',
@@ -36,12 +29,8 @@
         nn.Module.__init__(self)
         self.hard_update = hard_update
         self.entropy_coef = entropy_coef
-<<<<<<< HEAD
-        self.action_space = SubtasksActions(*action_space.spaces)
-=======
         self.action_spaces = SubtasksActions(*action_space.spaces)
         self.obs_spaces = SubtasksObs(*obs_space.spaces)
->>>>>>> 534a3f47
         self.recurrent_module = SubtasksRecurrence(
             obs_spaces=self.obs_spaces,
             action_spaces=self.action_spaces,
@@ -134,23 +123,6 @@
     def __init__(self, obs_spaces, action_spaces, task_space, hidden_size,
                  recurrent, hard_update, agent, multiplicative_interaction):
         super().__init__()
-<<<<<<< HEAD
-        d, h, w = obs_shape
-        subtask_space = list(map(int, task_space.nvec[0]))
-        subtask_size = sum(subtask_space)
-        n_subtasks = task_space.shape[0]
-        self.multiplicative_interaction = multiplicative_interaction
-        self.hard_update = hard_update
-        self.obs_sections = get_subtasks_obs_sections(task_space)
-        self.obs_shape = d, h, w
-        self.task_nvec = task_space.nvec
-        self.action_space = action_space
-        self.n_subtasks = n_subtasks
-        if teacher_agent:
-            assert isinstance(teacher_agent, SubtasksTeacher)
-        self.agent = teacher_agent
-        self.recurrent = recurrent
-=======
         self.hard_update = hard_update
         self.multiplicative_interaction = multiplicative_interaction
         if agent:
@@ -159,7 +131,6 @@
         self.recurrent = recurrent
         self.obs_spaces = obs_spaces
         self.subtask_nvec = self.obs_spaces.subtask.nvec
->>>>>>> 534a3f47
 
         self.conv = nn.Sequential(
             Concat(dim=1),
@@ -203,53 +174,12 @@
 
         self.n_subtasks = obs_spaces.task.nvec.shape[0]
 
-<<<<<<< HEAD
-        subcontroller = nn.GRUCell if recurrent else nn.Linear
-        self.subcontroller = trace(
-            lambda in_size: nn.Sequential(
-                init_(subcontroller(in_size, hidden_size), 'relu'),
-                nn.ReLU(),
-            ),
-            in_size=conv_out_size)  # h
-
-        self.phi_update = trace(
-            lambda in_size: init_(nn.Linear(in_size, 1), 'sigmoid'),
-            in_size=self.obs_sections.base * action_space.a.n * int(
-                task_space.nvec[0].prod()))
-
-        self.phi_shift = trace(
-            lambda in_size: nn.Sequential(
-                init_(nn.Linear(in_size, 3)),  # 3 for {-1, 0, +1}
-            ),
-            in_size=hidden_size)
-
-        self.pi_theta = Categorical(subtask_size, action_space.g_int.n)
-
-        self.beta = Categorical(
-            conv_out_size +  # x
-            subtask_size,  # g
-            2)
-
-        # embeddings
-        for name, d in zip(
-            ['type_embeddings', 'count_embeddings', 'obj_embeddings'],
-                subtask_space):
-            self.register_buffer(name, torch.eye(int(d)))
-
-        for i, d in enumerate(self.task_nvec[0]):
-            self.register_buffer(f'part{i}_one_hot', torch.eye(int(d)))
-        self.register_buffer('l_one_hots', torch.eye(3))
-        self.register_buffer('p_one_hots', torch.eye(self.n_subtasks))
-        self.register_buffer('a_one_hots', torch.eye(int(action_space.a.n)))
-        self.register_buffer('g_one_hots', torch.eye(action_space.g.n))
-=======
         for i, d in enumerate(self.obs_spaces.subtask.nvec):
             self.register_buffer(f'part{i}_one_hot', torch.eye(int(d)))
         self.register_buffer('l_one_hots', torch.eye(3))
         self.register_buffer('p_one_hots', torch.eye(self.n_subtasks))
         self.register_buffer('a_one_hots', torch.eye(int(action_spaces.a.n)))
         self.register_buffer('g_one_hots', torch.eye(action_spaces.g.n))
->>>>>>> 534a3f47
         self.register_buffer('subtask_space',
                              torch.tensor(task_space.nvec[0].astype(np.int64)))
 
@@ -257,17 +187,10 @@
             a=1,
             cg=1,
             cr=1,
-<<<<<<< HEAD
-            r=subtask_size,
-            p=n_subtasks,
-            g=1,
-            a_probs=action_space.a.n,
-=======
             r=int(obs_spaces.subtask.nvec.sum()),
             p=self.n_subtasks,
             g=1,
             a_probs=action_spaces.a.n,
->>>>>>> 534a3f47
             cg_probs=2,
             cr_probs=2,
             g_probs=self.n_subtasks,
@@ -293,11 +216,7 @@
 
     # @torch.jit.script_method
     def g_binary_to_int(self, g_binary):
-<<<<<<< HEAD
-        g123 = self.g_binary_to_123(g_binary)
-=======
         g123 = g_binary_to_123(g_binary, self.subtask_space)
->>>>>>> 534a3f47
         g123[:, :-1] *= self.subtask_space[1:]  # g1 * x2, g2 * x3
         g123[:, 0] *= self.subtask_space[2]  # g1 * x3
         return g123.sum(dim=-1)
@@ -338,10 +257,6 @@
     def forward(self, inputs, hx):
         assert hx is not None
         T, N, D = inputs.shape
-<<<<<<< HEAD
-        inputs = inputs.view(T, N, -1)
-=======
->>>>>>> 534a3f47
         # noinspection PyProtectedMember
         n_actions = len(SubtasksActions._fields)
         inputs, *actions = torch.split(
@@ -366,55 +281,18 @@
 
         if torch.any(new_episode):
             p[new_episode, 0] = 1.  # initialize pointer to first subtask
-<<<<<<< HEAD
-            r[new_episode] = M[new_episode, 0]  # initialize r to first subtask
+            r[new_episode] = M_binary[new_episode,
+                                      0]  # initialize r to first subtask
 
             # initialize g to first subtask
             hx.g[new_episode] = 0.
-=======
-            r[new_episode] = M_binary[new_episode,
-                                      0]  # initialize r to first subtask
-
-            # initialize g to first subtask
-            hx.g[new_episode] = 0.
 
         A = torch.cat([hx.a.unsqueeze(0), actions.a], dim=0).long().squeeze(2)
         G = torch.cat([hx.g.unsqueeze(0), actions.g], dim=0).long().squeeze(2)
->>>>>>> 534a3f47
 
         A = torch.cat([hx.a.unsqueeze(0), actions.a], dim=0).long().squeeze(2)
         G = torch.cat([hx.g.unsqueeze(0), actions.g], dim=0).long().squeeze(2)
 
-<<<<<<< HEAD
-            a_idxs = a[i].flatten().long()
-            agent_layer = obs[i, :, 6, :, :].long()
-            j, k, l = torch.split(agent_layer.nonzero(), [1, 1, 1], dim=-1)
-            debug_obs = obs[i, j, :, k, l].squeeze(1)
-
-            def get_debug_in(subtask_param):
-                task_part = subtask_param[:, :3]
-                obj_part = subtask_param[:, -4:]
-                action_part = self.a_one_hots[a_idxs]
-                obs4d = (debug_obs.unsqueeze(2).unsqueeze(3).unsqueeze(4) *
-                         task_part.unsqueeze(1).unsqueeze(3).unsqueeze(4) *
-                         obj_part.unsqueeze(1).unsqueeze(2).unsqueeze(4) *
-                         action_part.unsqueeze(1).unsqueeze(2).unsqueeze(3))
-                # print('obs', debug_obs[0])
-                # print('task', task_part[0])
-                # print('obj', obj_part[0])
-                # print('action', action_part[0])
-                p, q = torch.split(obj_part.nonzero(), [1, 1], dim=-1)
-                o = [
-                    obs4d[p, q + 1, 0, q, :].squeeze(1),
-                    obs4d[p, q + 1, 1, q, 4],
-                    obs4d[p, q + 1, 2, q, 5],
-                ]
-                # print('o', o)
-                # return torch.cat(o, dim=-1)
-                return obs4d.view(N, -1)
-
-=======
->>>>>>> 534a3f47
         for t in range(T):
             subtask = float_subtask.long()
             float_subtask += next_subtask[t]
@@ -426,11 +304,7 @@
             def phi_update(subtask_param, values, losses, probs):
                 debug_obs = obs[t, j, :, k, l].squeeze(1)
                 task_sections = torch.split(
-<<<<<<< HEAD
-                    subtask_param, tuple(self.task_nvec[0]), dim=-1)
-=======
                     subtask_param, tuple(self.subtask_nvec), dim=-1)
->>>>>>> 534a3f47
                 parts = (debug_obs, self.a_one_hots[A[t]]) + task_sections
                 if self.multiplicative_interaction:
                     return self.f(parts)
@@ -449,52 +323,6 @@
                     values.append(c)
                     probs.append(c_dist.probs)
                     losses.append(-c_dist.log_probs(next_subtask[t]))
-<<<<<<< HEAD
-                else:
-                    c = torch.sigmoid(c_logits[:, :1])
-                    values.append(c)
-                    probs.append(torch.zeros_like(c_logits))  # dummy value
-                    losses.append(
-                        F.binary_cross_entropy(
-                            torch.clamp(c, 0., 1.),
-                            next_subtask[t],
-                            reduction='none'))
-                else:
-                    outputs.c_loss.append(torch.zeros_like(c))
-
-            outputs.c.append(c)
-
-            outputs.c_truth.append(next_subtask[i])
-            # TODO: figure this out
-            # if self.recurrent:
-            #     h2 = self.subcontroller(obs[i], h)
-            # else:
-            # h2 = self.subcontroller(conv_out)
-
-            logits = self.phi_shift(h)
-            l_target = 1 - next_subtask[i].long().flatten()
-            if self.hard_update:
-                dist = FixedCategorical(logits=logits)
-                sample_new(actions.l[i], dist)
-                outputs.l.append(actions.l[i].float())
-                outputs.l_probs.append(dist.probs)
-                l = self.l_one_hots[actions.l[i].long().flatten()]
-                outputs.l_loss.append(-dist.log_probs(l_target))
-            else:
-                l = F.softmax(logits, dim=1)
-                outputs.l.append(torch.zeros_like(l)[:, :1])  # dummy value
-                outputs.l_probs.append(torch.zeros_like(l))  # dummy value
-                outputs.l_loss.append(
-                    F.cross_entropy(
-                        logits,
-                        l_target,
-                        reduction='none',
-                    ).unsqueeze(1))
-                l_idxs = torch.zeros_like(c).long().flatten()
-                l = self.l_one_hots[l_idxs]  # TODO
-
-            p2 = batch_conv1d(p, l)
-=======
                 else:
                     c = torch.sigmoid(c_logits[:, :1])
                     values.append(c)
@@ -521,17 +349,12 @@
 
             # p
             p2 = F.pad(p, [1, 0], 'constant', 0)[:, :-1]
->>>>>>> 534a3f47
             p2[:, -1] += 1 - p2.sum(dim=-1)
             p = interp(p, p2, cr)
             outputs.p.append(p)
 
             # r
-<<<<<<< HEAD
-            r = (p.unsqueeze(1) @ M).squeeze(1)
-=======
             r = (p.unsqueeze(1) @ M_binary).squeeze(1)
->>>>>>> 534a3f47
             outputs.r.append(r)
 
             # g
@@ -544,20 +367,6 @@
             outputs.g_loss.append(-dist.log_probs(subtask))
 
             # a
-<<<<<<< HEAD
-            g_binary = M[torch.arange(N), G[t + 1]]
-            g_broad = broadcast3d(g_binary, self.obs_shape[1:])
-            conv_out = self.conv((obs[t], g_broad))
-            if self.agent is None:
-                dist = self.actor(conv_out)
-            else:
-                agent_inputs = torch.cat(
-                    [obs[t], g_broad, task_broad[t], next_subtask_broad[t]],
-                    dim=1)
-                dist = self.agent(agent_inputs, rnn_hxs=None, masks=None).dist
-            sample_new(A[t + 1], dist)
-            # a[:] = 'wsadeq'.index(input('act:'))
-=======
             g123 = M123[torch.arange(N), G[t + 1]]
             g_binary = M_binary[torch.arange(N), G[t + 1]]
             if self.agent is None:
@@ -577,17 +386,10 @@
             sample_new(A[t + 1], dist)
             # A[t + 1, :] = 'wsadeq'.index(input('act:'))
             outputs.v.append(v)
->>>>>>> 534a3f47
 
             outputs.a.append(A[t + 1])
             outputs.a_probs.append(dist.probs)
 
-<<<<<<< HEAD
-            # v
-            outputs.v.append(self.critic(conv_out))
-
-=======
->>>>>>> 534a3f47
         # for name, x in zip(RecurrentState._fields, outputs):
         #     if not x:
         #         print(name)
