--- conflicted
+++ resolved
@@ -1,9 +1,5 @@
 class Line:
-<<<<<<< HEAD
-    def __init__(self, id: int):
-=======
     def __init__(self, id):
->>>>>>> 91021011
         self.id = id
 
     def __str__(self):
