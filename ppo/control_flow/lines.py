<<<<<<< HEAD
import functools
from abc import ABC
from enum import Enum
from typing import List, Type, Generator, Tuple
=======
from typing import List, Type, Generator

import numpy as np

>>>>>>> ec4bbc70

# noinspection PyShadowingBuiltins
from numpy.random.mtrand import RandomState


<<<<<<< HEAD
def sample(random, _min, _max, p=0.5):
    return min(_min + random.geometric(p) - 1, _max)
=======
def split(n: int, p: float, random: RandomState):
    m = random.binomial(n, p)
    return m, n - m
>>>>>>> ec4bbc70


class Line:
    types = None
<<<<<<< HEAD
    required_lines = 0
    required_depth = 0
    depth_change = None
=======
    legal_next_lines = None
    expression_starts = None
    termination = None
    control_flow_lines = None
    required_lines = 0
    required_depth = 0
>>>>>>> ec4bbc70

    def __init__(self, id):
        self.id = id

    def __str__(self):
<<<<<<< HEAD
        return f"{self.__class__.__name__} {self.id}"
=======
        return self.__class__.__name__

    @property
    def depth_change(self) -> int:
        return 0
>>>>>>> ec4bbc70

    def __eq__(self, other):
        return type(self) == type(other) and self.id == other.id

    def __hash__(self):
        return hash((type(self), self.id))

    @staticmethod
<<<<<<< HEAD
    def generate_types(n, remaining_depth, random, legal_lines):
        # type: (int, int, RandomState, List[Type[Line]]) -> Generator[Type[Line]]
        assert Subtask in legal_lines
        if n == 0:
            return
        _legal_lines = [
            l
            for l in legal_lines
            if l.required_lines <= n and l.required_depth <= remaining_depth
        ]
        assert Subtask in _legal_lines
        if _legal_lines:
            line = random.choice(_legal_lines)
            m = sample(random, line.required_lines, n)
            # line.check(m, remaining_depth)
            yield from line.generate_types(
                m, remaining_depth, random=random, legal_lines=legal_lines
            )
            n -= m
        yield from Line.generate_types(
            n, remaining_depth, random=random, legal_lines=legal_lines
        )

    def assign_id(self, **kwargs):
        self.id = 0

    @staticmethod
    def transitions(line_index, previous_condition):
        raise NotImplementedError

=======
    def generate_lines(n, remaining_depth, random, legal_lines):
        # type: (int, int, RandomState, List[Type[Line]]) -> Generator[Type[Line]]
        if n == 0:
            return
        m = random.binomial(n, 0.5)
        _legal_lines = [
            l
            for l in legal_lines
            if l.required_lines <= m and l.required_depth <= remaining_depth
        ]
        if _legal_lines:
            line = random.choice(_legal_lines)
            # line.check(m, remaining_depth)
            yield from line.generate_lines(
                m, remaining_depth, random=random, legal_lines=legal_lines
            )
            n -= m
        yield from Line.generate_lines(
            n, remaining_depth, random=random, legal_lines=legal_lines
        )

>>>>>>> ec4bbc70

class If(Line):
    required_lines = 3
    required_depth = 1
<<<<<<< HEAD
    depth_change = 0, 1

    @staticmethod
    def generate_types(n: int, remaining_depth: int, legal_lines: list, **kwargs):
        yield If
        yield from Line.generate_types(
            n - 2, remaining_depth - 1, **kwargs, legal_lines=legal_lines
        )
        yield EndIf

    def transition(self, prev, current):
        raise NotImplementedError

    @staticmethod
    def transitions(line_index, previous_condition):
        previous_condition.append(line_index)
        yield from ()
=======

    @property
    def depth_change(self) -> int:
        return 1
>>>>>>> ec4bbc70

    @staticmethod
    def generate_lines(n: int, remaining_depth: int, legal_lines: list, **kwargs):
        yield If
        yield from Line.generate_lines(
            n - 2, remaining_depth - 1, **kwargs, legal_lines=legal_lines + [Else]
        )
        yield EndIf


class Else(Line):
<<<<<<< HEAD
    required_lines = 5
    required_depth = 1
    condition = True
    depth_change = -1, 1

    @staticmethod
    def generate_types(n, remaining_depth, random, **kwargs):
        assert n >= Else.required_lines
        n -= 3
        assert n >= 2
        m = sample(random, 1, n - 1)
        yield If
        yield from Line.generate_types(m, remaining_depth - 1, random, **kwargs)
        yield Else
        yield from Line.generate_types(n - m, remaining_depth - 1, random, **kwargs)
        yield EndIf

    @staticmethod
    def transitions(line_index, previous_condition):
        prev = previous_condition[-1]
        yield prev, line_index  # False: If -> Else
        yield prev, prev + 1  # True: If -> If + 1
        previous_condition[-1] = line_index
=======
    required_lines = 2
    required_depth = 1

    @staticmethod
    def generate_lines(n, remaining_depth, **kwargs):
        yield Else
        yield from Line.generate_lines(n - 1, remaining_depth - 1, **kwargs)
>>>>>>> ec4bbc70


class EndIf(Line):
    condition = False
    depth_change = -1, 0

    @property
    def terminates(self):
        return If

    @staticmethod
    def generate_types(*args, **kwargs):
        raise RuntimeError

    @staticmethod
    def transitions(line_index, previous_condition):
        prev = previous_condition[-1]
        yield prev, line_index  # False: If/Else -> EndIf
        yield prev, prev + 1  # True: If/Else -> If/Else + 1

        yield line_index, line_index + 1  # False: If/Else -> If/Else + 1
        yield line_index, line_index + 1  # True: If/Else -> If/Else + 1

    @staticmethod
    def generate_lines(*args, **kwargs):
        raise RuntimeError


class While(Line):
    required_lines = 3
    required_depth = 1
<<<<<<< HEAD
    condition = True
    depth_change = 0, 1

    @staticmethod
    def generate_types(n: int, remaining_depth: int, **kwargs):
        yield While
        yield from Line.generate_types(n - 2, remaining_depth - 1, **kwargs)
        yield EndWhile

    @staticmethod
    def transitions(line_index, previous_condition):
        previous_condition.append(line_index)
        yield from ()
=======

    @property
    def depth_change(self) -> int:
        return 1
>>>>>>> ec4bbc70

    @staticmethod
    def generate_lines(n: int, remaining_depth: int, **kwargs):
        yield While
        yield from Line.generate_lines(n - 2, remaining_depth - 1, **kwargs)
        yield EndWhile


class EndWhile(Line):
    condition = False
    depth_change = -1, 0

    @property
    def terminates(self):
        return While

    @staticmethod
    def generate_types(*args, **kwargs):
        raise RuntimeError

    @staticmethod
    def transitions(line_index, previous_conditions):
        prev = previous_conditions[-1]
        # While
        yield prev, line_index + 1  # False: While -> EndWhile + 1
        yield prev, prev + 1  # True: While -> While + 1
        # EndWhile
        yield line_index, prev  # False: EndWhile -> While
        yield line_index, prev  # True: EndWhile -> While

    @staticmethod
    def generate_lines(*args, **kwargs):
        raise RuntimeError


class Loop(Line):
<<<<<<< HEAD
    condition = True
    required_lines = 3
    required_depth = 1
    depth_change = 0, 1

    @staticmethod
    def generate_types(n: int, remaining_depth: int, **kwargs):
        yield Loop
        yield from Line.generate_types(n - 2, remaining_depth - 1, **kwargs)
        yield EndLoop

    def assign_id(self, random, max_loops, **kwargs):
        self.id = random.randint(1, 1 + max_loops)

    @staticmethod
    def transitions(line_index, previous_conditions):
        previous_conditions.append(line_index)
        yield from ()
=======
    required_lines = 3
    required_depth = 1

    @property
    def depth_change(self) -> int:
        return 1
>>>>>>> ec4bbc70

    def __str__(self):
        return f"{self.__class__.__name__} {self.id}"

    @staticmethod
    def generate_lines(n: int, remaining_depth: int, **kwargs):
        yield Loop
        yield from Line.generate_lines(n - 2, remaining_depth - 1, **kwargs)
        yield EndLoop


class EndLoop(Line):
    condition = False
    depth_change = -1, 0

    @staticmethod
    def generate_types(*args, **kwargs):
        raise RuntimeError

    @staticmethod
    def transitions(line_index, previous_conditions):
        prev = previous_conditions[-1]
        # While
        yield prev, line_index + 1  # False: While -> EndWhile + 1
        yield prev, prev + 1  # True: While -> While + 1
        # EndWhile
        yield line_index, prev  # False: EndWhile -> While
        yield line_index, prev  # True: EndWhile -> While

    @staticmethod
    def generate_lines(*args, **kwargs):
        raise RuntimeError


class Subtask(Line):
<<<<<<< HEAD
    condition = False
    required_lines = 1
    required_depth = 0
    depth_change = 0, 0

    @staticmethod
    def generate_types(n: int, *args, **kwargs):
        yield Subtask
        yield from Line.generate_types(n - 1, *args, **kwargs)

    def assign_id(self, random, num_subtasks, **kwargs):
        self.id = random.choice(num_subtasks)

    @staticmethod
    def transitions(line_index, _):
        yield line_index, line_index + 1
        yield line_index, line_index + 1


class Padding(Line, ABC):
    pass


Line.types = [Subtask, If, Else, EndIf, While, EndWhile, Loop, EndLoop, Padding]
=======
    required_lines = 1
    required_depth = 0

    def __str__(self):
        return f"{self.__class__.__name__} {self.id}"

    @staticmethod
    def generate_lines(n: int, *args, **kwargs):
        yield Subtask
        yield from Line.generate_lines(n - 1, *args, **kwargs)


class Padding(Line):
    pass


Line.types = {Subtask, If, Else, EndIf, While, EndWhile, Loop, EndLoop}
Line.legal_next_lines = {Subtask}
Line.control_flow_lines = {Subtask}
Line.expression_starts = [Subtask, If, While, Loop]
>>>>>>> ec4bbc70
<|MERGE_RESOLUTION|>--- conflicted
+++ resolved
@@ -1,57 +1,27 @@
-<<<<<<< HEAD
 import functools
 from abc import ABC
 from enum import Enum
 from typing import List, Type, Generator, Tuple
-=======
-from typing import List, Type, Generator
-
-import numpy as np
-
->>>>>>> ec4bbc70
 
 # noinspection PyShadowingBuiltins
 from numpy.random.mtrand import RandomState
 
 
-<<<<<<< HEAD
 def sample(random, _min, _max, p=0.5):
     return min(_min + random.geometric(p) - 1, _max)
-=======
-def split(n: int, p: float, random: RandomState):
-    m = random.binomial(n, p)
-    return m, n - m
->>>>>>> ec4bbc70
 
 
 class Line:
     types = None
-<<<<<<< HEAD
     required_lines = 0
     required_depth = 0
     depth_change = None
-=======
-    legal_next_lines = None
-    expression_starts = None
-    termination = None
-    control_flow_lines = None
-    required_lines = 0
-    required_depth = 0
->>>>>>> ec4bbc70
 
     def __init__(self, id):
         self.id = id
 
     def __str__(self):
-<<<<<<< HEAD
         return f"{self.__class__.__name__} {self.id}"
-=======
-        return self.__class__.__name__
-
-    @property
-    def depth_change(self) -> int:
-        return 0
->>>>>>> ec4bbc70
 
     def __eq__(self, other):
         return type(self) == type(other) and self.id == other.id
@@ -60,7 +30,6 @@
         return hash((type(self), self.id))
 
     @staticmethod
-<<<<<<< HEAD
     def generate_types(n, remaining_depth, random, legal_lines):
         # type: (int, int, RandomState, List[Type[Line]]) -> Generator[Type[Line]]
         assert Subtask in legal_lines
@@ -91,34 +60,10 @@
     def transitions(line_index, previous_condition):
         raise NotImplementedError
 
-=======
-    def generate_lines(n, remaining_depth, random, legal_lines):
-        # type: (int, int, RandomState, List[Type[Line]]) -> Generator[Type[Line]]
-        if n == 0:
-            return
-        m = random.binomial(n, 0.5)
-        _legal_lines = [
-            l
-            for l in legal_lines
-            if l.required_lines <= m and l.required_depth <= remaining_depth
-        ]
-        if _legal_lines:
-            line = random.choice(_legal_lines)
-            # line.check(m, remaining_depth)
-            yield from line.generate_lines(
-                m, remaining_depth, random=random, legal_lines=legal_lines
-            )
-            n -= m
-        yield from Line.generate_lines(
-            n, remaining_depth, random=random, legal_lines=legal_lines
-        )
-
->>>>>>> ec4bbc70
 
 class If(Line):
     required_lines = 3
     required_depth = 1
-<<<<<<< HEAD
     depth_change = 0, 1
 
     @staticmethod
@@ -136,12 +81,6 @@
     def transitions(line_index, previous_condition):
         previous_condition.append(line_index)
         yield from ()
-=======
-
-    @property
-    def depth_change(self) -> int:
-        return 1
->>>>>>> ec4bbc70
 
     @staticmethod
     def generate_lines(n: int, remaining_depth: int, legal_lines: list, **kwargs):
@@ -153,7 +92,6 @@
 
 
 class Else(Line):
-<<<<<<< HEAD
     required_lines = 5
     required_depth = 1
     condition = True
@@ -177,15 +115,6 @@
         yield prev, line_index  # False: If -> Else
         yield prev, prev + 1  # True: If -> If + 1
         previous_condition[-1] = line_index
-=======
-    required_lines = 2
-    required_depth = 1
-
-    @staticmethod
-    def generate_lines(n, remaining_depth, **kwargs):
-        yield Else
-        yield from Line.generate_lines(n - 1, remaining_depth - 1, **kwargs)
->>>>>>> ec4bbc70
 
 
 class EndIf(Line):
@@ -217,7 +146,6 @@
 class While(Line):
     required_lines = 3
     required_depth = 1
-<<<<<<< HEAD
     condition = True
     depth_change = 0, 1
 
@@ -231,12 +159,6 @@
     def transitions(line_index, previous_condition):
         previous_condition.append(line_index)
         yield from ()
-=======
-
-    @property
-    def depth_change(self) -> int:
-        return 1
->>>>>>> ec4bbc70
 
     @staticmethod
     def generate_lines(n: int, remaining_depth: int, **kwargs):
@@ -273,7 +195,6 @@
 
 
 class Loop(Line):
-<<<<<<< HEAD
     condition = True
     required_lines = 3
     required_depth = 1
@@ -292,14 +213,6 @@
     def transitions(line_index, previous_conditions):
         previous_conditions.append(line_index)
         yield from ()
-=======
-    required_lines = 3
-    required_depth = 1
-
-    @property
-    def depth_change(self) -> int:
-        return 1
->>>>>>> ec4bbc70
 
     def __str__(self):
         return f"{self.__class__.__name__} {self.id}"
@@ -335,7 +248,6 @@
 
 
 class Subtask(Line):
-<<<<<<< HEAD
     condition = False
     required_lines = 1
     required_depth = 0
@@ -359,26 +271,4 @@
     pass
 
 
-Line.types = [Subtask, If, Else, EndIf, While, EndWhile, Loop, EndLoop, Padding]
-=======
-    required_lines = 1
-    required_depth = 0
-
-    def __str__(self):
-        return f"{self.__class__.__name__} {self.id}"
-
-    @staticmethod
-    def generate_lines(n: int, *args, **kwargs):
-        yield Subtask
-        yield from Line.generate_lines(n - 1, *args, **kwargs)
-
-
-class Padding(Line):
-    pass
-
-
-Line.types = {Subtask, If, Else, EndIf, While, EndWhile, Loop, EndLoop}
-Line.legal_next_lines = {Subtask}
-Line.control_flow_lines = {Subtask}
-Line.expression_starts = [Subtask, If, While, Loop]
->>>>>>> ec4bbc70
+Line.types = [Subtask, If, Else, EndIf, While, EndWhile, Loop, EndLoop, Padding]