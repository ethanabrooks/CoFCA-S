import functools
from abc import ABC
from collections import defaultdict, namedtuple
from typing import List, Tuple, Iterator
<<<<<<< HEAD

=======
>>>>>>> efa5d008
import numpy as np
from gym.utils import seeding
from gym.vector.utils import spaces
from rl_utils import hierarchical_parse_args, gym
<<<<<<< HEAD

=======
>>>>>>> efa5d008
from ppo import keyboard_control
from ppo.utils import RED, RESET, GREEN
from ppo.control_flow.lines import (
    If,
    Else,
    EndIf,
    While,
    EndWhile,
    Subtask,
    Padding,
    Line,
    Loop,
)

Obs = namedtuple("Obs", "active lines obs")
Last = namedtuple("Last", "action active reward terminal selected")
State = namedtuple("State", "obs prev ptr  term")


class Env(gym.Env, ABC):
    def __init__(
        self,
        min_lines,
        max_lines,
        flip_prob,
        num_subtasks,
        max_nesting_depth,
        eval_condition_size,
        single_control_flow_type,
        no_op_limit,
        time_to_waste,
        subtasks_only,
        break_on_fail,
        max_loops,
        rank,
        control_flow_types,
        seed=0,
        eval_lines=None,
        evaluating=False,
    ):
        super().__init__()
        if Subtask not in control_flow_types:
            control_flow_types.append(Subtask)
        self.control_flow_types = control_flow_types
        self.rank = rank
        self.max_loops = max_loops
        self.break_on_fail = break_on_fail
        self.subtasks_only = subtasks_only
        self.no_op_limit = no_op_limit
        self._eval_condition_size = eval_condition_size
        self._single_control_flow_type = single_control_flow_type
        self.max_nesting_depth = max_nesting_depth
        self.num_subtasks = num_subtasks
        self.time_to_waste = time_to_waste
        self.time_remaining = None

        self.loops = None
        self.eval_lines = eval_lines
        self.min_lines = min_lines
        self.max_lines = max_lines
        if evaluating:
            self.n_lines = eval_lines
        else:
            self.n_lines = max_lines
        self.n_lines += 1
        self.random, self.seed = seeding.np_random(seed)
        self.flip_prob = flip_prob
        self.evaluating = evaluating
        self.iterator = None
        self._render = None
        self.action_space = spaces.MultiDiscrete(
            np.array([self.num_subtasks + 1, 2 * self.n_lines, self.n_lines])
        )

        def possible_lines():
            for i in range(num_subtasks):
                yield Subtask(i)
            for i in range(1, max_loops + 1):
                yield Loop(i)
            for line_type in self.line_types:
                if line_type not in (Subtask, Loop):
                    yield line_type(0)

        self.possible_lines = list(possible_lines())
        self.observation_space = spaces.Dict(
            dict(
                obs=spaces.Discrete(2),
                lines=spaces.MultiDiscrete(
                    np.array([len(self.possible_lines)] * self.n_lines)
                ),
                active=spaces.Discrete(self.n_lines + 1),
            )
        )

    @property
    def line_types(self):
        return list(Line.types)

    def reset(self):
        self.i += 1
        self.iterator = self.generator()
        s, r, t, i = next(self.iterator)
        return s

    def step(self, action):
        return self.iterator.send(action)

    def generator(self):
        step = 0
        n = 0
        state_iterator, lines = self.generators()
        state = next(state_iterator)
        actions = []
        program_counter = []

        agent_ptr = 0
        info = {}
        term = False
        action = None
        while True:
            if state.ptr is not None:
                program_counter.append(state.ptr)
            success = state.ptr is None
            reward = int(success)

            term = term or success or state.term
            if term:
                if not success and self.break_on_fail:
                    import ipdb

                    ipdb.set_trace()

                info.update(
                    instruction=[self.preprocess_line(l) for l in lines],
                    actions=actions,
                    program_counter=program_counter,
                    success=len(lines),
                )
                if success:
                    info.update(success_line=len(lines))
                else:
                    info.update(success_line=state.prev, failure_line=state.ptr)

            info.update(regret=1 if term and not success else 0)

            def render():
                if term:
                    print(GREEN if success else RED)
                indent = 0
                for i, line in enumerate(lines):
                    if i == state.ptr and i == agent_ptr:
                        pre = "+ "
                    elif i == agent_ptr:
                        pre = "- "
                    elif i == state.ptr:
                        pre = "| "
                    else:
                        pre = "  "
                    indent += line.depth_change[0]
                    print(
                        "{:2}{}{}{}".format(i, pre, " " * indent, self.line_str(line))
                    )
                    indent += line.depth_change[1]
                print("Selected:", self.subtasks[agent_ptr], agent_ptr)
                print("Action:", action)
                print("Reward", reward)
                print("Time remaining", self.time_remaining)
                print("Obs:")
                print(RESET)
                self.print_obs(state.obs)

            self._render = render
            obs = self.get_observation(state.obs, state.ptr, lines)

            action = (yield obs, reward, term, info)
            actions.extend([int(a) for a in action])
            action, agent_ptr = int(action[0]), int(action[-1])
            info = {}

            if action == self.num_subtasks:
                n += 1
                no_op_limit = 200 if self.evaluating else self.no_op_limit
                if self.no_op_limit is not None and self.no_op_limit < 0:
                    no_op_limit = len(lines)
                if n >= no_op_limit:
                    term = True
            elif state.ptr is not None:
                step += 1
                state = state_iterator.send(action)

    @property
    def eval_condition_size(self):
        return self._eval_condition_size and self.evaluating

    @property
    def single_control_flow_type(self):
        return self._single_control_flow_type and not self.evaluating

    def choose_line_types(self):
        if self.evaluating:
            assert self.eval_lines is not None
            n_lines = self.eval_lines
        else:
            n_lines = self.random.random_integers(self.min_lines, self.max_lines)
        if self.eval_condition_size:
            line0 = self.random.choice([While, If])
            edge_length = self.random.random_integers(
                self.max_lines, self.eval_lines - 1
            )
            lines = [line0] + [Subtask] * (edge_length - 2)
            lines += [EndWhile if line0 is While else EndIf, Subtask]
        else:
            line_types = self.control_flow_types
            if self.single_control_flow_type:
                line_types = [self.random.choice(self.control_flow_types), Subtask]
            lines = list(
                Line.generate_types(
                    n_lines,
                    remaining_depth=self.max_nesting_depth,
                    random=self.random,
                    legal_lines=line_types,
                )
            )
        return lines

    def assign_line_ids(self, lines):
        for line in lines:
            if line is Subtask:
                yield Subtask(self.random.choice(self.num_subtasks))
            elif line is Loop:
                yield Loop(self.random.randint(1, 1 + self.max_loops))
            else:
                yield line(0)

    @staticmethod
    def get_transitions(lines):
        conditions = []
        for i, line in enumerate(lines):
            yield from line.transitions(i, conditions)

    def generators(self) -> Tuple[Iterator[State], List[Line]]:
        line_types = self.choose_line_types()
<<<<<<< HEAD

        def line_generator():
            for line_type in line_types:
                if line_type is Subtask:
                    line_id = self.random.choice(self.num_subtasks)
                elif line_type is Loop:
                    line_id = self.random.randint(1, 1 + self.max_loops)
                else:
                    line_id = 0
                yield line_type(line_id)

        lines = list(line_generator())  # type List[Line]
        line_transitions = defaultdict(list)
        for _from, _to in self.get_transitions(lines):
            line_transitions[_from].append(_to)

        def line_generator():
=======

        def line_generator():
            for line_type in line_types:
                if line_type is Subtask:
                    line_id = self.random.choice(self.num_subtasks)
                elif line_type is Loop:
                    line_id = self.random.randint(1, 1 + self.max_loops)
                else:
                    line_id = 0
                yield line_type(line_id)

        lines = list(line_generator())  # type List[Line]
        line_transitions = defaultdict(list)
        for _from, _to in self.get_transitions(lines):
            line_transitions[_from].append(_to)

        def line_generator():
>>>>>>> efa5d008
            i = 0
            if_evaluations = []
            while True:
                condition_bit = yield None if i >= len(lines) else i
                if type(lines[i]) is Else:
                    evaluation = not if_evaluations.pop()
                else:
                    evaluation = bool(condition_bit)
                if type(lines[i]) is If:
                    if_evaluations.append(evaluation)
                i = line_transitions[i][evaluation]

        def state_generator():
            line_iterator = line_generator()
            condition_bit = 0 if self.eval_condition_size else self.random.choice(2)
            self.time_remaining = self.time_to_waste
            self.loops = None

            def next_subtask(msg=condition_bit):
                l = line_iterator.send(msg)
                while not (l is None or type(lines[l]) is Subtask):
                    line = lines[l]
                    if type(line) is Loop:
                        if self.loops is None:
                            self.loops = line.id
                        else:
                            self.loops -= 1
                        l = line_iterator.send(self.loops > 0)
                        if self.loops == 0:
                            self.loops = None
                    else:
                        l = line_iterator.send(condition_bit)
                self.time_remaining += 1
                return l

            prev, ptr = 0, next_subtask(None)
            term = False
            while True:
                action = yield State(obs=condition_bit, prev=prev, ptr=ptr, term=term)
                if not self.time_remaining or action != lines[ptr].id:
                    term = True
                else:
                    self.time_remaining -= 1
                    condition_bit = abs(
                        condition_bit - int(self.random.rand() < self.flip_prob)
                    )
                    prev, ptr = ptr, next_subtask()

        return state_generator(), lines

    @functools.lru_cache(maxsize=120)
    def preprocess_line(self, line):
        return self.possible_lines.index(line)

    def get_observation(self, obs, active, lines):
        padded = lines + [Padding(0)] * (self.n_lines - len(lines))
        lines = [self.preprocess_line(p) for p in padded]
        obs = Obs(
            obs=obs, lines=lines, active=self.n_lines if active is None else active
        )._asdict()
        # if not self.observation_space.contains(obs):
        #     import ipdb
        #
        #     ipdb.set_trace()
        #     self.observation_space.contains(obs)
        return obs

    @staticmethod
    def print_obs(obs):
        print(obs)

    def seed(self, seed=None):
        assert self.seed == seed

    def render(self, mode="human", pause=True):
        self._render()
        if pause:
            input("pause")

    @staticmethod
    def line_str(line):
        return line


def build_parser(p):
    p.add_argument("--min-lines", type=int, required=True)
    p.add_argument("--max-lines", type=int, required=True)
    p.add_argument("--num-subtasks", type=int, default=12)
    p.add_argument("--max-loops", type=int, default=2)
    p.add_argument("--no-op-limit", type=int)
    p.add_argument("--flip-prob", type=float, default=0.5)
    p.add_argument("--eval-condition-size", action="store_true")
    p.add_argument("--single-control-flow-type", action="store_true")
    p.add_argument("--max-nesting-depth", type=int, default=1)
    p.add_argument("--subtasks-only", action="store_true")
    p.add_argument("--break-on-fail", action="store_true")
    p.add_argument("--time-to-waste", type=int, required=True)
    p.add_argument(
        "--control-flow-types",
        nargs="*",
        type=lambda s: dict(
            Subtask=Subtask, If=If, Else=Else, While=While, Loop=Loop
        ).get(s),
    )
    return p


def main(env):
    def action_fn(string):
        try:
            return int(string), 0
        except ValueError:
            return

    keyboard_control.run(env, action_fn=action_fn)


if __name__ == "__main__":
    import argparse

    parser = argparse.ArgumentParser()
    parser.add_argument("--seed", default=0, type=int)
    main(Env(**hierarchical_parse_args(build_parser(parser))))<|MERGE_RESOLUTION|>--- conflicted
+++ resolved
@@ -2,18 +2,10 @@
 from abc import ABC
 from collections import defaultdict, namedtuple
 from typing import List, Tuple, Iterator
-<<<<<<< HEAD
-
-=======
->>>>>>> efa5d008
 import numpy as np
 from gym.utils import seeding
 from gym.vector.utils import spaces
 from rl_utils import hierarchical_parse_args, gym
-<<<<<<< HEAD
-
-=======
->>>>>>> efa5d008
 from ppo import keyboard_control
 from ppo.utils import RED, RESET, GREEN
 from ppo.control_flow.lines import (
@@ -256,7 +248,6 @@
 
     def generators(self) -> Tuple[Iterator[State], List[Line]]:
         line_types = self.choose_line_types()
-<<<<<<< HEAD
 
         def line_generator():
             for line_type in line_types:
@@ -274,25 +265,6 @@
             line_transitions[_from].append(_to)
 
         def line_generator():
-=======
-
-        def line_generator():
-            for line_type in line_types:
-                if line_type is Subtask:
-                    line_id = self.random.choice(self.num_subtasks)
-                elif line_type is Loop:
-                    line_id = self.random.randint(1, 1 + self.max_loops)
-                else:
-                    line_id = 0
-                yield line_type(line_id)
-
-        lines = list(line_generator())  # type List[Line]
-        line_transitions = defaultdict(list)
-        for _from, _to in self.get_transitions(lines):
-            line_transitions[_from].append(_to)
-
-        def line_generator():
->>>>>>> efa5d008
             i = 0
             if_evaluations = []
             while True:
