--- conflicted
+++ resolved
@@ -219,34 +219,6 @@
         return self._single_control_flow_type and not self.evaluating
 
     def build_lines(self):
-<<<<<<< HEAD
-        if self.evaluating:
-            # assert self.eval_lines is not None
-            # n_lines = self.eval_lines
-            # else:
-            # n_lines = self.random.random_integers(self.min_lines, self.max_lines)
-            # if self.eval_condition_size:
-            # line0 = self.random.choice([While, If])
-            # edge_length = self.random.random_integers(
-            # self.max_lines, self.eval_lines - 1
-            # )
-            # lines = [line0] + [Subtask] * (edge_length - 2)
-            # lines += [EndWhile if line0 is While else EndIf, Subtask]
-            lines = [Subtask, Subtask, Loop, Subtask, EndLoop, Subtask]
-        else:
-            # control_flow_types = self.control_flow_types
-            # if self.single_control_flow_type:
-            # control_flow_types = [np.random.choice(self.control_flow_types)]
-            # lines = list(
-            # Line.generate_lines(
-            # n_lines,
-            # remaining_depth=self.max_nesting_depth,
-            # random=self.random,
-            # legal_lines=control_flow_types + [Subtask],
-            # )
-            # )
-            lines = [Subtask, Loop, Subtask, EndLoop, Subtask, Subtask]
-=======
         # if self.evaluating:
         # assert self.eval_lines is not None
         # n_lines = self.eval_lines
@@ -272,7 +244,6 @@
         # )
         # )
         lines = [Subtask, Subtask, Loop, Subtask, EndLoop, Subtask]
->>>>>>> 82fa150e
         return list(self.assign_line_ids(lines))
 
     def assign_line_ids(self, lines):
