from abc import ABC
from collections import defaultdict, namedtuple, OrderedDict, Counter

import numpy as np

# import skimage.draw
from gym.utils import seeding
from gym.vector.utils import spaces
from rl_utils import hierarchical_parse_args, gym


from ppo import keyboard_control
from ppo.control_flow.lines import (
    If,
    Else,
    EndIf,
    While,
    EndWhile,
    Subtask,
    Padding,
    Line,
)
from ppo.utils import RED, RESET, GREEN

Obs = namedtuple("Obs", "active lines obs")
Last = namedtuple("Last", "action active reward terminal selected")
State = namedtuple("State", "obs condition prev ptr condition_evaluations term")


class Env(gym.Env, ABC):
    pairs = {If: EndIf, Else: EndIf, While: EndWhile}
    line_types = [If, Else, EndIf, While, EndWhile, Subtask, Padding]

    def __init__(
        self,
        min_lines,
        max_lines,
        flip_prob,
        num_subtasks,
        max_nesting_depth,
        eval_condition_size,
        no_op_limit,
        time_to_waste,
        analyze_mistakes,
        subtasks_only,
        break_on_fail,
        seed=0,
        eval_lines=None,
        evaluating=False,
        baseline=False,
    ):
        super().__init__()
        self.analyze_mistakes = analyze_mistakes
        self.break_on_fail = break_on_fail
        self.subtasks_only = subtasks_only
        self.no_op_limit = no_op_limit
        self._eval_condition_size = eval_condition_size
        self.max_nesting_depth = max_nesting_depth
        self.num_subtasks = num_subtasks
        self.time_to_waste = time_to_waste
        self.time_remaining = None

        self.eval_lines = eval_lines
        self.min_lines = min_lines
        self.max_lines = max_lines
        if evaluating:
            self.n_lines = eval_lines
        else:
            self.n_lines = max_lines
        self.n_lines += 1
        self.random, self.seed = seeding.np_random(seed)
        self.flip_prob = flip_prob
        self.baseline = baseline
        self.evaluating = evaluating
        self.iterator = None
        self._render = None
        self.action_space = spaces.MultiDiscrete(
            np.array([self.num_subtasks + 1, 2 * self.n_lines])
        )
        self.observation_space = spaces.Dict(
            dict(
                obs=spaces.Discrete(2),
                lines=spaces.MultiDiscrete(
                    np.array([len(self.line_types) + num_subtasks] * self.n_lines)
                ),
                active=spaces.Discrete(self.n_lines + 1),
            )
        )

    def reset(self):
        self.iterator = self.generator()
        s, r, t, i = next(self.iterator)
        return s

    def step(self, action):
        return self.iterator.send(action)

    def generator(self):
        step = 0
        n = 0
        lines = self.build_lines()
        state_iterator = self.state_generator(lines)
        state = next(state_iterator)
        visited_by_env = []
        visited_by_agent = []

        def get_block(l):
            block_type = None
            l1 = None
            for l2, line in enumerate(lines):
                if type(line) in (Else, EndIf, EndWhile) and l1 < l < l2:
                    return block_type, (l1, l2)
                if type(line) in (If, Else, While):
                    block_type = type(line)
                    l1 = l2
            return None, (None, None)

        agent_ptr = 0
        info = {}
        term = False
        action = None
        while True:
            success = state.ptr is None
            reward = int(success)
            if success:
                info.update(success_line=len(lines))

            term = success or state.term
            if term and not success:
                if self.break_on_fail:
                    import ipdb

                    ipdb.set_trace()
                if self.analyze_mistakes:
                    selected_block, (
                        selected_block_start,
                        selected_block_end,
                    ) = get_block(agent_ptr)
                    ptr_block, (ptr_block_start, ptr_block_end) = get_block(state.ptr)
                    info.update(
                        failed_to_enter_if=0,
                        failed_to_enter_else=0,
                        mistakenly_enterred_if=0,
                        mistakenly_enterred_else=0,
                        failed_to_reenter_while=0,
                        failed_to_enter_while=0,
                        mistakenly_reentered_while=0,
                        mistakenly_entered_while=0,
                        mistakenly_advanced=0,
                        failed_to_keep_up=0,
                    )
                    if (
                        ptr_block is If
                        and state.ptr < agent_ptr
                        and state.ptr not in visited_by_agent
                    ):
                        info.update(failed_to_enter_if=1)
                    elif ptr_block is Else and selected_block_end == ptr_block_start:
                        info.update(failed_to_enter_else=1)
                    elif (
                        selected_block is If
                        and agent_ptr < state.ptr
                        and agent_ptr not in visited_by_env
                    ):
                        info.update(mistakenly_enterred_if=1)
                    elif ptr_block is Else and selected_block_end == ptr_block_start:
                        assert selected_block is If
                        info.update(mistakenly_enterred_else=1)
                    elif ptr_block is While and ptr_block_end < agent_ptr:
                        if state.ptr in visited_by_agent:
                            info.update(failed_to_reenter_while=1)
                        else:
                            info.update(failed_to_enter_while=1)
                    elif selected_block is While and selected_block_end < state.ptr:
                        if agent_ptr in visited_by_env:
                            info.update(mistakenly_reentered_while=1)
                        else:
                            info.update(mistakenly_entered_while=1)
                    elif state.ptr < agent_ptr:
                        info.update(mistakenly_advanced=1)
                    elif agent_ptr < state.ptr:
                        info.update(failed_to_keep_up=1)
                    import ipdb

                    ipdb.set_trace()

            info.update(regret=1 if term and not success else 0)
            if term:
                info.update(
                    if_evaluations=state.condition_evaluations[If],
                    while_evaluations=state.condition_evaluations[While],
                )

            def line_strings(index, level):
                if index == len(lines):
                    return
                line = lines[index]
                if type(line) in [Else, EndIf, EndWhile]:
                    level -= 1
                if index == state.ptr and index == agent_ptr:
                    pre = "+ "
                elif index == agent_ptr:
                    pre = "- "
                elif index == state.ptr:
                    pre = "| "
                else:
                    pre = "  "
                indent = pre * level
                # if type(line) is Subtask:
                yield f"{indent}{self.line_str(line)}"
                # else:
                #     yield f"{indent}{line.__name__}"
                # if line in [If, While, Else]:
                if type(line) in [If, While, Else]:
                    level += 1
                yield from line_strings(index + 1, level)

            def render():
                if term:
                    print(GREEN if success else RED)
                for i, string in enumerate(line_strings(index=0, level=1)):
                    print(f"{i}{string}")
                print("Selected:", agent_ptr)
                print("Action:", action)
                print("Reward", reward)
                print("Obs:")
                print(RESET)
                self.print_obs(state.obs)

            self._render = render

            action = (
                yield self.get_observation(state.obs, state.ptr, lines),
                reward,
                term,
                info,
            )

            if self.baseline:
                agent_ptr = None
                delta = 0
            else:
                action, delta = map(int, action[:2])
                agent_ptr = min(self.n_lines, max(0, agent_ptr + delta - self.n_lines))
            info = self.get_task_info(lines) if step == 0 else {}

            if action == self.num_subtasks:
                n += 1
                no_op_limit = self.no_op_limit
                if self.no_op_limit is not None and self.no_op_limit < 0:
                    no_op_limit = len(lines)
                if not self.evaluating and n == no_op_limit:
                    term = True
            elif state.ptr is not None:
                step += 1
                if action != lines[state.ptr].id:
                    info.update(success_line=state.prev, failure_line=state.ptr)
                state = state_iterator.send(action)
                if delta > 0 and state.ptr is not None:
                    visited_by_agent.append(agent_ptr)
                    visited_by_env.append(state.ptr)

    @staticmethod
    def line_str(line: Line):
        return str(line)

    @property
    def eval_condition_size(self):
        return self._eval_condition_size and self.evaluating

    def build_lines(self):
        if self.evaluating:
            assert self.eval_lines is not None
            n_lines = self.eval_lines
        else:
            n_lines = self.random.random_integers(self.min_lines, self.max_lines)
        if self.eval_condition_size:
            line0 = self.random.choice([While, If])
            edge_length = self.random.random_integers(
                self.max_lines, self.eval_lines - 1
            )
            lines = [line0] + [Subtask] * (edge_length - 2)
            lines += [EndWhile if line0 is While else EndIf, Subtask]
        else:
            lines = self.get_lines(
                n_lines, active_conditions=[], max_nesting_depth=self.max_nesting_depth
            )
        return list(self.assign_line_ids(lines))

    def assign_line_ids(self, lines):
        for line in lines:
            if line is Subtask:
                yield Subtask(self.random.choice(self.num_subtasks))
            elif line is Padding:
                yield line
            else:
                yield line(self.line_types.index(line))

    def build_task_image(self, lines):
        image = np.zeros(self.image_shape)
        points = np.round(
            (self.image_size - 1) * self.random.random((len(lines) + 1, 2))
        ).astype(int)

        def draw_circle(p, d):
            r, c = skimage.draw.circle(*p, 2)
            r = np.minimum(r, self.image_size - 1)
            c = np.minimum(c, self.image_size - 1)
            image[d, r, c] = 1

        draw_circle(points[0], d=-2)  # mark start
        for point, line in zip(points, lines):
            depth = 2 + min(self.preprocess_line(line), self.num_subtasks)
            draw_circle(point, d=depth)
        draw_circle(points[-1], d=-1)  # mark end

        np.set_printoptions(threshold=10000, linewidth=100000)
        for bit in (0, 1):

            def edges():
                line_iterator = self.line_generator(lines)
                ptr = next(line_iterator)
                while True:
                    prev, ptr = ptr, line_iterator.send(bit)
                    if ptr is None:
                        yield prev, len(lines)
                        return
                    yield prev, ptr
                    if bit and lines[prev] is EndWhile:
                        assert lines[ptr] is While
                        for _ in range(2):
                            ptr = line_iterator.send(False)  # prevent forever loop
                            if ptr is None:
                                return

            for n, (_from, _to) in enumerate(edges()):
                rr, cc, val = skimage.draw.line_aa(*points[_from], *points[_to])
                image[bit, rr, cc] = val * np.linspace(0.1, 1, val.size)

        from PIL import Image
        from matplotlib import cm

        n = image[2:].shape[0]
        grade = np.linspace(0.1, 1, n).reshape((n, 1, 1))
        myarray = (grade * image[2:]).sum(0)
        im = Image.fromarray(np.uint8(cm.gist_gray(myarray) * 255))
        im.save("/tmp/nodes.png")

        myarray = image[0]
        im = Image.fromarray(np.uint8(cm.gist_gray(myarray) * 255))
        im.save("/tmp/false.png")
        myarray = image[1]
        im = Image.fromarray(np.uint8(cm.gist_gray(myarray) * 255))
        im.save("/tmp/truth.png")

        return image

    def preprocess_line(self, line):
        if line is Padding:
            return self.line_types.index(Padding)
        if type(line) is Subtask:
            return line.id
        return self.num_subtasks + line.id

    def get_lines(
        self, n, active_conditions, last=None, nesting_depth=0, max_nesting_depth=None
    ):
        if n < 0:
            return []
        if n == 0:
            return []
        if n == len(active_conditions):
            lines = [self.pairs[c] for c in reversed(active_conditions)]
            return lines + [Subtask for _ in range(n - len(lines))]
        elif n == 1:
            return [Subtask]
        line_types = [Subtask]
        enough_space = n > len(active_conditions) + 2
        if (
            enough_space
            and (max_nesting_depth is None or nesting_depth < max_nesting_depth)
            and not self.subtasks_only
        ):
            line_types += [If, While]
        if active_conditions and last is Subtask:
            last_condition = active_conditions[-1]
            if last_condition is If:
                line_types += [EndIf]
            if last_condition is If and enough_space:
                line_types += [Else]
            elif last_condition is Else:
                line_types += [EndIf]
            elif last_condition is While:
                line_types += [EndWhile]
        line_type = self.random.choice(line_types)
        if line_type in [If, While]:
            active_conditions = active_conditions + [line_type]
            nesting_depth += 1
        elif line_type is Else:
            active_conditions = active_conditions[:-1] + [line_type]
        elif line_type in [EndIf, EndWhile]:
            active_conditions = active_conditions[:-1]
            nesting_depth -= 1
        get_lines = self.get_lines(
            n - 1,
            active_conditions=active_conditions,
            last=line_type,
            nesting_depth=nesting_depth,
            max_nesting_depth=max_nesting_depth,
        )
        return [line_type] + get_lines

    def line_generator(self, lines):
        line_transitions = defaultdict(list)
        for _from, _to in self.get_transitions(iter(enumerate(lines)), []):
            line_transitions[_from].append(_to)
        i = 0
        if_evaluations = []
        while True:
            condition_bit = yield None if i >= len(lines) else i
            if type(lines[i]) is Else:
                evaluation = not if_evaluations.pop()
            else:
                evaluation = bool(condition_bit)
            if type(lines[i]) is If:
                if_evaluations.append(evaluation)
            i = line_transitions[i][evaluation]

    def get_transitions(self, lines_iter, previous):
        while True:  # stops at StopIteration
            try:
                current, line = next(lines_iter)
            except StopIteration:
                return
            if type(line) is EndIf or type(line) is Subtask:
                yield current, current + 1  # False
                yield current, current + 1  # True
            if type(line) is If:
                yield from self.get_transitions(
                    lines_iter, previous + [current]
                )  # from = If
            elif type(line) is Else:
                prev = previous[-1]
                yield prev, current  # False: If -> Else
                yield prev, prev + 1  # True: If -> If + 1
                previous[-1] = current
            elif type(line) is EndIf:
                prev = previous[-1]
                yield prev, current  # False: If/Else -> EndIf
                yield prev, prev + 1  # True: If/Else -> If/Else + 1
                return
            elif type(line) is While:
                yield from self.get_transitions(
                    lines_iter, previous + [current]
                )  # from = While
            elif type(line) is EndWhile:
                prev = previous[-1]
                # While
                yield prev, current + 1  # False: While -> EndWhile + 1
                yield prev, prev + 1  # True: While -> While + 1
                # EndWhile
                yield current, prev  # False: EndWhile -> While
                yield current, prev  # True: EndWhile -> While
                return

    def state_generator(self, lines) -> State:
        line_iterator = self.line_generator(lines)
        condition_bit = 0 if self.eval_condition_size else self.random.randint(0, 2)
        condition_evaluations = defaultdict(list)
        self.time_remaining = self.time_to_waste

        def next_subtask(msg=condition_bit):
            l = line_iterator.send(msg)
            while not (l is None or type(lines[l]) is Subtask):
                line = lines[l]
                if type(line) in (If, While):
                    condition_evaluations[type(line)] += [condition_bit]
                l = line_iterator.send(condition_bit)
            self.time_remaining += 1
            return l
<<<<<<< HEAD
        action = None
        prev, ptr = 0, next_subtask(None)
        while True:
            failure = False if None in (action, ptr) else action != lines[ptr].id
=======

        action = None
        prev, curr = 0, next_subtask(None)
        while True:
            failure = False if None in (action, curr) else action != lines[curr].id
>>>>>>> cde0606e
            action = yield State(
                obs=condition_bit,
                condition=condition_bit,
                prev=prev,
                ptr=ptr,
                condition_evaluations=condition_evaluations,
                term=not self.time_remaining or failure,
            )
            self.time_remaining -= 1
            condition_bit = abs(
                condition_bit - int(self.random.rand() < self.flip_prob)
            )
            prev, ptr = ptr, next_subtask()

    def get_observation(self, obs, active, lines):
        padded = lines + [Padding] * (self.n_lines - len(lines))
        lines = [self.preprocess_line(p) for p in padded]
        obs = Obs(
            obs=obs, lines=lines, active=self.n_lines if active is None else active
        )
        if self.baseline:
            obs = OrderedDict(obs=obs.obs, lines=self.eye[obs.lines].flatten())
        else:
            obs = obs._asdict()
        # if not self.evaluating:
        #     assert self.observation_space.contains(obs)
        return obs

    @staticmethod
    def print_obs(obs):
        print(obs)

    def get_task_info(self, lines):
        num_if = lines.count(If)
        num_else = lines.count(Else)
        num_while = lines.count(While)
        num_subtask = lines.count(lambda l: type(l) is Subtask)
        i = dict(
            if_lines=num_if,
            else_lines=num_else,
            while_lines=num_while,
            nesting_depth=self.get_nesting_depth(lines),
            num_edges=2 * (num_if + num_else + num_while) + num_subtask,
        )
        keys = {
            (If, EndIf): "if clause length",
            (If, Else): "if-else clause length",
            (Else, EndIf): "else clause length",
            (While, EndWhile): "while clause length",
        }
        for k, v in self.average_interval(lines):
            i[keys[k]] = v
        return i

    @staticmethod
    def average_interval(lines):
        intervals = defaultdict(lambda: [None])
        pairs = [(If, EndIf), (While, EndWhile)]
        if Else in lines:
            pairs.extend([(If, Else), (Else, EndIf)])
        for line in lines:
            for start, stop in pairs:
                if line is start:
                    intervals[start, stop][-1] = 0
                if line is stop:
                    intervals[start, stop].append(None)
            for k, (*_, value) in intervals.items():
                if value is not None:
                    intervals[k][-1] += 1
        for keys, values in intervals.items():
            values = [v for v in values if v]
            if values:
                yield keys, sum(values) / len(values)

    @staticmethod
    def get_nesting_depth(lines):
        max_depth = 0
        depth = 0
        for line in lines:
            if type(line) in [If, While]:
                depth += 1
            if type(line) in [EndIf, EndWhile]:
                depth -= 1
            max_depth = max(depth, max_depth)
        return max_depth

    def seed(self, seed=None):
        assert self.seed == seed

    def render(self, mode="human", pause=True):
        self._render()
        if pause:
            input("pause")


def build_parser(p):
    p.add_argument("--min-lines", type=int, required=True)
    p.add_argument("--max-lines", type=int, required=True)
    p.add_argument("--num-subtasks", type=int, default=12)
    p.add_argument("--no-op-limit", type=int)
    p.add_argument("--flip-prob", type=float, default=0.5)
    p.add_argument("--eval-condition-size", action="store_true")
    p.add_argument("--max-nesting-depth", type=int)
    return p


if __name__ == "__main__":
    import argparse

    parser = argparse.ArgumentParser()
    args = hierarchical_parse_args(build_parser(parser))

    def action_fn(string):
        try:
            return int(string), 0
        except ValueError:
            return

    keyboard_control.run(Env(**args, baseline=False), action_fn=action_fn)<|MERGE_RESOLUTION|>--- conflicted
+++ resolved
@@ -478,18 +478,11 @@
                 l = line_iterator.send(condition_bit)
             self.time_remaining += 1
             return l
-<<<<<<< HEAD
+
         action = None
         prev, ptr = 0, next_subtask(None)
         while True:
             failure = False if None in (action, ptr) else action != lines[ptr].id
-=======
-
-        action = None
-        prev, curr = 0, next_subtask(None)
-        while True:
-            failure = False if None in (action, curr) else action != lines[curr].id
->>>>>>> cde0606e
             action = yield State(
                 obs=condition_bit,
                 condition=condition_bit,
