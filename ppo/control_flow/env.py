--- conflicted
+++ resolved
@@ -51,25 +51,10 @@
         self.time_limit = time_limit
         self.flip_prob = flip_prob
         self.baseline = baseline
-<<<<<<< HEAD
         self.evaluating = False
         self.last = None
         self.iterator = None
         self._render = None
-=======
-        self.last = None
-        self.active = None
-        self.condition_bit = None
-        self.evaluating = evaluating
-        self.failing = False
-        self.lines = None
-        self.line_transitions = None
-        self.active_line = None
-        self.if_evaluations = None
-        self.choices = None
-        self.target = None
-        self.line_types = [If, Else, EndIf, While, EndWhile, Subtask, Padding]
->>>>>>> a521fbb4
         if baseline:
             raise NotImplementedError
             self.action_space = spaces.Discrete(self.num_subtasks + 1)
@@ -93,14 +78,6 @@
                     ),
                 )
             )
-<<<<<<< HEAD
-=======
-        self.eval_action_space = spaces.MultiDiscrete(
-            np.array([self.num_subtasks + 1, 2 * self.eval_lines])
-        )
-        self.t = None
-        self.n = None
->>>>>>> a521fbb4
 
     def reset(self):
         self.iterator = self.generator(evaluating=self.evaluating)
@@ -227,143 +204,11 @@
             lines = self.get_lines(
                 n_lines, active_conditions=[], max_nesting_depth=self.max_nesting_depth
             )
-<<<<<<< HEAD
         for line in lines:
             if line is Subtask:
                 yield Subtask(self.random.choice(self.num_subtasks))
             else:
                 yield line
-=======
-        self.lines = [
-            Subtask(self.random.choice(self.num_subtasks)) if line is Subtask else line
-            for line in lines
-        ]
-        self.line_transitions = defaultdict(list)
-        for _from, _to in self.get_transitions(iter(enumerate(self.lines)), []):
-            self.line_transitions[_from].append(_to)
-        self.if_evaluations = []
-        self.active = 0
-        if not type(self.lines[self.active]) is Subtask:
-            self.active = self.next()
-        return self.get_observation()
-
-    def step(self, action):
-        if self.baseline:
-            selected = None
-        else:
-            action, delta = action
-            selected = (self.last.selected + delta - self.n_lines) % self.n_lines
-        s, r, t, i = self._step(action=int(action))
-        self.last = Last(
-            action=action, active=self.active, reward=r, terminal=t, selected=selected
-        )
-        return s, r, t, i
-
-    def _step(self, action):
-        i = {}
-        if self.t == 0:
-            num_if = self.lines.count(If)
-            num_else = self.lines.count(Else)
-            num_while = self.lines.count(While)
-            num_subtask = self.lines.count(lambda l: type(l) is Subtask)
-            i.update(
-                if_lines=num_if,
-                else_lines=num_else,
-                while_lines=num_while,
-                nesting_depth=self.get_nesting_depth(),
-                num_edges=2 * (num_if + num_else + num_while) + num_subtask,
-            )
-            keys = {
-                (If, EndIf): "if clause length",
-                (If, Else): "if-else clause length",
-                (Else, EndIf): "else clause length",
-                (While, EndWhile): "while clause length",
-            }
-            for k, v in self.average_interval():
-                i[keys[k]] = v
-
-        t = (not self.evaluating) and self.t > self.time_limit
-        if (not self.evaluating) and self.no_op_limit and self.n > self.no_op_limit:
-            self.failing = True
-        current_line = len(self.lines) if self.active is None else self.active
-        if self.active is None:
-            t = True
-            i.update(success_line=current_line)
-        elif action < self.num_subtasks:
-            self.t += 1
-            if action != self.lines[self.active].id:
-                i.update(failure_line=current_line, success_line=current_line - 1)
-                self.failing = True
-                if not self.delayed_reward:
-                    t = True
-            self.condition_bit = abs(
-                self.condition_bit - int(self.random.rand() < self.flip_prob)
-            )
-            self.active = self.next()
-        elif self.no_op_limit:
-            self.n += 1
-        else:
-            self.t += 1
-        if t:
-            i.update(termination_line=current_line)
-
-        r = int(t) * int(not self.failing)
-        return self.get_observation(), r, t, i
-
-    def average_interval(self):
-        intervals = defaultdict(lambda: [None])
-        pairs = [(If, EndIf), (While, EndWhile)]
-        if Else in self.lines:
-            pairs.extend([(If, Else), (Else, EndIf)])
-        for line in self.lines:
-            for start, stop in pairs:
-                if line is start:
-                    intervals[start, stop][-1] = 0
-                if line is stop:
-                    intervals[start, stop].append(None)
-            for k, (*_, value) in intervals.items():
-                if value is not None:
-                    intervals[k][-1] += 1
-        for keys, values in intervals.items():
-            values = [v for v in values if v]
-            if values:
-                yield keys, sum(values) / len(values)
-
-    def get_observation(self):
-        padded = self.lines + [Padding] * (self.n_lines - len(self.lines))
-        lines = [
-            t.id if type(t) is Subtask else self.num_subtasks + self.line_types.index(t)
-            for t in padded
-        ]
-        obs = Obs(
-            condition=self.condition_bit,
-            lines=lines,
-            active=self.n_lines if self.active is None else self.active,
-        )
-        if self.baseline:
-            obs = OrderedDict(
-                condition=obs.condition, lines=self.eye[obs.lines].flatten()
-            )
-        else:
-            obs = obs._asdict()
-        if not self.evaluating:
-            assert self.observation_space.contains(obs)
-        return obs
-
-    def seed(self, seed=None):
-        assert self.seed == seed
-
-    def get_nesting_depth(self):
-        max_depth = 0
-        depth = 0
-        for line in self.lines:
-            if line in [If, While]:
-                depth += 1
-            if line in [EndIf, EndWhile]:
-                depth -= 1
-            max_depth = max(depth, max_depth)
-        return max_depth
->>>>>>> a521fbb4
 
     def get_lines(
         self, n, active_conditions, last=None, nesting_depth=0, max_nesting_depth=None
@@ -485,7 +330,6 @@
         assert self.observation_space.contains(obs)
         return obs
 
-<<<<<<< HEAD
     @staticmethod
     def average_interval(lines):
         intervals = defaultdict(lambda: [None])
@@ -517,14 +361,6 @@
                 depth -= 1
             max_depth = max(depth, max_depth)
         return max_depth
-=======
-    # def train(self):
-    #     self.evaluating = False
-    #
-    # def evaluate(self):
-    #     self.evaluating = True
-    #     # TODO: need to change observation size
->>>>>>> a521fbb4
 
     def seed(self, seed=None):
         assert self.seed == seed
@@ -543,12 +379,6 @@
         self._render()
         if pause:
             input("pause")
-
-    def train(self):
-        self.evaluating = False
-
-    def evaluate(self):
-        self.evaluating = True
 
 
 if __name__ == "__main__":
