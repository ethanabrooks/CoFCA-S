import functools
from abc import ABC
from collections import defaultdict, namedtuple, OrderedDict, Counter

import numpy as np

# import skimage.draw
from gym.utils import seeding
from gym.vector.utils import spaces
from rl_utils import hierarchical_parse_args, gym


from ppo import keyboard_control
from ppo.control_flow.lines import (
    If,
    Else,
    EndIf,
    While,
    EndWhile,
    Subtask,
    Padding,
    Line,
    Loop,
    EndLoop,
)
from ppo.utils import RED, RESET, GREEN

Obs = namedtuple("Obs", "active lines obs")
Last = namedtuple("Last", "action active reward terminal selected")
State = namedtuple("State", "obs condition prev ptr condition_evaluations term")


class Env(gym.Env, ABC):
    pairs = {If: EndIf, Else: EndIf, While: EndWhile, Loop: EndLoop}
    line_types = [If, Else, EndIf, While, EndWhile, EndLoop, Subtask, Padding, Loop]

    def __init__(
        self,
        min_lines,
        max_lines,
        flip_prob,
        num_subtasks,
        max_nesting_depth,
        eval_condition_size,
        no_op_limit,
        time_to_waste,
        subtasks_only,
        break_on_fail,
        max_loops,
        seed=0,
        eval_lines=None,
        evaluating=False,
    ):
        super().__init__()
<<<<<<< HEAD
        self.max_loops = max_loops
=======
>>>>>>> 98090c36
        self.break_on_fail = break_on_fail
        self.subtasks_only = subtasks_only
        self.no_op_limit = no_op_limit
        self._eval_condition_size = eval_condition_size
        self.max_nesting_depth = max_nesting_depth
        self.num_subtasks = num_subtasks
        self.time_to_waste = time_to_waste
        self.time_remaining = None

        self.loops = None
        self.eval_lines = eval_lines
        self.min_lines = min_lines
        self.max_lines = max_lines
        if evaluating:
            self.n_lines = eval_lines
        else:
            self.n_lines = max_lines
        self.n_lines += 1
        self.random, self.seed = seeding.np_random(seed)
        self.flip_prob = flip_prob
        self.evaluating = evaluating
        self.iterator = None
        self._render = None
        self.action_space = spaces.MultiDiscrete(
            np.array([self.num_subtasks + 1, 2 * self.n_lines, self.n_lines])
        )

        def possible_lines():
            for i in range(num_subtasks):
                yield Subtask(i)
            for i in range(max_loops + 1):
                yield Loop(i)
            for line_type in self.line_types:
                if line_type not in (Subtask, Loop):
                    yield line_type(0)

        self.possible_lines = list(possible_lines())
        self.observation_space = spaces.Dict(
            dict(
                obs=spaces.Discrete(2),
                lines=spaces.MultiDiscrete(
                    np.array([len(self.possible_lines)] * self.n_lines)
                ),
                active=spaces.Discrete(self.n_lines + 1),
            )
        )

    def reset(self):
        self.iterator = self.generator()
        s, r, t, i = next(self.iterator)
        return s

    def step(self, action):
        return self.iterator.send(action)

    def generator(self):
        step = 0
        n = 0
        lines = self.build_lines()
        state_iterator = self.state_generator(lines)
        state = next(state_iterator)
        visited_by_env = []
        visited_by_agent = []

        agent_ptr = 0
        info = {}
        term = False
        action = None
        while True:
            success = state.ptr is None
            reward = int(success)
            if success:
                info.update(success_line=len(lines))

            term = success or state.term
            if term and not success:
                if self.break_on_fail:
                    import ipdb

                    ipdb.set_trace()

                info.update(
                    self.analyze_mistakes(
                        agent_ptr=agent_ptr,
                        env_ptr=state.ptr,
                        visited_by_agent=visited_by_agent,
                        visited_by_env=visited_by_env,
                        lines=lines,
                    )
                )

            info.update(regret=1 if term and not success else 0)
            if term:
                info.update(
                    if_evaluations=state.condition_evaluations[If],
                    while_evaluations=state.condition_evaluations[While],
                )

            def line_strings(index, level):
                if index == len(lines):
                    return
                line = lines[index]
                if index == state.ptr and index == agent_ptr:
                    pre = "+ "
                elif index == agent_ptr:
                    pre = "- "
                elif index == state.ptr:
                    pre = "| "
                else:
                    pre = "  "
                if line.depth_change < 0:
                    level += line.depth_change
                indent = pre * level
                if line.depth_change > 0:
                    level += line.depth_change
                # if type(line) is Subtask:
                yield f"{indent}{self.line_str(line)}"
                # else:
                #     yield f"{indent}{line.__name__}"
                # if line in [If, While, Else]:
                yield from line_strings(index + 1, level)

            def render():
                if term:
                    print(GREEN if success else RED)
                for i, string in enumerate(line_strings(index=0, level=1)):
                    print(f"{i}{string}")
                print("Selected:", agent_ptr)
                print("Action:", action)
                print("Reward", reward)
                print("Obs:")
                print(RESET)
                self.print_obs(state.obs)

            self._render = render

            action = (
                yield self.get_observation(state.obs, state.ptr, lines),
                reward,
                term,
                info,
            )

            action, agent_ptr = int(action[0]), int(action[-1])
            if action != self.num_subtasks:
                visited_by_agent.append(agent_ptr)
                visited_by_env.append(state.ptr)
            info = self.get_task_info(lines) if step == 0 else {}

            if action == self.num_subtasks:
                n += 1
                no_op_limit = self.no_op_limit
                if self.no_op_limit is not None and self.no_op_limit < 0:
                    no_op_limit = len(lines)
                if not self.evaluating and n == no_op_limit:
                    term = True
            elif state.ptr is not None:
                step += 1
                if action != lines[state.ptr].id:
                    info.update(success_line=state.prev, failure_line=state.ptr)
                state = state_iterator.send(action)

    def analyze_mistakes(
        self, agent_ptr, env_ptr, visited_by_agent, visited_by_env, lines
    ):
        def get_block(l):
            block_type = None
            l1 = None
            for l2, line in enumerate(lines):
                if type(line) in (Else, EndIf, EndWhile) and l1 < l < l2:
                    return block_type, (l1, l2)
                if type(line) in (If, Else, While):
                    block_type = type(line)
                    l1 = l2
            return None, (None, None)

        agent_block, (agent_block_start, agent_block_end) = get_block(agent_ptr)
        env_block, (env_block_start, env_block_end) = get_block(env_ptr)
        info = dict(
            failed_to_enter_if=0,
            failed_to_enter_else=0,
            mistakenly_enterred_if=0,
            mistakenly_enterred_else=0,
            failed_to_reenter_while=0,
            failed_to_enter_while=0,
            mistakenly_reentered_while=0,
            mistakenly_entered_while=0,
            mistakenly_advanced=0,
            failed_to_keep_up=0,
            mistaken_id=0,
        )
        if env_block is If and env_ptr < agent_ptr and env_ptr not in visited_by_agent:
            info.update(failed_to_enter_if=1)
        elif env_block is Else and (
            (env_ptr < agent_ptr and env_ptr not in visited_by_agent)
            or (agent_block_end == env_block_start)
        ):
            info.update(failed_to_enter_else=1)
        elif (
            agent_block is If
            and agent_ptr < env_ptr
            and agent_ptr not in visited_by_env
        ):
            info.update(mistakenly_enterred_if=1)
        elif (
            agent_block is Else
            and agent_ptr not in visited_by_env
            and (agent_ptr < env_ptr or env_block_end == agent_block_start)
        ):
            info.update(mistakenly_enterred_else=1)
        elif env_block is While and env_ptr < agent_ptr:
            if env_ptr in visited_by_agent:
                info.update(failed_to_reenter_while=1)
            else:
                info.update(failed_to_enter_while=1)
        elif agent_block is While and agent_block_end < env_ptr:
            if agent_ptr in visited_by_env:
                info.update(mistakenly_reentered_while=1)
            else:
                info.update(mistakenly_entered_while=1)
        elif env_ptr < agent_ptr:
            info.update(mistakenly_advanced=1)
        elif agent_ptr < env_ptr:
            info.update(failed_to_keep_up=1)
        else:
            info.update(mistaken_id=1)
        return info

    @staticmethod
    def line_str(line: Line):
        if type(line) in (Subtask, Loop):
            return str(line)
        return line.__class__.__name__

    @property
    def eval_condition_size(self):
        return self._eval_condition_size and self.evaluating

    def build_lines(self):
        if self.evaluating:
            assert self.eval_lines is not None
            n_lines = self.eval_lines
        else:
            n_lines = self.random.random_integers(self.min_lines, self.max_lines)
        if self.eval_condition_size:
            line0 = self.random.choice([While, If])
            edge_length = self.random.random_integers(
                self.max_lines, self.eval_lines - 1
            )
            lines = [line0] + [Subtask] * (edge_length - 2)
            lines += [EndWhile if line0 is While else EndIf, Subtask]
        else:
            lines = self.choose_line_types(
                n_lines, active_conditions=[], max_nesting_depth=self.max_nesting_depth
            )
        return list(self.assign_line_ids(lines))

    def assign_line_ids(self, lines):
        for line in lines:
            if line is Subtask:
                yield Subtask(self.random.choice(self.num_subtasks))
            elif line is Loop:
                yield Loop(self.random.randint(1, 3))
            else:
                yield line(0)

    @functools.lru_cache(maxsize=120)
    def preprocess_line(self, line):
        return self.possible_lines.index(line)

    def choose_line_types(
        self, n, active_conditions, last=None, nesting_depth=0, max_nesting_depth=None
    ):
        if n < 0:
            return []
        if n == 0:
            return []
        if n == len(active_conditions):
            lines = [self.pairs[c] for c in reversed(active_conditions)]
            return lines + [Subtask for _ in range(n - len(lines))]
        elif n == 1:
            return [Subtask]
        line_types = [Subtask]
        enough_space = n > len(active_conditions) + 2
        if (
            enough_space
            and (max_nesting_depth is None or nesting_depth < max_nesting_depth)
            and not self.subtasks_only
        ):
            line_types += [If, While, Loop]
        if active_conditions and last is Subtask:
            last_condition = active_conditions[-1]
            if last_condition is If:
                line_types += [EndIf]
            if last_condition is If and enough_space:
                line_types += [Else]
            elif last_condition is Else:
                line_types += [EndIf]
            elif last_condition is While:
                line_types += [EndWhile]
            elif last_condition is Loop:
                line_types += [EndLoop]
        line_type = self.random.choice(line_types)
        if line_type in [If, While, Loop]:
            active_conditions = active_conditions + [line_type]
            nesting_depth += 1
        elif line_type is Else:
            active_conditions = active_conditions[:-1] + [line_type]
        elif line_type in [EndIf, EndWhile, EndLoop]:
            active_conditions = active_conditions[:-1]
            nesting_depth -= 1
        get_lines = self.choose_line_types(
            n - 1,
            active_conditions=active_conditions,
            last=line_type,
            nesting_depth=nesting_depth,
            max_nesting_depth=max_nesting_depth,
        )
        return [line_type] + get_lines

    def line_generator(self, lines):
        line_transitions = defaultdict(list)
        for _from, _to in self.get_transitions(iter(enumerate(lines)), []):
            line_transitions[_from].append(_to)
        i = 0
        if_evaluations = []
        while True:
            condition_bit = yield None if i >= len(lines) else i
            if type(lines[i]) is Else:
                evaluation = not if_evaluations.pop()
            else:
                evaluation = bool(condition_bit)
            if type(lines[i]) is If:
                if_evaluations.append(evaluation)
            i = line_transitions[i][evaluation]

    def get_transitions(self, lines_iter, previous):
        while True:  # stops at StopIteration
            try:
                current, line = next(lines_iter)
            except StopIteration:
                return
            if type(line) is EndIf or type(line) is Subtask:
                yield current, current + 1  # False
                yield current, current + 1  # True
            if type(line) is If:
                yield from self.get_transitions(
                    lines_iter, previous + [current]
                )  # from = If
            elif type(line) is Else:
                prev = previous[-1]
                yield prev, current  # False: If -> Else
                yield prev, prev + 1  # True: If -> If + 1
                previous[-1] = current
            elif type(line) is EndIf:
                prev = previous[-1]
                yield prev, current  # False: If/Else -> EndIf
                yield prev, prev + 1  # True: If/Else -> If/Else + 1
                return
            elif type(line) in (While, Loop):
                yield from self.get_transitions(
                    lines_iter, previous + [current]
                )  # from = While
            elif type(line) in (EndWhile, EndLoop):
                prev = previous[-1]
                # While
                yield prev, current + 1  # False: While -> EndWhile + 1
                yield prev, prev + 1  # True: While -> While + 1
                # EndWhile
                yield current, prev  # False: EndWhile -> While
                yield current, prev  # True: EndWhile -> While
                return

    def state_generator(self, lines) -> State:
        line_iterator = self.line_generator(lines)
        condition_bit = (
            0 if self.eval_condition_size else self.random.randint(self.max_loops + 1)
        )
        condition_evaluations = defaultdict(list)
        self.time_remaining = self.time_to_waste
        self.loops = None

        def next_subtask(msg=condition_bit):
            l = line_iterator.send(msg)
            while not (l is None or type(lines[l]) is Subtask):
                line = lines[l]
                if type(line) in (If, While):
                    condition_evaluations[type(line)] += [condition_bit]
                if type(line) is Loop:
                    if self.loops is None:
                        self.loops = line.id
                    else:
                        self.loops -= 1
                    l = line_iterator.send(self.loops > 0)
                    if self.loops == 0:
                        self.loops = None
                else:
                    l = line_iterator.send(condition_bit)
            self.time_remaining += 1
            return l

        prev, ptr = 0, next_subtask(None)
        term = False
        while True:
            action = yield State(
                obs=condition_bit,
                condition=condition_bit,
                prev=prev,
                ptr=ptr,
                condition_evaluations=condition_evaluations,
                term=term,
            )
            if not self.time_remaining or action != lines[ptr].id:
                term = True
            else:
                self.time_remaining -= 1
                condition_bit = abs(
                    condition_bit - int(self.random.rand() < self.flip_prob)
                )
                prev, ptr = ptr, next_subtask()

    def get_observation(self, obs, active, lines):
        padded = lines + [Padding(0)] * (self.n_lines - len(lines))
        lines = [self.preprocess_line(p) for p in padded]
        return Obs(
            obs=obs, lines=lines, active=self.n_lines if active is None else active
        )._asdict()

    @staticmethod
    def print_obs(obs):
        print(obs)

    def get_task_info(self, lines):
        num_if = lines.count(If)
        num_else = lines.count(Else)
        num_while = lines.count(While)
        num_subtask = lines.count(lambda l: type(l) is Subtask)
        i = dict(
            if_lines=num_if,
            else_lines=num_else,
            while_lines=num_while,
            nesting_depth=self.get_nesting_depth(lines),
            num_edges=2 * (num_if + num_else + num_while) + num_subtask,
        )
        keys = {
            (If, EndIf): "if clause length",
            (If, Else): "if-else clause length",
            (Else, EndIf): "else clause length",
            (While, EndWhile): "while clause length",
            (Loop, EndLoop): "loop clause length",
        }
        for k, v in self.average_interval(lines):
            i[keys[k]] = v
        return i

    @staticmethod
    def average_interval(lines):
        intervals = defaultdict(lambda: [None])
        pairs = [(If, EndIf), (While, EndWhile), (Loop, EndLoop)]
        if Else in lines:
            pairs.extend([(If, Else), (Else, EndIf)])
        for line in lines:
            for start, stop in pairs:
                if line is start:
                    intervals[start, stop][-1] = 0
                if line is stop:
                    intervals[start, stop].append(None)
            for k, (*_, value) in intervals.items():
                if value is not None:
                    intervals[k][-1] += 1
        for keys, values in intervals.items():
            values = [v for v in values if v]
            if values:
                yield keys, sum(values) / len(values)

    @staticmethod
    def get_nesting_depth(lines):
        max_depth = 0
        depth = 0
        for line in lines:
            max_depth = max(line.depth_change, max_depth)
        return max_depth

    def seed(self, seed=None):
        assert self.seed == seed

    def render(self, mode="human", pause=True):
        self._render()
        if pause:
            input("pause")


def build_parser(p):
    p.add_argument("--min-lines", type=int, required=True)
    p.add_argument("--max-lines", type=int, required=True)
    p.add_argument("--num-subtasks", type=int, default=12)
    p.add_argument("--max-loops", type=int, default=2)
    p.add_argument("--no-op-limit", type=int)
    p.add_argument("--flip-prob", type=float, default=0.5)
    p.add_argument("--eval-condition-size", action="store_true")
    p.add_argument("--max-nesting-depth", type=int)
    p.add_argument("--subtasks-only", action="store_true")
    p.add_argument("--break-on-fail", action="store_true")
    p.add_argument("--time-to-waste", type=int, required=True)
    return p


if __name__ == "__main__":
    import argparse

    parser = argparse.ArgumentParser()
    args = hierarchical_parse_args(build_parser(parser))

    def action_fn(string):
        try:
            return int(string), 0
        except ValueError:
            return

    keyboard_control.run(Env(**args), action_fn=action_fn)<|MERGE_RESOLUTION|>--- conflicted
+++ resolved
@@ -52,10 +52,7 @@
         evaluating=False,
     ):
         super().__init__()
-<<<<<<< HEAD
         self.max_loops = max_loops
-=======
->>>>>>> 98090c36
         self.break_on_fail = break_on_fail
         self.subtasks_only = subtasks_only
         self.no_op_limit = no_op_limit
@@ -432,7 +429,7 @@
     def state_generator(self, lines) -> State:
         line_iterator = self.line_generator(lines)
         condition_bit = (
-            0 if self.eval_condition_size else self.random.randint(self.max_loops + 1)
+            0 if self.eval_condition_size else self.random.choice(2)
         )
         condition_evaluations = defaultdict(list)
         self.time_remaining = self.time_to_waste
