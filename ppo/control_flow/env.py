from abc import ABC
from collections import defaultdict, namedtuple, OrderedDict, Counter

import numpy as np

# import skimage.draw
from gym.utils import seeding
from gym.vector.utils import spaces
from rl_utils import hierarchical_parse_args, gym


from ppo import keyboard_control
from ppo.control_flow.lines import (
    If,
    Else,
    EndIf,
    While,
    EndWhile,
    Subtask,
    Padding,
    Line,
)
from ppo.utils import RED, RESET, GREEN

Obs = namedtuple("Obs", "active lines obs")
Last = namedtuple("Last", "action active reward terminal selected")
State = namedtuple("State", "obs condition prev curr condition_evaluations term")


class Env(gym.Env, ABC):
    pairs = {If: EndIf, Else: EndIf, While: EndWhile}
    line_types = [If, Else, EndIf, While, EndWhile, Subtask, Padding]

    def __init__(
        self,
        min_lines,
        max_lines,
        flip_prob,
        terminate_on_failure,
        num_subtasks,
        max_nesting_depth,
        eval_condition_size,
        no_op_limit,
        time_limit,
        seed=0,
        eval_lines=None,
        evaluating=False,
        baseline=False,
    ):
        super().__init__()
        self.no_op_limit = no_op_limit
        self._eval_condition_size = eval_condition_size
        self.max_nesting_depth = max_nesting_depth
        self.num_subtasks = num_subtasks

        self.terminate_on_failure = terminate_on_failure
        self.eval_lines = eval_lines
        self.min_lines = min_lines
        self.max_lines = max_lines
        if evaluating:
            self.n_lines = eval_lines
        else:
            self.n_lines = max_lines
        self.n_lines += 1
        self.random, self.seed = seeding.np_random(seed)
        self.flip_prob = flip_prob
        self.baseline = baseline
        self.evaluating = evaluating
        self.iterator = None
        self._render = None
        if baseline:
            NotImplementedError
            self.action_space = spaces.Discrete(self.num_subtasks + 1)
            n_line_types = len(self.line_types) + num_subtasks
            self.observation_space = spaces.Dict(
                dict(
                    obs=spaces.Discrete(2),
                    lines=spaces.MultiBinary(n_line_types * self.n_lines),
                )
            )
            self.eye = np.eye(n_line_types)
        else:
            self.action_space = spaces.MultiDiscrete(
                np.array([self.num_subtasks + 1, 2 * self.n_lines])
            )
            self.observation_space = spaces.Dict(
                dict(
                    obs=spaces.Discrete(2),
                    lines=spaces.MultiDiscrete(
                        np.array([len(self.line_types) + num_subtasks] * self.n_lines)
                    ),
                    active=spaces.Discrete(self.n_lines + 1),
                )
            )

    def reset(self):
        self.iterator = self.generator()
        s, r, t, i = next(self.iterator)
        return s

    def step(self, action):
        return self.iterator.send(action)

    def generator(self):
        step = 0
        n = 0
        lines = self.build_lines()
        state_iterator = self.state_generator(lines)
        state = next(state_iterator)

        selected = 0
        info = {}
        term = False
        action = None
        while True:
            success = state.curr is None
            reward = int(success)
            if success:
                info.update(success_line=len(lines))

            term = success or state.term
            info.update(regret=1 if term and not success else 0)
            if term:
                info.update(
                    if_evaluations=state.condition_evaluations[If],
                    while_evaluations=state.condition_evaluations[While],
                )

            def line_strings(index, level):
                if index == len(lines):
                    return
                line = lines[index]
                if type(line) in [Else, EndIf, EndWhile]:
                    level -= 1
                if index == state.curr and index == selected:
                    pre = "+ "
                elif index == selected:
                    pre = "- "
                elif index == state.curr:
                    pre = "| "
                else:
                    pre = "  "
                indent = pre * level
                # if type(line) is Subtask:
                yield f"{indent}{self.line_str(line)}"
                # else:
                #     yield f"{indent}{line.__name__}"
                # if line in [If, While, Else]:
                if type(line) in [If, While, Else]:
                    level += 1
                yield from line_strings(index + 1, level)

            def render():
                if term:
                    print(GREEN if success else RED)
                for i, string in enumerate(line_strings(index=0, level=1)):
                    print(f"{i}{string}")
                print("Action:", action)
                print("Reward", reward)
                print("Obs:")
                print(RESET)
                self.print_obs(state.obs)

            self._render = render

            action = (
                yield self.get_observation(state.obs, state.curr, lines),
                reward,
                term,
                info,
            )

            if self.baseline:
                selected = None
            else:
                action, delta = map(int, action[:2])
                selected = min(self.n_lines, max(0, selected + delta - self.n_lines))
            info = self.get_task_info(lines) if step == 0 else {}

            if action == self.num_subtasks:
                n += 1
                no_op_limit = self.no_op_limit
                if self.no_op_limit is not None and self.no_op_limit < 0:
                    no_op_limit = len(lines)
                if not self.evaluating and n == no_op_limit:
                    failing = True
                    term = True
            elif state.curr is not None:
                step += 1
                if action != lines[state.curr].id:
                    info.update(success_line=state.prev, failure_line=state.curr)
                state = state_iterator.send(action)

    @staticmethod
    def line_str(line: Line):
        raise NotImplemented
        return f"Subtask {line.id}"

    @property
    def eval_condition_size(self):
        return self._eval_condition_size and self.evaluating

    def build_lines(self):
        if self.evaluating:
            assert self.eval_lines is not None
            n_lines = self.eval_lines
        else:
            n_lines = self.random.random_integers(self.min_lines, self.max_lines)
        if self.eval_condition_size:
            line0 = self.random.choice([While, If])
            edge_length = self.random.random_integers(
                self.max_lines, self.eval_lines - 1
            )
            lines = [line0] + [Subtask] * (edge_length - 2)
            lines += [EndWhile if line0 is While else EndIf, Subtask]
        else:
            lines = self.get_lines(
                n_lines, active_conditions=[], max_nesting_depth=self.max_nesting_depth
            )
        return list(self.assign_line_ids(lines))

    def assign_line_ids(self, lines):
        return [
            Subtask(self.random.choice(self.num_subtasks)) if line is Subtask else line
            for line in lines
        ]

    def build_task_image(self, lines):
        image = np.zeros(self.image_shape)
        points = np.round(
            (self.image_size - 1) * self.random.random((len(lines) + 1, 2))
        ).astype(int)

        def draw_circle(p, d):
            r, c = skimage.draw.circle(*p, 2)
            r = np.minimum(r, self.image_size - 1)
            c = np.minimum(c, self.image_size - 1)
            image[d, r, c] = 1

        draw_circle(points[0], d=-2)  # mark start
        for point, line in zip(points, lines):
            depth = 2 + min(self.preprocess_line(line), self.num_subtasks)
            draw_circle(point, d=depth)
        draw_circle(points[-1], d=-1)  # mark end

        np.set_printoptions(threshold=10000, linewidth=100000)
        for bit in (0, 1):

            def edges():
                line_iterator = self.line_generator(lines)
                curr = next(line_iterator)
                while True:
                    prev, curr = curr, line_iterator.send(bit)
                    if curr is None:
                        yield prev, len(lines)
                        return
                    yield prev, curr
                    if bit and lines[prev] is EndWhile:
                        assert lines[curr] is While
                        for _ in range(2):
                            curr = line_iterator.send(False)  # prevent forever loop
                            if curr is None:
                                return

            for n, (_from, _to) in enumerate(edges()):
                rr, cc, val = skimage.draw.line_aa(*points[_from], *points[_to])
                image[bit, rr, cc] = val * np.linspace(0.1, 1, val.size)

        from PIL import Image
        from matplotlib import cm

        n = image[2:].shape[0]
        grade = np.linspace(0.1, 1, n).reshape((n, 1, 1))
        myarray = (grade * image[2:]).sum(0)
        im = Image.fromarray(np.uint8(cm.gist_gray(myarray) * 255))
        im.save("/tmp/nodes.png")

        myarray = image[0]
        im = Image.fromarray(np.uint8(cm.gist_gray(myarray) * 255))
        im.save("/tmp/false.png")
        myarray = image[1]
        im = Image.fromarray(np.uint8(cm.gist_gray(myarray) * 255))
        im.save("/tmp/truth.png")

        return image

    def preprocess_line(self, line):
        return (
            line.id
            if type(line) is Subtask
            else self.num_subtasks + self.line_types.index(line)
        )

    def get_lines(
        self, n, active_conditions, last=None, nesting_depth=0, max_nesting_depth=None
    ):
        if n < 0:
            return []
        if n == 0:
            return []
        if n == len(active_conditions):
            lines = [self.pairs[c] for c in reversed(active_conditions)]
            return lines + [Subtask for _ in range(n - len(lines))]
        elif n == 1:
            return [Subtask]
        line_types = [Subtask]
        enough_space = n > len(active_conditions) + 2
        if enough_space and (
            max_nesting_depth is None or nesting_depth < max_nesting_depth
        ):
            line_types += [If, While]
        if active_conditions and last is Subtask:
            last_condition = active_conditions[-1]
            if last_condition is If:
                line_types += [EndIf]
            # if last_condition is If and enough_space:
<<<<<<< HEAD
            #     line_types += [Else]
=======
            # line_types += [Else]
>>>>>>> 74debddb
            if last_condition is Else:
                line_types += [EndIf]
            elif last_condition is While:
                line_types += [EndWhile]
        line_type = self.random.choice(line_types)
        if line_type in [If, While]:
            active_conditions = active_conditions + [line_type]
            nesting_depth += 1
        elif line_type is Else:
            active_conditions = active_conditions[:-1] + [line_type]
        elif line_type in [EndIf, EndWhile]:
            active_conditions = active_conditions[:-1]
            nesting_depth -= 1
        get_lines = self.get_lines(
            n - 1,
            active_conditions=active_conditions,
            last=line_type,
            nesting_depth=nesting_depth,
            max_nesting_depth=max_nesting_depth,
        )
        return [line_type] + get_lines

    def line_generator(self, lines):
        line_transitions = defaultdict(list)
        for _from, _to in self.get_transitions(iter(enumerate(lines)), []):
            line_transitions[_from].append(_to)
        i = 0
        if_evaluations = []
        while True:
            condition_bit = yield None if i >= len(lines) else i
            if type(lines[i]) is Else:
                evaluation = not if_evaluations.pop()
            else:
                evaluation = bool(condition_bit)
            if type(lines[i]) is If:
                if_evaluations.append(evaluation)
            i = line_transitions[i][evaluation]

    def get_transitions(self, lines_iter, previous):
        while True:  # stops at StopIteration
            try:
                current, line = next(lines_iter)
            except StopIteration:
                return
            if type(line) is EndIf or type(line) is Subtask:
                yield current, current + 1  # False
                yield current, current + 1  # True
            if type(line) is If:
                yield from self.get_transitions(
                    lines_iter, previous + [current]
                )  # from = If
            elif type(line) is Else:
                prev = previous[-1]
                yield prev, current  # False: If -> Else
                yield prev, prev + 1  # True: If -> If + 1
                previous[-1] = current
            elif type(line) is EndIf:
                prev = previous[-1]
                yield prev, current  # False: If/Else -> EndIf
                yield prev, prev + 1  # True: If/Else -> If/Else + 1
                return
            elif type(line) is While:
                yield from self.get_transitions(
                    lines_iter, previous + [current]
                )  # from = While
            elif type(line) is EndWhile:
                prev = previous[-1]
                # While
                yield prev, current + 1  # False: While -> EndWhile + 1
                yield prev, prev + 1  # True: While -> While + 1
                # EndWhile
                yield current, prev  # False: EndWhile -> While
                yield current, prev  # True: EndWhile -> While
                return

    def state_generator(self, lines) -> State:
        line_iterator = self.line_generator(lines)
        condition_bit = 0 if self.eval_condition_size else self.random.randint(0, 2)
        condition_evaluations = defaultdict(list)

        def next_subtask(msg=condition_bit):
            l = line_iterator.send(msg)
            while not (l is None or type(lines[l]) is Subtask):
                line = lines[l]
                if type(line) in (If, While):
                    condition_evaluations[type(line)] += [condition_bit]
                l = line_iterator.send(condition_bit)
            return l

        prev, curr = 0, next_subtask(None)
        while True:
            yield State(
                obs=condition_bit,
                condition=condition_bit,
                prev=prev,
                curr=curr,
                condition_evaluations=condition_evaluations,
                term=False,
            )
            condition_bit = abs(
                condition_bit - int(self.random.rand() < self.flip_prob)
            )
            prev, curr = curr, next_subtask()

    def get_observation(self, obs, active, lines):
        padded = lines + [Padding] * (self.n_lines - len(lines))
        lines = [self.preprocess_line(p) for p in padded]
        obs = Obs(
            obs=obs, lines=lines, active=self.n_lines if active is None else active
        )
        if self.baseline:
            obs = OrderedDict(obs=obs.obs, lines=self.eye[obs.lines].flatten())
        else:
            obs = obs._asdict()
        # if not self.evaluating:
        #     assert self.observation_space.contains(obs)
        return obs

    @staticmethod
    def print_obs(obs):
        print(obs)

    def get_task_info(self, lines):
        num_if = lines.count(If)
        num_else = lines.count(Else)
        num_while = lines.count(While)
        num_subtask = lines.count(lambda l: type(l) is Subtask)
        i = dict(
            if_lines=num_if,
            else_lines=num_else,
            while_lines=num_while,
            nesting_depth=self.get_nesting_depth(lines),
            num_edges=2 * (num_if + num_else + num_while) + num_subtask,
        )
        keys = {
            (If, EndIf): "if clause length",
            (If, Else): "if-else clause length",
            (Else, EndIf): "else clause length",
            (While, EndWhile): "while clause length",
        }
        for k, v in self.average_interval(lines):
            i[keys[k]] = v
        return i

    @staticmethod
    def average_interval(lines):
        intervals = defaultdict(lambda: [None])
        pairs = [(If, EndIf), (While, EndWhile)]
        if Else in lines:
            pairs.extend([(If, Else), (Else, EndIf)])
        for line in lines:
            for start, stop in pairs:
                if line is start:
                    intervals[start, stop][-1] = 0
                if line is stop:
                    intervals[start, stop].append(None)
            for k, (*_, value) in intervals.items():
                if value is not None:
                    intervals[k][-1] += 1
        for keys, values in intervals.items():
            values = [v for v in values if v]
            if values:
                yield keys, sum(values) / len(values)

    @staticmethod
    def get_nesting_depth(lines):
        max_depth = 0
        depth = 0
        for line in lines:
            if type(line) in [If, While]:
                depth += 1
            if type(line) in [EndIf, EndWhile]:
                depth -= 1
            max_depth = max(depth, max_depth)
        return max_depth

    def seed(self, seed=None):
        assert self.seed == seed

    def render(self, mode="human", pause=True):
        self._render()
        if pause:
            input("pause")


def build_parser(p):
    p.add_argument("--min-lines", type=int, required=True)
    p.add_argument("--max-lines", type=int, required=True)
    p.add_argument("--num-subtasks", type=int, default=12)
    p.add_argument("--no-op-limit", type=int)
    p.add_argument("--flip-prob", type=float, default=0.5)
    p.add_argument("--terminate-on-failure", action="store_true")
    p.add_argument("--eval-condition-size", action="store_true")
    p.add_argument("--max-nesting-depth", type=int)
    return p


if __name__ == "__main__":
    import argparse

    parser = argparse.ArgumentParser()
    args = hierarchical_parse_args(build_parser(parser))

    def action_fn(string):
        try:
            return int(string), 0
        except ValueError:
            return

    keyboard_control.run(Env(**args, baseline=False), action_fn=action_fn)<|MERGE_RESOLUTION|>--- conflicted
+++ resolved
@@ -314,11 +314,7 @@
             if last_condition is If:
                 line_types += [EndIf]
             # if last_condition is If and enough_space:
-<<<<<<< HEAD
-            #     line_types += [Else]
-=======
             # line_types += [Else]
->>>>>>> 74debddb
             if last_condition is Else:
                 line_types += [EndIf]
             elif last_condition is While:
