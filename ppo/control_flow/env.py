from abc import ABC
from collections import defaultdict, namedtuple, OrderedDict, Counter

import numpy as np

# import skimage.draw
from gym.utils import seeding
from gym.vector.utils import spaces
from rl_utils import hierarchical_parse_args, gym


from ppo import keyboard_control
from ppo.control_flow.lines import (
    If,
    Else,
    EndIf,
    While,
    EndWhile,
    Subtask,
    Padding,
    Line,
)
from ppo.utils import RED, RESET, GREEN

Obs = namedtuple("Obs", "active lines obs")
Last = namedtuple("Last", "action active reward terminal selected")
State = namedtuple("State", "obs condition prev curr condition_evaluations")


class Env(gym.Env, ABC):
    pairs = {If: EndIf, Else: EndIf, While: EndWhile}
    line_types = [If, Else, EndIf, While, EndWhile, Subtask, Padding]

    def __init__(
        self,
        min_lines,
        max_lines,
        flip_prob,
        terminate_on_failure,
        num_subtasks,
        max_nesting_depth,
        eval_condition_size,
        no_op_limit,
        seed=0,
        eval_lines=None,
        time_limit=100,
        evaluating=False,
        baseline=False,
    ):
        super().__init__()
        self.no_op_limit = no_op_limit
        self._eval_condition_size = eval_condition_size
        self.max_nesting_depth = max_nesting_depth
        self.num_subtasks = num_subtasks

        self.terminate_on_failure = terminate_on_failure
        self.eval_lines = eval_lines
        self.min_lines = min_lines
        self.max_lines = max_lines
        if evaluating:
            self.n_lines = eval_lines
        else:
            self.n_lines = max_lines
        self.n_lines += 1
        self.random, self.seed = seeding.np_random(seed)
        self.time_limit = time_limit
        self.flip_prob = flip_prob
        self.baseline = baseline
        self.evaluating = evaluating
        self.iterator = None
        self._render = None
        if baseline:
            NotImplementedError
            self.action_space = spaces.Discrete(self.num_subtasks + 1)
            n_line_types = len(self.line_types) + num_subtasks
            self.observation_space = spaces.Dict(
                dict(
                    obs=spaces.Discrete(2),
                    lines=spaces.MultiBinary(n_line_types * self.n_lines),
                )
            )
            self.eye = np.eye(n_line_types)
        else:
            self.action_space = spaces.MultiDiscrete(
                np.array([self.num_subtasks + 1, 2 * self.n_lines])
            )
            self.observation_space = spaces.Dict(
                dict(
                    obs=spaces.Discrete(2),
                    lines=spaces.MultiDiscrete(
                        np.array([len(self.line_types) + num_subtasks] * self.n_lines)
                    ),
                    active=spaces.Discrete(self.n_lines + 1),
                )
            )

    def reset(self):
        self.iterator = self.generator()
        s, r, t, i = next(self.iterator)
        return s

    def step(self, action):
        return self.iterator.send(action)

    def generator(self):
        failing = False
        step = 0
        n = 0
        lines = self.build_lines()
        state_iterator = self.state_generator(lines)
        state = next(state_iterator)

        selected = 0
        info = {}
        term = False
        action = None
        while True:
            success = state.curr is None
            reward = int(term) * int(not failing)
            info.update(regret=1 if term and failing else 0)
<<<<<<< HEAD
=======
            if term:
                info.update(
                    if_evaluations=state.condition_evaluations[If],
                    while_evaluations=state.condition_evaluations[While],
                )
>>>>>>> f091907d

            def line_strings(index, level):
                if index == len(lines):
                    return
                line = lines[index]
                if type(line) in [Else, EndIf, EndWhile]:
                    level -= 1
                if index == state.curr and index == selected:
                    pre = "+ "
                elif index == selected:
                    pre = "- "
                elif index == state.curr:
                    pre = "| "
                else:
                    pre = "  "
                indent = pre * level
                # if type(line) is Subtask:
                yield f"{indent}{self.line_str(line)}"
                # else:
                #     yield f"{indent}{line.__name__}"
                # if line in [If, While, Else]:
                if type(line) in [If, While, Else]:
                    level += 1
                yield from line_strings(index + 1, level)

            def render():
                if failing:
                    print(RED)
                elif reward == 1:
                    print(GREEN)
                for i, string in enumerate(line_strings(index=0, level=1)):
                    print(f"{i}{string}")
                print("Failing:", failing)
                print("Action:", action)
                print("Reward", reward)
                print("Obs:")
                print(RESET)
                self.print_obs(state.obs)

            self._render = render

            if success:
                info.update(success_line=len(lines))

            action = (
                yield self.get_observation(state.obs, state.curr, lines),
                reward,
                term,
                info,
            )
            term = (
                success
                or (self.terminate_on_failure and failing)
                or (not self.evaluating and step == self.time_limit)
            )

            if self.baseline:
                selected = None
            else:
                action, delta = map(int, action[:2])
                selected = min(self.n_lines, max(0, selected + delta - self.n_lines))
            info = self.get_task_info(lines) if step == 0 else {}

            if action == self.num_subtasks:
                n += 1
                if not self.evaluating and self.no_op_limit and n == self.no_op_limit:
                    failing = True
                    term = True
            elif state.curr is not None:
                step += 1
                if action != lines[state.curr].id:
                    # TODO: this should only be evaluated when done
                    failing = True
                    info.update(success_line=state.prev, failure_line=state.curr)
                state = state_iterator.send(action)

    @staticmethod
    def line_str(line: Line):
        raise NotImplemented
        return f"Subtask {line.id}"

    @property
    def eval_condition_size(self):
        return self._eval_condition_size and self.evaluating

    def build_lines(self):
        if self.evaluating:
            assert self.eval_lines is not None
            n_lines = self.eval_lines
        else:
            n_lines = self.random.random_integers(self.min_lines, self.max_lines)
        if self.eval_condition_size:
            line0 = self.random.choice([While, If])
            edge_length = self.random.random_integers(
                self.max_lines, self.eval_lines - 1
            )
            lines = [line0] + [Subtask] * (edge_length - 2)
            lines += [EndWhile if line0 is While else EndIf, Subtask]
        else:
            lines = self.get_lines(
                n_lines, active_conditions=[], max_nesting_depth=self.max_nesting_depth
            )
        return [
            Subtask(self.random.choice(self.num_subtasks)) if line is Subtask else line
            for line in lines
        ]

    def build_task_image(self, lines):
        image = np.zeros(self.image_shape)
        points = np.round(
            (self.image_size - 1) * self.random.random((len(lines) + 1, 2))
        ).astype(int)

        def draw_circle(p, d):
            r, c = skimage.draw.circle(*p, 2)
            r = np.minimum(r, self.image_size - 1)
            c = np.minimum(c, self.image_size - 1)
            image[d, r, c] = 1

        draw_circle(points[0], d=-2)  # mark start
        for point, line in zip(points, lines):
<<<<<<< HEAD
            depth = 2 + min(self.format_line(line), self.num_subtasks)
=======
            depth = 2 + min(self.preprocess_line(line), self.num_subtasks)
>>>>>>> f091907d
            draw_circle(point, d=depth)
        draw_circle(points[-1], d=-1)  # mark end

        np.set_printoptions(threshold=10000, linewidth=100000)
        for bit in (0, 1):

            def edges():
                line_iterator = self.line_generator(lines)
                curr = next(line_iterator)
                while True:
                    prev, curr = curr, line_iterator.send(bit)
                    if curr is None:
                        yield prev, len(lines)
                        return
                    yield prev, curr
                    if bit and lines[prev] is EndWhile:
                        assert lines[curr] is While
                        for _ in range(2):
                            curr = line_iterator.send(False)  # prevent forever loop
                            if curr is None:
                                return

            for n, (_from, _to) in enumerate(edges()):
                rr, cc, val = skimage.draw.line_aa(*points[_from], *points[_to])
                image[bit, rr, cc] = val * np.linspace(0.1, 1, val.size)

        from PIL import Image
        from matplotlib import cm

        n = image[2:].shape[0]
        grade = np.linspace(0.1, 1, n).reshape((n, 1, 1))
        myarray = (grade * image[2:]).sum(0)
        im = Image.fromarray(np.uint8(cm.gist_gray(myarray) * 255))
        im.save("/tmp/nodes.png")

        myarray = image[0]
        im = Image.fromarray(np.uint8(cm.gist_gray(myarray) * 255))
        im.save("/tmp/false.png")
        myarray = image[1]
        im = Image.fromarray(np.uint8(cm.gist_gray(myarray) * 255))
        im.save("/tmp/truth.png")

        return image

<<<<<<< HEAD
    def format_line(self, line):
=======
    def preprocess_line(self, line):
>>>>>>> f091907d
        return (
            line.id
            if type(line) is Subtask
            else self.num_subtasks + self.line_types.index(line)
        )

    def get_lines(
        self, n, active_conditions, last=None, nesting_depth=0, max_nesting_depth=None
    ):
        if n < 0:
            return []
        if n == 0:
            return []
        if n == len(active_conditions):
            lines = [self.pairs[c] for c in reversed(active_conditions)]
            return lines + [Subtask for _ in range(n - len(lines))]
        elif n == 1:
            return [Subtask]
        line_types = [Subtask]
        enough_space = n > len(active_conditions) + 2
        if enough_space and (
            max_nesting_depth is None or nesting_depth < max_nesting_depth
        ):
            line_types += [If, While]
        if active_conditions and last is Subtask:
            last_condition = active_conditions[-1]
            if last_condition is If:
                line_types += [EndIf]
            if last_condition is If and enough_space:
                line_types += [Else]
            elif last_condition is Else:
                line_types += [EndIf]
            elif last_condition is While:
                line_types += [EndWhile]
        line_type = self.random.choice(line_types)
        if line_type in [If, While]:
            active_conditions = active_conditions + [line_type]
            nesting_depth += 1
        elif line_type is Else:
            active_conditions = active_conditions[:-1] + [line_type]
        elif line_type in [EndIf, EndWhile]:
            active_conditions = active_conditions[:-1]
            nesting_depth -= 1
        get_lines = self.get_lines(
            n - 1,
            active_conditions=active_conditions,
            last=line_type,
            nesting_depth=nesting_depth,
            max_nesting_depth=max_nesting_depth,
        )
        return [line_type] + get_lines

    def line_generator(self, lines):
        line_transitions = defaultdict(list)
        for _from, _to in self.get_transitions(iter(enumerate(lines)), []):
            line_transitions[_from].append(_to)
        i = 0
        if_evaluations = []
        while True:
            condition_bit = yield None if i >= len(lines) else i
            if lines[i] is Else:
                evaluation = not if_evaluations.pop()
            else:
                evaluation = bool(condition_bit)
            if lines[i] is If:
                if_evaluations.append(evaluation)
            i = line_transitions[i][evaluation]

    def get_transitions(self, lines_iter, previous):
        while True:  # stops at StopIteration
            try:
                current, line = next(lines_iter)
            except StopIteration:
                return
            if type(line) is EndIf or type(line) is Subtask:
                yield current, current + 1  # False
                yield current, current + 1  # True
            if type(line) is If:
                yield from self.get_transitions(
                    lines_iter, previous + [current]
                )  # from = If
            elif type(line) is Else:
                prev = previous[-1]
                yield prev, current  # False: If -> Else
                yield prev, prev + 1  # True: If -> If + 1
                previous[-1] = current
            elif type(line) is EndIf:
                prev = previous[-1]
                yield prev, current  # False: If/Else -> EndIf
                yield prev, prev + 1  # True: If/Else -> If/Else + 1
                return
            elif type(line) is While:
                yield from self.get_transitions(
                    lines_iter, previous + [current]
                )  # from = While
            elif type(line) is EndWhile:
                prev = previous[-1]
                # While
                yield prev, current + 1  # False: While -> EndWhile + 1
                yield prev, prev + 1  # True: While -> While + 1
                # EndWhile
                yield current, prev  # False: EndWhile -> While
                yield current, prev  # True: EndWhile -> While
                return

    def state_generator(self, lines) -> State:
        line_iterator = self.line_generator(lines)
        condition_bit = 0 if self.eval_condition_size else self.random.randint(0, 2)
        condition_evaluations = defaultdict(list)

        def next_subtask(msg=condition_bit):
            l = line_iterator.send(msg)
            while not (l is None or type(lines[l]) is Subtask):
                line = lines[l]
                if type(line) in (If, While):
                    condition_evaluations[type(line)] += [condition_bit]
                l = line_iterator.send(condition_bit)
            return l

        prev, curr = 0, next_subtask(None)
        while True:
            yield State(
                obs=condition_bit,
                condition=condition_bit,
                prev=prev,
                curr=curr,
                condition_evaluations=condition_evaluations,
            )
            condition_bit = abs(
                condition_bit - int(self.random.rand() < self.flip_prob)
            )
            prev, curr = curr, next_subtask()

    def get_observation(self, obs, active, lines):
        padded = lines + [Padding] * (self.n_lines - len(lines))
<<<<<<< HEAD
        lines = [self.format_line(p) for p in padded]
=======
        lines = [self.preprocess_line(p) for p in padded]
>>>>>>> f091907d
        obs = Obs(
            obs=obs, lines=lines, active=self.n_lines if active is None else active
        )
        if self.baseline:
            obs = OrderedDict(obs=obs.obs, lines=self.eye[obs.lines].flatten())
        else:
            obs = obs._asdict()
        if not self.evaluating:
            assert self.observation_space.contains(obs)
        return obs

    @staticmethod
    def print_obs(obs):
        print(obs)

    def get_task_info(self, lines):
        num_if = lines.count(If)
        num_else = lines.count(Else)
        num_while = lines.count(While)
        num_subtask = lines.count(lambda l: type(l) is Subtask)
        i = dict(
            if_lines=num_if,
            else_lines=num_else,
            while_lines=num_while,
            nesting_depth=self.get_nesting_depth(lines),
            num_edges=2 * (num_if + num_else + num_while) + num_subtask,
        )
        keys = {
            (If, EndIf): "if clause length",
            (If, Else): "if-else clause length",
            (Else, EndIf): "else clause length",
            (While, EndWhile): "while clause length",
        }
        for k, v in self.average_interval(lines):
            i[keys[k]] = v
        return i

    @staticmethod
    def average_interval(lines):
        intervals = defaultdict(lambda: [None])
        pairs = [(If, EndIf), (While, EndWhile)]
        if Else in lines:
            pairs.extend([(If, Else), (Else, EndIf)])
        for line in lines:
            for start, stop in pairs:
                if line is start:
                    intervals[start, stop][-1] = 0
                if line is stop:
                    intervals[start, stop].append(None)
            for k, (*_, value) in intervals.items():
                if value is not None:
                    intervals[k][-1] += 1
        for keys, values in intervals.items():
            values = [v for v in values if v]
            if values:
                yield keys, sum(values) / len(values)

    @staticmethod
    def get_nesting_depth(lines):
        max_depth = 0
        depth = 0
        for line in lines:
            if type(line) in [If, While]:
                depth += 1
            if type(line) in [EndIf, EndWhile]:
                depth -= 1
            max_depth = max(depth, max_depth)
        return max_depth

    def seed(self, seed=None):
        assert self.seed == seed

    def render(self, mode="human", pause=True):
        self._render()
        if pause:
            input("pause")


def build_parser(p):
    p.add_argument("--min-lines", type=int, required=True)
    p.add_argument("--max-lines", type=int, required=True)
    p.add_argument("--num-subtasks", type=int, default=12)
    p.add_argument("--no-op-limit", type=int)
    p.add_argument("--flip-prob", type=float, default=0.5)
    p.add_argument("--terminate-on-failure", action="store_true")
    p.add_argument("--eval-condition-size", action="store_true")
    p.add_argument("--max-nesting-depth", type=int)
    return p


if __name__ == "__main__":
    import argparse

    parser = argparse.ArgumentParser()
    args = hierarchical_parse_args(build_parser(parser))

    def action_fn(string):
        try:
            return int(string), 0
        except ValueError:
            return

    keyboard_control.run(Env(**args, baseline=False), action_fn=action_fn)<|MERGE_RESOLUTION|>--- conflicted
+++ resolved
@@ -118,14 +118,11 @@
             success = state.curr is None
             reward = int(term) * int(not failing)
             info.update(regret=1 if term and failing else 0)
-<<<<<<< HEAD
-=======
             if term:
                 info.update(
                     if_evaluations=state.condition_evaluations[If],
                     while_evaluations=state.condition_evaluations[While],
                 )
->>>>>>> f091907d
 
             def line_strings(index, level):
                 if index == len(lines):
@@ -247,11 +244,7 @@
 
         draw_circle(points[0], d=-2)  # mark start
         for point, line in zip(points, lines):
-<<<<<<< HEAD
-            depth = 2 + min(self.format_line(line), self.num_subtasks)
-=======
             depth = 2 + min(self.preprocess_line(line), self.num_subtasks)
->>>>>>> f091907d
             draw_circle(point, d=depth)
         draw_circle(points[-1], d=-1)  # mark end
 
@@ -296,11 +289,7 @@
 
         return image
 
-<<<<<<< HEAD
-    def format_line(self, line):
-=======
     def preprocess_line(self, line):
->>>>>>> f091907d
         return (
             line.id
             if type(line) is Subtask
@@ -436,11 +425,7 @@
 
     def get_observation(self, obs, active, lines):
         padded = lines + [Padding] * (self.n_lines - len(lines))
-<<<<<<< HEAD
-        lines = [self.format_line(p) for p in padded]
-=======
         lines = [self.preprocess_line(p) for p in padded]
->>>>>>> f091907d
         obs = Obs(
             obs=obs, lines=lines, active=self.n_lines if active is None else active
         )
