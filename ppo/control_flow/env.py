import functools
from abc import ABC
from collections import defaultdict, namedtuple, OrderedDict, Counter

import numpy as np

# import skimage.draw
from gym.utils import seeding
from gym.vector.utils import spaces
from rl_utils import hierarchical_parse_args, gym


from ppo import keyboard_control
from ppo.control_flow.lines import (
    If,
    Else,
    EndIf,
    While,
    EndWhile,
    Subtask,
    Padding,
    Line,
    Loop,
    EndLoop,
)
from ppo.utils import RED, RESET, GREEN

Obs = namedtuple("Obs", "active lines obs")
Last = namedtuple("Last", "action active reward terminal selected")
State = namedtuple("State", "obs condition prev ptr condition_evaluations term")


class Env(gym.Env, ABC):
    pairs = {If: EndIf, Else: EndIf, While: EndWhile, Loop: EndLoop}
    line_types = [If, Else, EndIf, While, EndWhile, EndLoop, Subtask, Padding, Loop]

    def __init__(
        self,
        min_lines,
        max_lines,
        flip_prob,
        num_subtasks,
        max_nesting_depth,
        eval_condition_size,
        no_op_limit,
        time_to_waste,
        subtasks_only,
        break_on_fail,
        max_loops,
        seed=0,
        eval_lines=None,
        evaluating=False,
    ):
        super().__init__()
        self.max_loops = max_loops
        self.break_on_fail = break_on_fail
        self.subtasks_only = subtasks_only
        self.no_op_limit = no_op_limit
        self._eval_condition_size = eval_condition_size
        self.max_nesting_depth = max_nesting_depth
        self.num_subtasks = num_subtasks
        self.time_to_waste = time_to_waste
        self.time_remaining = None

        self.loops = None
        self.eval_lines = eval_lines
        self.min_lines = min_lines
        self.max_lines = max_lines
        if evaluating:
            self.n_lines = eval_lines
        else:
            self.n_lines = max_lines
        self.n_lines += 1
        self.random, self.seed = seeding.np_random(seed)
        self.flip_prob = flip_prob
        self.evaluating = evaluating
        self.iterator = None
        self._render = None
        self.action_space = spaces.MultiDiscrete(
            np.array([self.num_subtasks + 1, 2 * self.n_lines, self.n_lines])
        )

        def possible_lines():
            for i in range(num_subtasks):
                yield Subtask(i)
            for i in range(1, max_loops + 1):
                yield Loop(i)
            for line_type in self.line_types:
                if line_type not in (Subtask, Loop):
                    yield line_type(0)

        self.possible_lines = list(possible_lines())
        self.observation_space = spaces.Dict(
            dict(
                obs=spaces.Discrete(2),
                lines=spaces.MultiDiscrete(
                    np.array([len(self.possible_lines)] * self.n_lines)
                ),
                active=spaces.Discrete(self.n_lines + 1),
            )
        )

    def reset(self):
        self.iterator = self.generator()
        s, r, t, i = next(self.iterator)
        return s

    def step(self, action):
        return self.iterator.send(action)

    def generator(self):
        step = 0
        n = 0
        lines = self.build_lines()
        state_iterator = self.state_generator(lines)
        state = next(state_iterator)
<<<<<<< HEAD
        visited_by_env = []
        visited_by_agent = []
=======
        actions = []
        program_counter = []
        evaluations = []
>>>>>>> a40d0eb3

        agent_ptr = 0
        info = {}
        term = False
        action = None
        while True:
            if state.ptr is not None:
                program_counter.append(state.ptr)
            success = state.ptr is None
            reward = int(success)
            if success:
                info.update(success_line=len(lines))

            term = term or success or state.term
<<<<<<< HEAD
            if term and not success:
                info.update(
                    self.analyze_mistakes(
                        agent_ptr=agent_ptr,
                        env_ptr=state.ptr,
                        visited_by_agent=visited_by_agent,
                        visited_by_env=visited_by_env,
                        lines=lines,
                    )
                )
=======
            if term:
                if not success and self.break_on_fail:
                    import ipdb

                    ipdb.set_trace()

                if False:
                    info.update(
                        instruction=[self.preprocess_line(l) for l in lines],
                        actions=actions,
                        program_counter=program_counter,
                        evaluations=evaluations,
                    )
>>>>>>> a40d0eb3

            info.update(regret=1 if term and not success else 0)

            def line_strings(index, level):
                if index == len(lines):
                    return
                line = lines[index]
                if index == state.ptr and index == agent_ptr:
                    pre = "+ "
                elif index == agent_ptr:
                    pre = "- "
                elif index == state.ptr:
                    pre = "| "
                else:
                    pre = "  "
                if line.depth_change < 0:
                    level += line.depth_change
                indent = pre * level
                if line.depth_change > 0:
                    level += line.depth_change
                # if type(line) is Subtask:
                yield f"{indent}{self.line_str(line)}"
                # else:
                #     yield f"{indent}{line.__name__}"
                # if line in [If, While, Else]:
                yield from line_strings(index + 1, level)

            def render():
                if term:
                    print(GREEN if success else RED)
                for i, string in enumerate(line_strings(index=0, level=1)):
                    print(f"{i}{string}")
                print("Selected:", agent_ptr)
                print("Action:", action)
                print("Reward", reward)
                print("Time remaining", self.time_remaining)
                print("Obs:")
                print(RESET)
                self.print_obs(state.obs)

            self._render = render

            action = (
                yield self.get_observation(state.obs, state.ptr, lines),
                reward,
                term,
                info,
            )
<<<<<<< HEAD

            action, agent_ptr = int(action[0]), int(action[-1])
            if action != self.num_subtasks:
                visited_by_agent.append(agent_ptr)
                visited_by_env.append(state.ptr)
            info = self.get_task_info(lines) if step == 0 else {}
=======
            actions += [list(action.astype(int))]
            action, agent_ptr = int(action[0]), int(action[-1])
            info = {}
>>>>>>> a40d0eb3

            if action == self.num_subtasks:
                n += 1
                no_op_limit = 200 if self.evaluating else self.no_op_limit
                if self.no_op_limit is not None and self.no_op_limit < 0:
                    no_op_limit = len(lines)
                if n >= no_op_limit:
                    term = True
            elif state.ptr is not None:
                step += 1
                if action != lines[state.ptr].id:
                    info.update(success_line=state.prev, failure_line=state.ptr)
                state = state_iterator.send(action)
                evaluations.extend(state.condition_evaluations)

    def analyze_mistakes(
        self, agent_ptr, env_ptr, visited_by_agent, visited_by_env, lines
    ):
        def get_block(l):
            block_type = None
            l1 = None
            for l2, line in enumerate(lines):
                if type(line) in (Else, EndIf, EndWhile) and l1 < l < l2:
                    return block_type, (l1, l2)
                if type(line) in (If, Else, While):
                    block_type = type(line)
                    l1 = l2
            return None, (None, None)

        agent_block, (agent_block_start, agent_block_end) = get_block(agent_ptr)
        env_block, (env_block_start, env_block_end) = get_block(env_ptr)
        info = dict(
            failed_to_enter_if=0,
            failed_to_enter_else=0,
            mistakenly_enterred_if=0,
            mistakenly_enterred_else=0,
            failed_to_reenter_while=0,
            failed_to_enter_while=0,
            mistakenly_reentered_while=0,
            mistakenly_entered_while=0,
            mistakenly_advanced=0,
            failed_to_keep_up=0,
            mistaken_id=0,
        )
        if env_block is If and env_ptr < agent_ptr and env_ptr not in visited_by_agent:
            info.update(failed_to_enter_if=1)
        elif env_block is Else and (
            (env_ptr < agent_ptr and env_ptr not in visited_by_agent)
            or (agent_block_end == env_block_start)
        ):
            info.update(failed_to_enter_else=1)
        elif (
            agent_block is If
            and agent_ptr < env_ptr
            and agent_ptr not in visited_by_env
        ):
            info.update(mistakenly_enterred_if=1)
        elif (
            agent_block is Else
            and agent_ptr not in visited_by_env
            and (agent_ptr < env_ptr or env_block_end == agent_block_start)
        ):
            info.update(mistakenly_enterred_else=1)
        elif env_block is While and env_ptr < agent_ptr:
            if env_ptr in visited_by_agent:
                info.update(failed_to_reenter_while=1)
            else:
                info.update(failed_to_enter_while=1)
        elif agent_block is While and agent_block_end < env_ptr:
            if agent_ptr in visited_by_env:
                info.update(mistakenly_reentered_while=1)
            else:
                info.update(mistakenly_entered_while=1)
        elif env_ptr < agent_ptr:
            info.update(mistakenly_advanced=1)
        elif agent_ptr < env_ptr:
            info.update(failed_to_keep_up=1)
        else:
            info.update(mistaken_id=1)
        return info

    @staticmethod
    def line_str(line: Line):
        if type(line) in (Subtask, Loop):
            return str(line)
        return line.__class__.__name__

    @property
    def eval_condition_size(self):
        return self._eval_condition_size and self.evaluating

    def build_lines(self):
        if self.evaluating:
            assert self.eval_lines is not None
            n_lines = self.eval_lines
        else:
            n_lines = self.random.random_integers(self.min_lines, self.max_lines)
        if self.eval_condition_size:
            line0 = self.random.choice([While, If])
            edge_length = self.random.random_integers(
                self.max_lines, self.eval_lines - 1
            )
            lines = [line0] + [Subtask] * (edge_length - 2)
            lines += [EndWhile if line0 is While else EndIf, Subtask]
        else:
            lines = self.choose_line_types(
                n_lines, active_conditions=[], max_nesting_depth=self.max_nesting_depth
            )
        return list(self.assign_line_ids(lines))

    def assign_line_ids(self, lines):
        for line in lines:
            if line is Subtask:
                yield Subtask(self.random.choice(self.num_subtasks))
            elif line is Loop:
                yield Loop(self.random.randint(1, 1 + self.max_loops))
            else:
                yield line(0)

    @functools.lru_cache(maxsize=120)
    def preprocess_line(self, line):
        return self.possible_lines.index(line)

    def choose_line_types(
        self, n, active_conditions, last=None, nesting_depth=0, max_nesting_depth=None
    ):
        if n < 0:
            return []
        if n == 0:
            return []
        if n == len(active_conditions):
            lines = [self.pairs[c] for c in reversed(active_conditions)]
            return lines + [Subtask for _ in range(n - len(lines))]
        elif n == 1:
            return [Subtask]
        line_types = [Subtask]
        enough_space = n > len(active_conditions) + 2
        if (
            enough_space
            and (max_nesting_depth is None or nesting_depth < max_nesting_depth)
            and not self.subtasks_only
        ):
            line_types += [If, While, Loop]
        if active_conditions and last is Subtask:
            last_condition = active_conditions[-1]
            if last_condition is If:
                line_types += [EndIf]
            if last_condition is If and enough_space:
                line_types += [Else]
            elif last_condition is Else:
                line_types += [EndIf]
            elif last_condition is While:
                line_types += [EndWhile]
            elif last_condition is Loop:
                line_types += [EndLoop]
        line_type = self.random.choice(line_types)
        if line_type in [If, While, Loop]:
            active_conditions = active_conditions + [line_type]
            nesting_depth += 1
        elif line_type is Else:
            active_conditions = active_conditions[:-1] + [line_type]
        elif line_type in [EndIf, EndWhile, EndLoop]:
            active_conditions = active_conditions[:-1]
            nesting_depth -= 1
        get_lines = self.choose_line_types(
            n - 1,
            active_conditions=active_conditions,
            last=line_type,
            nesting_depth=nesting_depth,
            max_nesting_depth=max_nesting_depth,
        )
        return [line_type] + get_lines

    def line_generator(self, lines):
        line_transitions = defaultdict(list)
        for _from, _to in self.get_transitions(iter(enumerate(lines)), []):
            line_transitions[_from].append(_to)
        i = 0
        if_evaluations = []
        while True:
            condition_bit = yield None if i >= len(lines) else i
            if type(lines[i]) is Else:
                evaluation = not if_evaluations.pop()
            else:
                evaluation = bool(condition_bit)
            if type(lines[i]) is If:
                if_evaluations.append(evaluation)
            i = line_transitions[i][evaluation]

    def get_transitions(self, lines_iter, previous):
        while True:  # stops at StopIteration
            try:
                current, line = next(lines_iter)
            except StopIteration:
                return
            if type(line) is EndIf or type(line) is Subtask:
                yield current, current + 1  # False
                yield current, current + 1  # True
            if type(line) is If:
                yield from self.get_transitions(
                    lines_iter, previous + [current]
                )  # from = If
            elif type(line) is Else:
                prev = previous[-1]
                yield prev, current  # False: If -> Else
                yield prev, prev + 1  # True: If -> If + 1
                previous[-1] = current
            elif type(line) is EndIf:
                prev = previous[-1]
                yield prev, current  # False: If/Else -> EndIf
                yield prev, prev + 1  # True: If/Else -> If/Else + 1
                return
            elif type(line) in (While, Loop):
                yield from self.get_transitions(
                    lines_iter, previous + [current]
                )  # from = While
            elif type(line) in (EndWhile, EndLoop):
                prev = previous[-1]
                # While
                yield prev, current + 1  # False: While -> EndWhile + 1
                yield prev, prev + 1  # True: While -> While + 1
                # EndWhile
                yield current, prev  # False: EndWhile -> While
                yield current, prev  # True: EndWhile -> While
                return

    def state_generator(self, lines) -> State:
        line_iterator = self.line_generator(lines)
        condition_bit = 0 if self.eval_condition_size else self.random.choice(2)
        condition_evaluations = defaultdict(list)
        self.time_remaining = self.time_to_waste
        self.loops = None

        def next_subtask(msg=condition_bit):
            l = line_iterator.send(msg)
            while not (l is None or type(lines[l]) is Subtask):
                line = lines[l]
                if type(line) in (If, While):
                    condition_evaluations[type(line)] += [condition_bit]
                if type(line) is Loop:
                    if self.loops is None:
                        self.loops = line.id
                    else:
                        self.loops -= 1
                    l = line_iterator.send(self.loops > 0)
                    if self.loops == 0:
                        self.loops = None
                else:
                    l = line_iterator.send(condition_bit)
            self.time_remaining += 1
            return l

        prev, ptr = 0, next_subtask(None)
        term = False
        while True:
            action = yield State(
                obs=condition_bit,
                condition=condition_bit,
                prev=prev,
                ptr=ptr,
                condition_evaluations=condition_evaluations,
                term=term,
            )
            if not (self.time_remaining or self.evaluating) or action != lines[ptr].id:
                term = True
                if self.break_on_fail:
                    import ipdb

                    ipdb.set_trace()
            else:
                self.time_remaining -= 1
                condition_bit = abs(
                    condition_bit - int(self.random.rand() < self.flip_prob)
                )
                prev, ptr = ptr, next_subtask()

    def get_observation(self, obs, active, lines):
        padded = lines + [Padding(0)] * (self.n_lines - len(lines))
        lines = [self.preprocess_line(p) for p in padded]
        return Obs(
            obs=obs, lines=lines, active=self.n_lines if active is None else active
        )._asdict()

    @staticmethod
    def print_obs(obs):
        print(obs)

    def get_task_info(self, lines):
        num_if = lines.count(If)
        num_else = lines.count(Else)
        num_while = lines.count(While)
        num_subtask = lines.count(lambda l: type(l) is Subtask)
        i = dict(
            if_lines=num_if,
            else_lines=num_else,
            while_lines=num_while,
            nesting_depth=self.get_nesting_depth(lines),
            num_edges=2 * (num_if + num_else + num_while) + num_subtask,
        )
        keys = {
            (If, EndIf): "if clause length",
            (If, Else): "if-else clause length",
            (Else, EndIf): "else clause length",
            (While, EndWhile): "while clause length",
            (Loop, EndLoop): "loop clause length",
        }
        for k, v in self.average_interval(lines):
            i[keys[k]] = v
        return i

    @staticmethod
    def average_interval(lines):
        intervals = defaultdict(lambda: [None])
        pairs = [(If, EndIf), (While, EndWhile), (Loop, EndLoop)]
        if Else in lines:
            pairs.extend([(If, Else), (Else, EndIf)])
        for line in lines:
            for start, stop in pairs:
                if line is start:
                    intervals[start, stop][-1] = 0
                if line is stop:
                    intervals[start, stop].append(None)
            for k, (*_, value) in intervals.items():
                if value is not None:
                    intervals[k][-1] += 1
        for keys, values in intervals.items():
            values = [v for v in values if v]
            if values:
                yield keys, sum(values) / len(values)

    @staticmethod
    def get_nesting_depth(lines):
        max_depth = 0
        depth = 0
        for line in lines:
            max_depth = max(line.depth_change, max_depth)
        return max_depth

    def seed(self, seed=None):
        assert self.seed == seed

    def render(self, mode="human", pause=True):
        self._render()
        if pause:
            input("pause")


def build_parser(p):
    p.add_argument("--min-lines", type=int, required=True)
    p.add_argument("--max-lines", type=int, required=True)
    p.add_argument("--num-subtasks", type=int, default=12)
    p.add_argument("--max-loops", type=int, default=2)
    p.add_argument("--no-op-limit", type=int)
    p.add_argument("--flip-prob", type=float, default=0.5)
    p.add_argument("--eval-condition-size", action="store_true")
    p.add_argument("--max-nesting-depth", type=int)
    p.add_argument("--subtasks-only", action="store_true")
    p.add_argument("--break-on-fail", action="store_true")
    p.add_argument("--time-to-waste", type=int, required=True)
    return p


if __name__ == "__main__":
    import argparse

    parser = argparse.ArgumentParser()
    args = hierarchical_parse_args(build_parser(parser))

    def action_fn(string):
        try:
            return int(string), 0
        except ValueError:
            return

    keyboard_control.run(Env(**args), action_fn=action_fn)<|MERGE_RESOLUTION|>--- conflicted
+++ resolved
@@ -114,14 +114,9 @@
         lines = self.build_lines()
         state_iterator = self.state_generator(lines)
         state = next(state_iterator)
-<<<<<<< HEAD
-        visited_by_env = []
-        visited_by_agent = []
-=======
         actions = []
         program_counter = []
         evaluations = []
->>>>>>> a40d0eb3
 
         agent_ptr = 0
         info = {}
@@ -136,18 +131,6 @@
                 info.update(success_line=len(lines))
 
             term = term or success or state.term
-<<<<<<< HEAD
-            if term and not success:
-                info.update(
-                    self.analyze_mistakes(
-                        agent_ptr=agent_ptr,
-                        env_ptr=state.ptr,
-                        visited_by_agent=visited_by_agent,
-                        visited_by_env=visited_by_env,
-                        lines=lines,
-                    )
-                )
-=======
             if term:
                 if not success and self.break_on_fail:
                     import ipdb
@@ -161,7 +144,6 @@
                         program_counter=program_counter,
                         evaluations=evaluations,
                     )
->>>>>>> a40d0eb3
 
             info.update(regret=1 if term and not success else 0)
 
@@ -210,18 +192,9 @@
                 term,
                 info,
             )
-<<<<<<< HEAD
-
-            action, agent_ptr = int(action[0]), int(action[-1])
-            if action != self.num_subtasks:
-                visited_by_agent.append(agent_ptr)
-                visited_by_env.append(state.ptr)
-            info = self.get_task_info(lines) if step == 0 else {}
-=======
             actions += [list(action.astype(int))]
             action, agent_ptr = int(action[0]), int(action[-1])
             info = {}
->>>>>>> a40d0eb3
 
             if action == self.num_subtasks:
                 n += 1
