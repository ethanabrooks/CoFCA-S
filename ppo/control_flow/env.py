import functools
from abc import ABC
from collections import defaultdict, namedtuple
from typing import List, Tuple, Iterator
import numpy as np
from gym.utils import seeding
from gym.vector.utils import spaces
from rl_utils import hierarchical_parse_args, gym
from ppo import keyboard_control
from ppo.utils import RED, RESET, GREEN
from ppo.control_flow.lines import (
    If,
    Else,
    EndIf,
    While,
    EndWhile,
    Subtask,
    Padding,
    Line,
    Loop,
)

Obs = namedtuple("Obs", "active lines obs")
Last = namedtuple("Last", "action active reward terminal selected")
State = namedtuple("State", "obs prev ptr  term")


class Env(gym.Env, ABC):
    def __init__(
        self,
        min_lines,
        max_lines,
        flip_prob,
        num_subtasks,
        max_nesting_depth,
        eval_condition_size,
        single_control_flow_type,
        no_op_limit,
        time_to_waste,
        subtasks_only,
        break_on_fail,
        max_loops,
        rank,
        control_flow_types,
        seed=0,
        eval_lines=None,
        evaluating=False,
    ):
        super().__init__()
        if Subtask not in control_flow_types:
            control_flow_types.append(Subtask)
        self.control_flow_types = control_flow_types
        self.rank = rank
        self.max_loops = max_loops
        self.break_on_fail = break_on_fail
        self.subtasks_only = subtasks_only
        self.no_op_limit = no_op_limit
        self._eval_condition_size = eval_condition_size
        self._single_control_flow_type = single_control_flow_type
        self.max_nesting_depth = max_nesting_depth
        self.num_subtasks = num_subtasks
        self.time_to_waste = time_to_waste
        self.time_remaining = None

        self.loops = None
        self.eval_lines = eval_lines
        self.min_lines = min_lines
        self.max_lines = max_lines
        if evaluating:
            self.n_lines = eval_lines
        else:
            self.n_lines = max_lines
        self.n_lines += 1
        self.random, self.seed = seeding.np_random(seed)
        self.flip_prob = flip_prob
        self.evaluating = evaluating
        self.iterator = None
        self._render = None
        self.action_space = spaces.MultiDiscrete(
            np.array([self.num_subtasks + 1, 2 * self.n_lines, self.n_lines])
        )

        def possible_lines():
            for i in range(num_subtasks):
                yield Subtask(i)
            for i in range(1, max_loops + 1):
                yield Loop(i)
            for line_type in self.line_types:
                if line_type not in (Subtask, Loop):
                    yield line_type(0)

        self.possible_lines = list(possible_lines())
        self.observation_space = spaces.Dict(
            dict(
                obs=spaces.Discrete(2),
                lines=spaces.MultiDiscrete(
                    np.array([len(self.possible_lines)] * self.n_lines)
                ),
                active=spaces.Discrete(self.n_lines + 1),
            )
        )

    @property
    def line_types(self):
        return [If, Else, EndIf, While, EndWhile, EndLoop, Subtask, Padding, Loop]
        # return list(Line.types)

    def reset(self):
        self.i += 1
        self.iterator = self.generator()
        s, r, t, i = next(self.iterator)
        return s

    def step(self, action):
        return self.iterator.send(action)

    def generator(self):
        step = 0
        n = 0
        state_iterator, lines = self.generators()
        state = next(state_iterator)
        actions = []
        program_counter = []

        agent_ptr = 0
        info = {}
        term = False
        action = None
        lower_level_action = None
        while True:
            if state.ptr is not None:
                program_counter.append(state.ptr)
            success = state.ptr is None
            reward = int(success)

            term = term or success or state.term
            if term:
                if not success and self.break_on_fail:
                    import ipdb

                    ipdb.set_trace()

                info.update(
                    instruction=[self.preprocess_line(l) for l in lines],
                    actions=actions,
                    program_counter=program_counter,
                    success=len(lines),
                )
                if success:
                    info.update(success_line=len(lines))
                else:
                    info.update(success_line=state.prev, failure_line=state.ptr)

            info.update(regret=1 if term and not success else 0)

            def render():
                if term:
                    print(GREEN if success else RED)
                indent = 0
                for i, line in enumerate(lines):
                    if i == state.ptr and i == agent_ptr:
                        pre = "+ "
                    elif i == agent_ptr:
                        pre = "- "
                    elif i == state.ptr:
                        pre = "| "
                    else:
                        pre = "  "
                    indent += line.depth_change[0]
                    print(
                        "{:2}{}{}{}".format(i, pre, " " * indent, self.line_str(line))
                    )
                    indent += line.depth_change[1]
                if agent_ptr < len(self.subtasks):
                    print("Selected:", self.subtasks[agent_ptr], agent_ptr)
                print("Action:", action)
                if lower_level_action is not None:
                    print(
                        "Lower Level Action:",
                        self.lower_level_actions[lower_level_action],
                    )
                print("Reward", reward)
                print("Time remaining", self.time_remaining)
                print("Obs:")
                print(RESET)
                self.print_obs(state.obs)

            self._render = render
            obs = self.get_observation(state.obs, state.ptr, lines)

            action = (yield obs, reward, term, info)
            actions.extend([int(a) for a in action])
<<<<<<< HEAD
            action, agent_ptr, lower_level_action = (
                int(action[0]),
                int(action[3]),
                int(action[4]),
=======
            action, lower_level_action, agent_ptr, = (
                int(action[0]),
                int(action[4]),
                int(action[5]),
>>>>>>> 9ec3fc42
            )
            info = {}

            if action == self.num_subtasks:
                n += 1
                no_op_limit = 200 if self.evaluating else self.no_op_limit
                if self.no_op_limit is not None and self.no_op_limit < 0:
                    no_op_limit = len(lines)
                if n >= no_op_limit:
                    term = True
            elif state.ptr is not None:
                step += 1
                state = state_iterator.send((action, lower_level_action))

    @property
    def eval_condition_size(self):
        return self._eval_condition_size and self.evaluating

    @property
    def single_control_flow_type(self):
        return self._single_control_flow_type and not self.evaluating

    def choose_line_types(self):
        if self.evaluating:
            assert self.eval_lines is not None
            n_lines = self.eval_lines
        else:
            n_lines = self.random.random_integers(self.min_lines, self.max_lines)
        if self.eval_condition_size:
            line0 = self.random.choice([While, If])
            edge_length = self.random.random_integers(
                self.max_lines, self.eval_lines - 1
            )
            lines = [line0] + [Subtask] * (edge_length - 2)
            lines += [EndWhile if line0 is While else EndIf, Subtask]
        else:
            line_types = self.control_flow_types
            if self.single_control_flow_type:
                line_types = [self.random.choice(self.control_flow_types), Subtask]
            lines = list(
                Line.generate_types(
                    n_lines,
                    remaining_depth=self.max_nesting_depth,
                    random=self.random,
                    legal_lines=line_types,
                )
            )
        return lines

    def assign_line_ids(self, lines):
        for line in lines:
            if line is Subtask:
                yield Subtask(self.random.choice(self.num_subtasks))
            elif line is Loop:
                yield Loop(self.random.randint(1, 1 + self.max_loops))
            else:
                yield line(0)

    def line_generator(self, lines):
        line_transitions = defaultdict(list)
        for _from, _to in self.get_transitions(lines):
            line_transitions[_from].append(_to)
        i = 0
        if_evaluations = []
        while True:
            condition_bit = yield None if i >= len(lines) else i
            if type(lines[i]) is Else:
                evaluation = not if_evaluations.pop()
            else:
                evaluation = bool(condition_bit)
            if type(lines[i]) is If:
                if_evaluations.append(evaluation)
            i = line_transitions[i][evaluation]

    @staticmethod
    def get_transitions(lines):
        conditions = []
        for i, line in enumerate(lines):
            yield from line.transitions(i, conditions)

    def generators(self) -> Tuple[Iterator[State], List[Line]]:
        line_types = self.choose_line_types()

        def line_generator():
            for line_type in line_types:
                if line_type is Subtask:
                    line_id = self.random.choice(self.num_subtasks)
                elif line_type is Loop:
                    line_id = self.random.randint(1, 1 + self.max_loops)
                else:
                    line_id = 0
                yield line_type(line_id)

        lines = list(line_generator())  # type List[Line]
        line_transitions = defaultdict(list)
        for _from, _to in self.get_transitions(lines):
            line_transitions[_from].append(_to)

        def line_generator():
            i = 0
            if_evaluations = []
            while True:
                condition_bit = yield None if i >= len(lines) else i
                if type(lines[i]) is Else:
                    evaluation = not if_evaluations.pop()
                else:
                    evaluation = bool(condition_bit)
                if type(lines[i]) is If:
                    if_evaluations.append(evaluation)
                i = line_transitions[i][evaluation]

        def state_generator():
            line_iterator = line_generator()
            condition_bit = 0 if self.eval_condition_size else self.random.choice(2)
            self.time_remaining = self.time_to_waste
            self.loops = None

            def next_subtask(msg=condition_bit):
                l = line_iterator.send(msg)
                while not (l is None or type(lines[l]) is Subtask):
                    line = lines[l]
                    if type(line) is Loop:
                        if self.loops is None:
                            self.loops = line.id
                        else:
                            self.loops -= 1
                        l = line_iterator.send(self.loops > 0)
                        if self.loops == 0:
                            self.loops = None
                    else:
                        l = line_iterator.send(condition_bit)
                self.time_remaining += 1
                return l

            prev, ptr = 0, next_subtask(None)
            term = False
            while True:
                action = yield State(obs=condition_bit, prev=prev, ptr=ptr, term=term)
                if not self.time_remaining or action != lines[ptr].id:
                    term = True
                else:
                    self.time_remaining -= 1
                    condition_bit = abs(
                        condition_bit - int(self.random.rand() < self.flip_prob)
                    )
                    prev, ptr = ptr, next_subtask()

        return state_generator(), lines

    @functools.lru_cache(maxsize=120)
    def preprocess_line(self, line):
        return self.possible_lines.index(line)

    def get_observation(self, obs, active, lines):
        padded = lines + [Padding(0)] * (self.n_lines - len(lines))
        lines = [self.preprocess_line(p) for p in padded]
        obs = Obs(
            obs=obs, lines=lines, active=self.n_lines if active is None else active
        )._asdict()
        # if not self.observation_space.contains(obs):
        #     import ipdb
        #
        #     ipdb.set_trace()
        #     self.observation_space.contains(obs)
        return obs

    @staticmethod
    def print_obs(obs):
        print(obs)

    def seed(self, seed=None):
        assert self.seed == seed

    def render(self, mode="human", pause=False):
        self._render()
        if pause:
            input("pause")

    @staticmethod
    def line_str(line):
        return line


def build_parser(p):
    p.add_argument("--min-lines", type=int, required=True)
    p.add_argument("--max-lines", type=int, required=True)
    p.add_argument("--num-subtasks", type=int, default=12)
    p.add_argument("--max-loops", type=int, default=2)
    p.add_argument("--no-op-limit", type=int)
    p.add_argument("--flip-prob", type=float, default=0.5)
    p.add_argument("--eval-condition-size", action="store_true")
    p.add_argument("--single-control-flow-type", action="store_true")
    p.add_argument("--max-nesting-depth", type=int, default=1)
    p.add_argument("--subtasks-only", action="store_true")
    p.add_argument("--break-on-fail", action="store_true")
    p.add_argument("--time-to-waste", type=int, required=True)
    p.add_argument(
        "--control-flow-types",
        nargs="*",
        type=lambda s: dict(
            Subtask=Subtask, If=If, Else=Else, While=While, Loop=Loop
        ).get(s),
    )
    return p


def main(env):
    def action_fn(string):
        try:
            return int(string), 0
        except ValueError:
            return

    keyboard_control.run(env, action_fn=action_fn)


if __name__ == "__main__":
    import argparse

    parser = argparse.ArgumentParser()
    parser.add_argument("--seed", default=0, type=int)
    main(Env(**hierarchical_parse_args(build_parser(parser))))<|MERGE_RESOLUTION|>--- conflicted
+++ resolved
@@ -190,17 +190,10 @@
 
             action = (yield obs, reward, term, info)
             actions.extend([int(a) for a in action])
-<<<<<<< HEAD
-            action, agent_ptr, lower_level_action = (
-                int(action[0]),
-                int(action[3]),
-                int(action[4]),
-=======
             action, lower_level_action, agent_ptr, = (
                 int(action[0]),
                 int(action[4]),
                 int(action[5]),
->>>>>>> 9ec3fc42
             )
             info = {}
 
