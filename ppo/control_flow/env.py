--- conflicted
+++ resolved
@@ -127,11 +127,7 @@
         actions = []
         program_counter = []
 
-<<<<<<< HEAD
-        cumulative_reward = 0
-=======
         subtasks_complete = 0
->>>>>>> 2f52bb60
         agent_ptr = 0
         info = {}
         term = False
@@ -143,16 +139,11 @@
             success = state.ptr is None
 
             term = term or success or state.term
-<<<<<<< HEAD
-            r = state.subtask_complete if self.lower_level == "train-alone" else reward
-            cumulative_reward += r
-=======
             if self.lower_level == "train-alone":
                 reward = 1 if state.subtask_complete else 0
             else:
                 reward = int(success)
             subtasks_complete += state.subtask_complete
->>>>>>> 2f52bb60
             if term:
                 if not success and self.break_on_fail:
                     import ipdb
@@ -170,19 +161,11 @@
                 else:
                     info.update(success_line=state.prev, failure_line=state.ptr)
                 if self.lower_level == "train-alone":
-<<<<<<< HEAD
-                    lines_attempted = min(len(lines), cumulative_reward + 1)
-                    if not (success and cumulative_reward < len(lines)):
-                        info.update(
-                            cumulative_reward=cumulative_reward,
-                            lines_attempted=lines_attempted,
-=======
                     subtasks_attempted = min(len(lines), subtasks_complete + 1)
                     if not (success and subtasks_complete < len(lines)):
                         info.update(
                             subtasks_complete=subtasks_complete,
                             subtasks_attempted=subtasks_attempted,
->>>>>>> 2f52bb60
                         )
 
             info.update(regret=1 if term and not success else 0)
@@ -213,13 +196,8 @@
                         "Lower Level Action:",
                         self.lower_level_actions[lower_level_action],
                     )
-<<<<<<< HEAD
-                print("Reward", r)
-                print("Cumulative", cumulative_reward)
-=======
                 print("Reward", reward)
                 print("Cumulative", subtasks_complete)
->>>>>>> 2f52bb60
                 print("Obs:")
                 print(RESET)
                 self.print_obs(state.obs)
@@ -227,11 +205,7 @@
             self._render = render
             obs = self.get_observation(obs=state.obs, active=state.ptr, lines=lines)
 
-<<<<<<< HEAD
-            action = (yield obs, r, term, info)
-=======
             action = (yield obs, reward, term, info)
->>>>>>> 2f52bb60
             if action.size == 1:
                 action = Action(upper=0, lower=action, delta=0, ag=0, dg=0, ptr=0)
             actions.extend([int(a) for a in action])
@@ -450,17 +424,10 @@
     # for i, l in enumerate(env.lower_level_actions):
     # print(i, l)
     def action_fn(string):
-<<<<<<< HEAD
-        ll = dict(w=6, s=12, a=8, d=10, m=0, t=1, o=2, g=3, i=4).get(string, None)
-        if ll is None:
-            return None
-        return Action(upper=0, lower=ll, delta=0, dg=0, ag=0, ptr=0)
-=======
         ll = dict(w=4, s=10, a=6, d=8, m=0, l=1, g=2).get(string, None)
         if ll is None:
             return None
         return np.array(Action(upper=0, lower=ll, delta=0, dg=0, ag=0, ptr=0))
->>>>>>> 2f52bb60
 
     keyboard_control.run(env, action_fn=action_fn)
 
