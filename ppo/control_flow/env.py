--- conflicted
+++ resolved
@@ -169,14 +169,6 @@
                 term,
                 info,
             )
-<<<<<<< HEAD
-            term = (
-                success
-                or ((self.evaluating or self.terminate_on_failure) and failing)
-                or (not self.evaluating and step == self.time_limit)
-            )
-=======
->>>>>>> 798eb348
 
             if self.baseline:
                 selected = None
