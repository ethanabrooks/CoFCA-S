--- conflicted
+++ resolved
@@ -107,33 +107,14 @@
         step = 0
         n = 0
         lines = self.build_lines()
-<<<<<<< HEAD
-        line_iterator = self.line_generator(lines)
         state_iterator = self.state_generator(lines)
         state = next(state_iterator)
 
-        def next_subtask(msg=state.condition):
-            a = line_iterator.send(msg)
-            while not (a is None or type(lines[a]) is Subtask):
-                a = line_iterator.send(state.condition)
-            return a
-
         selected = 0
-        prev, active = 0, next_subtask(None)
-=======
-        state_iterator = self.state_generator(lines)
-        state = next(state_iterator)
-
-        selected = 0
->>>>>>> 3c1245a2
         info = {}
         term = False
         action = None
         while True:
-<<<<<<< HEAD
-            success = active is None
-            reward = int(term) * int(not failing)
-=======
             success = state.curr is None
             reward = int(term) * int(not failing)
             info.update(regret=1 if term and failing else 0)
@@ -142,21 +123,11 @@
                     if_evaluations=state.condition_evaluations[If],
                     while_evaluations=state.condition_evaluations[While],
                 )
->>>>>>> 3c1245a2
 
             def line_strings(index, level):
                 if index == len(lines):
                     return
                 line = lines[index]
-<<<<<<< HEAD
-                if line in [Else, EndIf, EndWhile]:
-                    level -= 1
-                if index == active and index == selected:
-                    pre = "+ "
-                elif index == selected:
-                    pre = "- "
-                elif index == active:
-=======
                 if type(line) in [Else, EndIf, EndWhile]:
                     level -= 1
                 if index == state.curr and index == selected:
@@ -164,46 +135,31 @@
                 elif index == selected:
                     pre = "- "
                 elif index == state.curr:
->>>>>>> 3c1245a2
                     pre = "| "
                 else:
                     pre = "  "
                 indent = pre * level
-<<<<<<< HEAD
-                if type(line) is Subtask:
-                    yield f"{indent}Subtask {line.id}"
-                else:
-                    yield f"{indent}{line.__name__}"
-                if line in [If, While, Else]:
-=======
                 # if type(line) is Subtask:
                 yield f"{indent}{self.line_str(line)}"
                 # else:
                 #     yield f"{indent}{line.__name__}"
                 # if line in [If, While, Else]:
                 if type(line) in [If, While, Else]:
->>>>>>> 3c1245a2
                     level += 1
                 yield from line_strings(index + 1, level)
 
             def render():
-<<<<<<< HEAD
-=======
                 if failing:
                     print(RED)
                 elif reward == 1:
                     print(GREEN)
->>>>>>> 3c1245a2
                 for i, string in enumerate(line_strings(index=0, level=1)):
                     print(f"{i}{string}")
                 print("Failing:", failing)
                 print("Action:", action)
                 print("Reward", reward)
                 print("Obs:")
-<<<<<<< HEAD
-=======
                 print(RESET)
->>>>>>> 3c1245a2
                 self.print_obs(state.obs)
 
             self._render = render
@@ -212,52 +168,26 @@
                 info.update(success_line=len(lines))
 
             action = (
-<<<<<<< HEAD
-                yield self.get_observation(state.obs, active, lines),
-=======
                 yield self.get_observation(state.obs, state.curr, lines),
->>>>>>> 3c1245a2
                 reward,
                 term,
                 info,
             )
-<<<<<<< HEAD
-            term = success or (not self.evaluating and step == self.time_limit)
-=======
             term = (
                 success
                 or (self.terminate_on_failure and failing)
                 or (not self.evaluating and step == self.time_limit)
             )
->>>>>>> 3c1245a2
 
             if self.baseline:
                 selected = None
             else:
-<<<<<<< HEAD
-                action, delta = map(int, action)
-                selected = (selected + delta - self.n_lines) % self.n_lines
-=======
                 action, delta = map(int, action[:2])
                 selected = min(self.n_lines, max(0, selected + delta - self.n_lines))
->>>>>>> 3c1245a2
             info = self.get_task_info(lines) if step == 0 else {}
 
             if action == self.num_subtasks:
                 n += 1
-<<<<<<< HEAD
-                if (not self.evaluating) and self.no_op_limit and n == self.no_op_limit:
-                    failing = True
-            elif active is not None:
-                step += 1
-                if action != lines[active].id:
-                    # TODO: this should only be evaluated when done
-                    failing = True
-                    info.update(sucess_line=prev, failure_line=active)
-                state = state_iterator.send(action)
-                if state.done:
-                    prev, active = active, next_subtask()
-=======
                 if not self.evaluating and self.no_op_limit and n == self.no_op_limit:
                     failing = True
                     term = True
@@ -273,7 +203,6 @@
     def line_str(line: Line):
         raise NotImplemented
         return f"Subtask {line.id}"
->>>>>>> 3c1245a2
 
     @property
     def eval_condition_size(self):
@@ -296,12 +225,10 @@
             lines = self.get_lines(
                 n_lines, active_conditions=[], max_nesting_depth=self.max_nesting_depth
             )
-<<<<<<< HEAD
-        lines = [
+        return [
             Subtask(self.random.choice(self.num_subtasks)) if line is Subtask else line
             for line in lines
         ]
-        return lines
 
     def build_task_image(self, lines):
         image = np.zeros(self.image_shape)
@@ -309,73 +236,17 @@
             (self.image_size - 1) * self.random.random((len(lines) + 1, 2))
         ).astype(int)
 
-=======
-        return [
-            Subtask(self.random.choice(self.num_subtasks)) if line is Subtask else line
-            for line in lines
-        ]
-
-    def build_task_image(self, lines):
-        image = np.zeros(self.image_shape)
-        points = np.round(
-            (self.image_size - 1) * self.random.random((len(lines) + 1, 2))
-        ).astype(int)
-
->>>>>>> 3c1245a2
         def draw_circle(p, d):
             r, c = skimage.draw.circle(*p, 2)
             r = np.minimum(r, self.image_size - 1)
             c = np.minimum(c, self.image_size - 1)
             image[d, r, c] = 1
 
-<<<<<<< HEAD
-    def _step(self, action):
-        i = {}
-        if self.t == 0:
-            num_if = self.lines.count(If)
-            num_else = self.lines.count(Else)
-            num_while = self.lines.count(While)
-            num_subtask = self.lines.count(lambda l: type(l) is Subtask)
-            i.update(
-                if_lines=num_if,
-                else_lines=num_else,
-                while_lines=num_while,
-                nesting_depth=self.get_nesting_depth(),
-                num_edges=2 * (num_if + num_else + num_while) + num_subtask,
-            )
-            keys = {
-                (If, EndIf): "if clause length",
-                (If, Else): "if-else clause length",
-                (Else, EndIf): "else clause length",
-                (While, EndWhile): "while clause length",
-            }
-            for k, v in self.average_interval():
-                i[keys[k]] = v
-
-        t = (not self.evaluating) and self.t > self.time_limit
-        if (not self.evaluating) and self.no_op_limit and self.n > self.no_op_limit:
-            self.failing = True
-        current_line = len(self.lines) if self.active is None else self.active
-        if self.active is None:
-            t = True
-            i.update(success_line=current_line)
-        elif action < self.num_subtasks:
-            self.t += 1
-            if action != self.lines[self.active].id:
-                i.update(failure_line=current_line, success_line=current_line - 1)
-                self.failing = True
-                if self.terminate_on_failure:
-                    t = True
-            self.condition_bit = abs(
-                self.condition_bit - int(self.random.rand() < self.flip_prob)
-            )
-=======
         draw_circle(points[0], d=-2)  # mark start
         for point, line in zip(points, lines):
             depth = 2 + min(self.preprocess_line(line), self.num_subtasks)
             draw_circle(point, d=depth)
         draw_circle(points[-1], d=-1)  # mark end
->>>>>>> 3c1245a2
 
         np.set_printoptions(threshold=10000, linewidth=100000)
         for bit in (0, 1):
@@ -403,25 +274,11 @@
         from PIL import Image
         from matplotlib import cm
 
-<<<<<<< HEAD
-    def get_observation(self):
-        padded = self.lines + [Padding] * (self.n_lines - len(self.lines))
-        lines = [
-            t.id if type(t) is Subtask else self.num_subtasks + self.line_types.index(t)
-            for t in padded
-        ]
-        obs = Obs(
-            obs=self.condition_bit,
-            lines=lines,
-            active=self.n_lines if self.active is None else self.active,
-        )
-        if self.baseline:
-            obs = OrderedDict(obs=obs.obs, lines=self.eye[obs.lines].flatten())
-        else:
-            obs = obs._asdict()
-        if not self.evaluating:
-            assert self.observation_space.contains(obs)
-        return obs
+        n = image[2:].shape[0]
+        grade = np.linspace(0.1, 1, n).reshape((n, 1, 1))
+        myarray = (grade * image[2:]).sum(0)
+        im = Image.fromarray(np.uint8(cm.gist_gray(myarray) * 255))
+        im.save("/tmp/nodes.png")
 
         myarray = image[0]
         im = Image.fromarray(np.uint8(cm.gist_gray(myarray) * 255))
@@ -432,35 +289,12 @@
 
         return image
 
-    def line_to_int(self, line):
-        return (
-            line.id
-            if type(line) is Subtask
-            else self.num_subtasks + self.line_types.index(line)
-        )
-=======
-        n = image[2:].shape[0]
-        grade = np.linspace(0.1, 1, n).reshape((n, 1, 1))
-        myarray = (grade * image[2:]).sum(0)
-        im = Image.fromarray(np.uint8(cm.gist_gray(myarray) * 255))
-        im.save("/tmp/nodes.png")
-
-        myarray = image[0]
-        im = Image.fromarray(np.uint8(cm.gist_gray(myarray) * 255))
-        im.save("/tmp/false.png")
-        myarray = image[1]
-        im = Image.fromarray(np.uint8(cm.gist_gray(myarray) * 255))
-        im.save("/tmp/truth.png")
-
-        return image
-
     def preprocess_line(self, line):
         return (
             line.id
             if type(line) is Subtask
             else self.num_subtasks + self.line_types.index(line)
         )
->>>>>>> 3c1245a2
 
     def get_lines(
         self, n, active_conditions, last=None, nesting_depth=0, max_nesting_depth=None
@@ -562,19 +396,6 @@
                 return
 
     def state_generator(self, lines) -> State:
-<<<<<<< HEAD
-        condition_bit = 0 if self.eval_condition_size else self.random.randint(0, 2)
-        while True:
-            yield State(obs=condition_bit, condition=condition_bit, done=True)
-            condition_bit = abs(
-                condition_bit - int(self.random.rand() < self.flip_prob)
-            )
-
-    def get_observation(self, obs, active, lines):
-        padded = lines + [Padding] * (self.n_lines - len(lines))
-        lines = [self.line_to_int(p) for p in padded]
-
-=======
         line_iterator = self.line_generator(lines)
         condition_bit = 0 if self.eval_condition_size else self.random.randint(0, 2)
         condition_evaluations = defaultdict(list)
@@ -605,7 +426,6 @@
     def get_observation(self, obs, active, lines):
         padded = lines + [Padding] * (self.n_lines - len(lines))
         lines = [self.preprocess_line(p) for p in padded]
->>>>>>> 3c1245a2
         obs = Obs(
             obs=obs, lines=lines, active=self.n_lines if active is None else active
         )
@@ -668,15 +488,9 @@
         max_depth = 0
         depth = 0
         for line in lines:
-<<<<<<< HEAD
-            if line in [If, While]:
-                depth += 1
-            if line in [EndIf, EndWhile]:
-=======
             if type(line) in [If, While]:
                 depth += 1
             if type(line) in [EndIf, EndWhile]:
->>>>>>> 3c1245a2
                 depth -= 1
             max_depth = max(depth, max_depth)
         return max_depth
