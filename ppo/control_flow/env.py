--- conflicted
+++ resolved
@@ -41,10 +41,7 @@
         eval_condition_size,
         no_op_limit,
         time_limit,
-<<<<<<< HEAD
-=======
         subtasks_only,
->>>>>>> 6c23cb7b
         seed=0,
         eval_lines=None,
         evaluating=False,
@@ -211,17 +208,10 @@
         return list(self.assign_line_ids(lines))
 
     def assign_line_ids(self, lines):
-<<<<<<< HEAD
-        return [
-            Subtask(self.random.choice(self.num_subtasks)) if line is Subtask else line
-            for line in lines
-        ]
-=======
         for line in lines:
             yield Subtask(
                 self.random.choice(self.num_subtasks)
             ) if line is Subtask else line
->>>>>>> 6c23cb7b
 
     def build_task_image(self, lines):
         image = np.zeros(self.image_shape)
