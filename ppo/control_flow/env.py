--- conflicted
+++ resolved
@@ -12,13 +12,9 @@
 from ppo import keyboard_control
 from ppo.control_flow.lines import If, Else, EndIf, While, EndWhile, Subtask, Padding
 
-<<<<<<< HEAD
-Obs = namedtuple("Obs", "condition lines")
-=======
 Obs = namedtuple("Obs", "active lines obs")
 Last = namedtuple("Last", "action active reward terminal selected")
 State = namedtuple("State", "obs condition prev curr")
->>>>>>> bae60be2
 
 
 class Env(gym.Env, ABC):
@@ -30,10 +26,6 @@
         min_lines,
         max_lines,
         flip_prob,
-<<<<<<< HEAD
-        time_limit,
-=======
->>>>>>> bae60be2
         terminate_on_failure,
         num_subtasks,
         max_nesting_depth,
@@ -51,11 +43,8 @@
         self._eval_condition_size = eval_condition_size
         self.max_nesting_depth = max_nesting_depth
         self.num_subtasks = num_subtasks
-<<<<<<< HEAD
-=======
 
         self.terminate_on_failure = terminate_on_failure
->>>>>>> bae60be2
         self.eval_lines = eval_lines
         self.min_lines = min_lines
         self.max_lines = max_lines
@@ -68,12 +57,7 @@
         self.time_limit = time_limit
         self.flip_prob = flip_prob
         self.baseline = baseline
-<<<<<<< HEAD
-        self.evaluating = False
-        self.last = None
-=======
         self.evaluating = evaluating
->>>>>>> bae60be2
         self.iterator = None
         self._render = None
         if baseline:
@@ -99,54 +83,6 @@
                     ),
                 )
             )
-<<<<<<< HEAD
-
-    def reset(self):
-        self.iterator = self.generator(evaluating=self.evaluating)
-        s, r, t, i = next(self.iterator)
-        return s
-
-    def step(self, action):
-        return self.iterator.send(action)
-
-    def generator(self, evaluating):
-        n = 0
-        eval_condition_size = self.eval_condition_size and self.evaluating
-        condition_bit = 0 if eval_condition_size else self.random.randint(0, 2)
-        lines = list(self.build_lines(eval_condition_size, evaluating))
-        line_transitions = defaultdict(list)
-        for _from, _to in self.get_transitions(iter(enumerate(lines)), []):
-            line_transitions[_from].append(_to)
-        line_iterator = self.line_generator(lines, line_transitions)
-
-        def next_subtask(b):
-            while True:
-                try:
-                    # allow b=None for first send in order to initialize line_iterator
-                    a = line_iterator.send(b)
-                    if type(lines[a]) is Subtask:
-                        return a
-                    if b is None:
-                        b = condition_bit
-                except StopIteration:
-                    return None
-
-        prev, active = 0, next_subtask(None)
-
-        if active is None:
-            # skip trivial tasks
-            yield from self.generator(evaluating)
-            return
-
-        i = self.get_task_info(lines)
-        failing = False
-        selected = 0
-        for _ in itertools.count() if evaluating else range(self.time_limit):
-            r = int(active is None and not failing)
-            t = active is None or (self.terminate_on_failure and failing)
-
-            def strings(index, level):
-=======
 
     def reset(self):
         self.iterator = self.generator()
@@ -173,106 +109,26 @@
             reward = int(term) * int(not failing)
 
             def line_strings(index, level):
->>>>>>> bae60be2
                 if index == len(lines):
                     return
                 line = lines[index]
                 if line in [Else, EndIf, EndWhile]:
                     level -= 1
-<<<<<<< HEAD
-                if index == active and index == selected:
-                    pre = "+ "
-                elif index == selected:
-                    pre = "- "
-                elif index == active:
-=======
                 if index == state.curr and index == selected:
                     pre = "+ "
                 elif index == selected:
                     pre = "- "
                 elif index == state.curr:
->>>>>>> bae60be2
                     pre = "| "
                 else:
                     pre = "  "
                 indent = pre * level
                 if type(line) is Subtask:
-<<<<<<< HEAD
-                    yield f"{indent}Subtask {line.id}"
-=======
                     yield f"{indent}{self.subtask_str(line)}"
->>>>>>> bae60be2
                 else:
                     yield f"{indent}{line.__name__}"
                 if line in [If, While, Else]:
                     level += 1
-<<<<<<< HEAD
-                yield from strings(index=index + 1, level=level)
-
-            def render():
-                for i, string in enumerate(strings(index=0, level=1)):
-                    print(f"{i}{string}")
-                print("Condition:", condition_bit)
-                print("Failing:", failing)
-                print("Reward:", r)
-                # print("Terminal:", t)
-                # print("Time step:", step)
-                # print("No ops:", n)
-
-            self._render = render
-
-            action = yield self.get_observation(lines, condition_bit), r, t, i
-            if self.baseline:
-                selected = None
-            else:
-                action, delta = action
-                selected = (selected + delta - self.n_lines) % self.n_lines
-
-            if action == self.num_subtasks:
-                n += 1
-                r = 0
-                t = self.no_op_limit and n == self.no_op_limit
-            else:
-                success = active is None
-                if not (failing or success):
-                    failing = action != lines[active].id
-
-                i = {}
-                if success:
-                    i.update(success_line=len(lines))
-                elif failing:
-                    i.update(success_line=prev, failure_line=active)
-
-                if self.random.rand() < self.flip_prob:
-                    condition_bit = int(not condition_bit)
-
-                prev, active = active, next_subtask(condition_bit)
-
-        # out of time
-        yield self.get_observation(lines, condition_bit), 0, True, i
-
-    def build_lines(self, eval_condition_size, evaluating):
-        n_lines = (
-            self.eval_lines
-            if evaluating
-            else self.random.randint(self.min_lines, self.max_lines + 1)
-        )
-        assert n_lines is not None
-        if eval_condition_size:
-            line0 = self.random.choice([While, If])
-            edge_length = self.random.randint(self.max_lines, self.eval_lines)
-            lines = [line0] + [Subtask] * (edge_length - 2)
-            lines += [EndWhile if line0 is While else EndIf, Subtask]
-        else:
-            lines = self.get_lines(
-                n_lines, active_conditions=[], max_nesting_depth=self.max_nesting_depth
-            )
-        for line in lines:
-            if line is Subtask:
-                yield Subtask(self.random.choice(self.num_subtasks))
-            else:
-                yield line
-=======
                 yield from line_strings(index + 1, level)
 
             def render():
@@ -412,7 +268,6 @@
             if type(line) is Subtask
             else self.num_subtasks + self.line_types.index(line)
         )
->>>>>>> bae60be2
 
     def get_lines(
         self, n, active_conditions, last=None, nesting_depth=0, max_nesting_depth=None
@@ -428,20 +283,6 @@
         elif n == 1:
             return [Subtask]
         line_types = [Subtask]
-<<<<<<< HEAD
-        enough_space = (
-            n > len(active_conditions) + 2
-        )  # + 2 if for the If/While and the subsequent Subtask
-        if enough_space and (
-            max_nesting_depth is None or nesting_depth < max_nesting_depth
-        ):
-            line_types += [If, While]
-        if active_conditions and last is Subtask:
-            last_condition = active_conditions[-1]
-            if last_condition is If and enough_space:
-                line_types += [Else]
-            elif last_condition in [If, Else]:
-=======
         enough_space = n > len(active_conditions) + 2
         # if enough_space and (
         # max_nesting_depth is None or nesting_depth < max_nesting_depth
@@ -454,7 +295,6 @@
             if last_condition is If and enough_space:
                 line_types += [Else]
             elif last_condition is Else:
->>>>>>> bae60be2
                 line_types += [EndIf]
             elif last_condition is While:
                 line_types += [EndWhile]
@@ -529,7 +369,45 @@
                 yield current, prev  # True: EndWhile -> While
                 return
 
-<<<<<<< HEAD
+    def state_generator(self, lines) -> State:
+        line_iterator = self.line_generator(lines)
+        condition_bit = 0 if self.eval_condition_size else self.random.randint(0, 2)
+
+        def next_subtask(msg=condition_bit):
+            a = line_iterator.send(msg)
+            while not (a is None or type(lines[a]) is Subtask):
+                a = line_iterator.send(condition_bit)
+            return a
+
+        prev, curr = 0, next_subtask(None)
+        while True:
+            yield State(
+                obs=condition_bit, condition=condition_bit, prev=prev, curr=curr
+            )
+            condition_bit = abs(
+                condition_bit - int(self.random.rand() < self.flip_prob)
+            )
+            prev, curr = 0, next_subtask(None)
+
+    def get_observation(self, obs, active, lines):
+        padded = lines + [Padding] * (self.n_lines - len(lines))
+        lines = [self.line_to_int(p) for p in padded]
+
+        obs = Obs(
+            obs=obs, lines=lines, active=self.n_lines if active is None else active
+        )
+        if self.baseline:
+            obs = OrderedDict(obs=obs.obs, lines=self.eye[obs.lines].flatten())
+        else:
+            obs = obs._asdict()
+        if not self.evaluating:
+            assert self.observation_space.contains(obs)
+        return obs
+
+    @staticmethod
+    def print_obs(obs):
+        print(obs)
+
     def get_task_info(self, lines):
         num_if = lines.count(If)
         num_else = lines.count(Else)
@@ -552,85 +430,7 @@
             i[keys[k]] = v
         return i
 
-    def get_observation(self, lines, condition_bit):
-        padded = lines + [Padding] * (self.n_lines - len(lines))
-        lines = [
-            t.id if type(t) is Subtask else self.num_subtasks + self.line_types.index(t)
-            for t in padded
-        ]
-        obs = Obs(condition=condition_bit, lines=lines)
-        if self.baseline:
-            obs = Obs(condition=obs.condition, lines=self.eye[obs.lines].flatten())
-        else:
-            obs = obs._asdict()
-        assert self.observation_space.contains(obs)
-        return obs
-
     @staticmethod
-=======
-    def state_generator(self, lines) -> State:
-        line_iterator = self.line_generator(lines)
-        condition_bit = 0 if self.eval_condition_size else self.random.randint(0, 2)
-
-        def next_subtask(msg=condition_bit):
-            a = line_iterator.send(msg)
-            while not (a is None or type(lines[a]) is Subtask):
-                a = line_iterator.send(condition_bit)
-            return a
-
-        prev, curr = 0, next_subtask(None)
-        while True:
-            yield State(
-                obs=condition_bit, condition=condition_bit, prev=prev, curr=curr
-            )
-            condition_bit = abs(
-                condition_bit - int(self.random.rand() < self.flip_prob)
-            )
-            prev, curr = 0, next_subtask(None)
-
-    def get_observation(self, obs, active, lines):
-        padded = lines + [Padding] * (self.n_lines - len(lines))
-        lines = [self.line_to_int(p) for p in padded]
-
-        obs = Obs(
-            obs=obs, lines=lines, active=self.n_lines if active is None else active
-        )
-        if self.baseline:
-            obs = OrderedDict(obs=obs.obs, lines=self.eye[obs.lines].flatten())
-        else:
-            obs = obs._asdict()
-        if not self.evaluating:
-            assert self.observation_space.contains(obs)
-        return obs
-
-    @staticmethod
-    def print_obs(obs):
-        print(obs)
-
-    def get_task_info(self, lines):
-        num_if = lines.count(If)
-        num_else = lines.count(Else)
-        num_while = lines.count(While)
-        num_subtask = lines.count(lambda l: type(l) is Subtask)
-        i = dict(
-            if_lines=num_if,
-            else_lines=num_else,
-            while_lines=num_while,
-            nesting_depth=self.get_nesting_depth(lines),
-            num_edges=2 * (num_if + num_else + num_while) + num_subtask,
-        )
-        keys = {
-            (If, EndIf): "if clause length",
-            (If, Else): "if-else clause length",
-            (Else, EndIf): "else clause length",
-            (While, EndWhile): "while clause length",
-        }
-        for k, v in self.average_interval(lines):
-            i[keys[k]] = v
-        return i
-
-    @staticmethod
->>>>>>> bae60be2
     def average_interval(lines):
         intervals = defaultdict(lambda: [None])
         pairs = [(If, EndIf), (While, EndWhile)]
@@ -664,19 +464,6 @@
 
     def seed(self, seed=None):
         assert self.seed == seed
-<<<<<<< HEAD
-
-    @staticmethod
-    def line_generator(lines, line_transitions, i=0):
-        if_evaluations = []
-        while i < len(lines):
-            bit = yield i
-            if lines[i] is If:
-                if_evaluations.append(bit)
-            b = (not if_evaluations.pop()) if lines[i] is Else else bit
-            i = line_transitions[i][b]
-=======
->>>>>>> bae60be2
 
     def render(self, mode="human", pause=True):
         self._render()
@@ -700,22 +487,7 @@
     import argparse
 
     parser = argparse.ArgumentParser()
-<<<<<<< HEAD
-    parser.add_argument("--seed", default=0, type=int)
-    parser.add_argument("--min-lines", default=6, type=int)
-    parser.add_argument("--max-lines", default=6, type=int)
-    parser.add_argument("--eval-lines", type=int)
-    parser.add_argument("--time-limit", default=100, type=int)
-    parser.add_argument("--no-op-limit", default=100, type=int)
-    parser.add_argument("--num-subtasks", default=12, type=int)
-    parser.add_argument("--max-nesting-depth", default=2, type=int)
-    parser.add_argument("--flip-prob", default=0.5, type=float)
-    parser.add_argument("--terminate-on-failure", action="store_true")
-    parser.add_argument("--eval-condition-size", action="store_true")
-    args = hierarchical_parse_args(parser)
-=======
     args = hierarchical_parse_args(build_parser(parser))
->>>>>>> bae60be2
 
     def action_fn(string):
         try:
