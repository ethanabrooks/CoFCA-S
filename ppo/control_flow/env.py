--- conflicted
+++ resolved
@@ -47,19 +47,13 @@
         subtasks_only,
         break_on_fail,
         max_loops,
-<<<<<<< HEAD
-=======
         rank,
->>>>>>> eb2191a9
         seed=0,
         eval_lines=None,
         evaluating=False,
     ):
         super().__init__()
-<<<<<<< HEAD
-=======
         self.rank = rank
->>>>>>> eb2191a9
         self.max_loops = max_loops
         self.break_on_fail = break_on_fail
         self.subtasks_only = subtasks_only
@@ -145,11 +139,7 @@
 
                     ipdb.set_trace()
 
-<<<<<<< HEAD
-                if False:
-=======
                 if self.rank == 0:
->>>>>>> eb2191a9
                     info.update(
                         instruction=[self.preprocess_line(l) for l in lines],
                         actions=actions,
@@ -221,75 +211,6 @@
                     info.update(success_line=state.prev, failure_line=state.ptr)
                 state = state_iterator.send(action)
                 evaluations.extend(state.condition_evaluations)
-<<<<<<< HEAD
-
-    def analyze_mistakes(
-        self, agent_ptr, env_ptr, visited_by_agent, visited_by_env, lines
-    ):
-        def get_block(l):
-            block_type = None
-            l1 = None
-            for l2, line in enumerate(lines):
-                if type(line) in (Else, EndIf, EndWhile) and l1 < l < l2:
-                    return block_type, (l1, l2)
-                if type(line) in (If, Else, While):
-                    block_type = type(line)
-                    l1 = l2
-            return None, (None, None)
-
-        agent_block, (agent_block_start, agent_block_end) = get_block(agent_ptr)
-        env_block, (env_block_start, env_block_end) = get_block(env_ptr)
-        info = dict(
-            failed_to_enter_if=0,
-            failed_to_enter_else=0,
-            mistakenly_enterred_if=0,
-            mistakenly_enterred_else=0,
-            failed_to_reenter_while=0,
-            failed_to_enter_while=0,
-            mistakenly_reentered_while=0,
-            mistakenly_entered_while=0,
-            mistakenly_advanced=0,
-            failed_to_keep_up=0,
-            mistaken_id=0,
-        )
-        if env_block is If and env_ptr < agent_ptr and env_ptr not in visited_by_agent:
-            info.update(failed_to_enter_if=1)
-        elif env_block is Else and (
-            (env_ptr < agent_ptr and env_ptr not in visited_by_agent)
-            or (agent_block_end == env_block_start)
-        ):
-            info.update(failed_to_enter_else=1)
-        elif (
-            agent_block is If
-            and agent_ptr < env_ptr
-            and agent_ptr not in visited_by_env
-        ):
-            info.update(mistakenly_enterred_if=1)
-        elif (
-            agent_block is Else
-            and agent_ptr not in visited_by_env
-            and (agent_ptr < env_ptr or env_block_end == agent_block_start)
-        ):
-            info.update(mistakenly_enterred_else=1)
-        elif env_block is While and env_ptr < agent_ptr:
-            if env_ptr in visited_by_agent:
-                info.update(failed_to_reenter_while=1)
-            else:
-                info.update(failed_to_enter_while=1)
-        elif agent_block is While and agent_block_end < env_ptr:
-            if agent_ptr in visited_by_env:
-                info.update(mistakenly_reentered_while=1)
-            else:
-                info.update(mistakenly_entered_while=1)
-        elif env_ptr < agent_ptr:
-            info.update(mistakenly_advanced=1)
-        elif agent_ptr < env_ptr:
-            info.update(failed_to_keep_up=1)
-        else:
-            info.update(mistaken_id=1)
-        return info
-=======
->>>>>>> eb2191a9
 
     @staticmethod
     def line_str(line: Line):
@@ -439,11 +360,7 @@
     def state_generator(self, lines) -> State:
         line_iterator = self.line_generator(lines)
         condition_bit = 0 if self.eval_condition_size else self.random.choice(2)
-<<<<<<< HEAD
-        condition_evaluations = defaultdict(list)
-=======
         condition_evaluations = []
->>>>>>> eb2191a9
         self.time_remaining = self.time_to_waste
         self.loops = None
 
@@ -452,11 +369,7 @@
             while not (l is None or type(lines[l]) is Subtask):
                 line = lines[l]
                 if type(line) in (If, While):
-<<<<<<< HEAD
-                    condition_evaluations[type(line)] += [condition_bit]
-=======
                     condition_evaluations.append(condition_bit)
->>>>>>> eb2191a9
                 if type(line) is Loop:
                     if self.loops is None:
                         self.loops = line.id
@@ -505,32 +418,6 @@
     def print_obs(obs):
         print(obs)
 
-<<<<<<< HEAD
-    def get_task_info(self, lines):
-        num_if = lines.count(If)
-        num_else = lines.count(Else)
-        num_while = lines.count(While)
-        num_subtask = lines.count(lambda l: type(l) is Subtask)
-        i = dict(
-            if_lines=num_if,
-            else_lines=num_else,
-            while_lines=num_while,
-            nesting_depth=self.get_nesting_depth(lines),
-            num_edges=2 * (num_if + num_else + num_while) + num_subtask,
-        )
-        keys = {
-            (If, EndIf): "if clause length",
-            (If, Else): "if-else clause length",
-            (Else, EndIf): "else clause length",
-            (While, EndWhile): "while clause length",
-            (Loop, EndLoop): "loop clause length",
-        }
-        for k, v in self.average_interval(lines):
-            i[keys[k]] = v
-        return i
-
-=======
->>>>>>> eb2191a9
     @staticmethod
     def average_interval(lines):
         intervals = defaultdict(lambda: [None])
