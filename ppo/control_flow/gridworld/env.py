import copy
import functools
import itertools
from collections import defaultdict, Counter

import numpy as np
from gym import spaces
from rl_utils import hierarchical_parse_args

import ppo.control_flow.env
from ppo import keyboard_control
from ppo.control_flow.env import build_parser, State
from ppo.control_flow.lines import (
    Subtask,
    Padding,
    Line,
    While,
    If,
    EndWhile,
    Else,
    EndIf,
    Loop,
    EndLoop,
)


class Env(ppo.control_flow.env.Env):
    wood = "wood"
    gold = "gold"
    iron = "iron"
    merchant = "merchant"
    bridge = "bridge"
    agent = "agent"
    mine = "mine"
    build = "build"
    visit = "visit"
    objects = [wood, gold, iron, merchant]
    other_objects = [bridge, agent]
    world_objects = objects + other_objects
    interactions = [mine, build, visit]

    def __init__(
        self,
        max_while_objects,
        num_subtasks,
        num_excluded_objects,
        temporal_extension,
        world_size=6,
        **kwargs,
    ):
        self.num_objects = 20
        self.temporal_extension = temporal_extension
        self.num_excluded_objects = num_excluded_objects
        self.max_while_objects = max_while_objects
        self.loops = None

        def subtasks():
            for obj in self.objects:
                for interaction in self.interactions:
                    yield interaction, obj

        self.subtasks = list(subtasks())
        num_subtasks = len(self.subtasks)
        super().__init__(num_subtasks=num_subtasks, **kwargs)
        self.world_size = world_size
        self.world_shape = (len(self.world_objects), self.world_size, self.world_size)

        self.action_space = spaces.MultiDiscrete(
            np.array([num_subtasks + 1, 2 * self.n_lines, 2, 2, self.n_lines])
        )
        self.observation_space.spaces.update(
            obs=spaces.Box(low=0, high=1, shape=self.world_shape),
            lines=spaces.MultiDiscrete(
                np.array(
                    [
                        [
                            len(self.line_types),
                            1 + len(self.interactions) + len(self.objects),
                            1 + len(self.objects),
                            1 + self.max_loops,
                        ]
                    ]
                    * self.n_lines
                )
            ),
        )

    def line_str(self, line: Line):
        if isinstance(line, Subtask):
            return f"Subtask {self.subtasks.index(line.id)}: {line.id}"
        elif isinstance(line, (If, While)):
            o1, o2 = line.id
            return f"{line}: count[{o1}] < count[{o2}]"
        else:
            return f"{line}"

    def print_obs(self, obs):
        obs = obs.transpose(1, 2, 0).astype(int)
        grid_size = obs.astype(int).sum(-1).max()  # max objects per grid
        chars = [" "] + [o for o, *_ in self.world_objects]
        for i, row in enumerate(obs):
            string = ""
            for j, channel in enumerate(row):
                int_ids = 1 + np.arange(channel.size)
                number = channel * int_ids
                crop = sorted(number, reverse=True)[:grid_size]
                string += "".join(chars[x] for x in crop) + "|"
            print(string)
            print("-" * len(string))

    @functools.lru_cache(maxsize=200)
    def preprocess_line(self, line):
<<<<<<< HEAD
        if type(line) is Subtask:
            i, o = line.id
            i, o = self.interactions.index(i), self.objects.index(o)
            return [self.line_types.index(Subtask), i + 1, o + 1]
        elif type(line) in (While, If):
            o1, o2 = line.id
            return [
                self.line_types.index(type(line)),
                1 + len(self.interactions) + self.objects.index(o1),
                self.objects.index(o2) + 1,
            ]
        else:
            return [self.line_types.index(type(line)), 0, 0]
=======
        if type(line) in (Else, EndIf, EndWhile, EndLoop, Padding):
            return [self.line_types.index(type(line)), 0, 0, 0]
        elif type(line) is Loop:
            return [self.line_types.index(Loop), 0, 0, line.id]
        elif type(line) is Subtask:
            i, o = line.id
            i, o = self.interactions.index(i), self.objects.index(o)
            return [self.line_types.index(Subtask), i + 1, o + 1, 0]
        elif type(line) in (While, If):
            return [
                self.line_types.index(type(line)),
                0,
                self.objects.index(line.id) + 1,
                0,
            ]
        else:
            raise RuntimeError()
>>>>>>> 6f90de90

    def world_array(self, object_pos, agent_pos):
        world = np.zeros(self.world_shape)
        for o, p in object_pos + [(self.agent, agent_pos)]:
            p = np.array(p)
            world[tuple((self.world_objects.index(o), *p))] = 1
        return world

    @staticmethod
    def evaluate_line(line, object_pos, condition_evaluations, loops):
        if line is None:
            return None
<<<<<<< HEAD
        elif type(line) in (While, If):
            o1, o2 = line.id
            pos_obj = defaultdict(set)
            for o, p in object_pos:
                pos_obj[p].add(o)

            count1 = sum(1 for _, ob_set in pos_obj.items() if o1 in ob_set)
            count2 = sum(1 for _, ob_set in pos_obj.items() if o2 in ob_set)
            evaluation = count1 < count2
=======
        elif type(line) is Loop:
            return loops > 0
        if type(line) is Subtask:
            return 1
        else:
            evaluation = any(o == line.id for o, _ in object_pos)
>>>>>>> 6f90de90
            if type(line) in (If, While):
                condition_evaluations[type(line)] += [evaluation]
            return evaluation
        else:
            return 1

    def state_generator(self, lines) -> State:
        assert self.max_nesting_depth == 1
        agent_pos = self.random.randint(0, self.world_size, size=2)
        object_pos, lines = self.populate_world(lines)
        line_iterator = self.line_generator(lines)
        condition_evaluations = defaultdict(list)
        self.time_remaining = 200 if self.evaluating else self.time_to_waste
        self.loops = None

        def get_nearest(to):
            candidates = [np.array(p) for o, p in object_pos if o == to]
            if candidates:
                return min(candidates, key=lambda k: np.sum(np.abs(agent_pos - k)))

        def next_subtask(l):
            while True:
                if l is None:
                    l = line_iterator.send(None)
                else:
                    if type(lines[l]) is Loop:
                        if self.loops is None:
                            self.loops = lines[l].id
                        else:
                            self.loops -= 1
                    l = line_iterator.send(
                        self.evaluate_line(
                            lines[l], object_pos, condition_evaluations, self.loops
                        )
                    )
                    if self.loops == 0:
                        self.loops = None
                if l is None or type(lines[l]) is Subtask:
                    break
            if l is not None:
                assert type(lines[l]) is Subtask
                _, o = lines[l].id
                n = get_nearest(o)
                if n is not None:
                    self.time_remaining += 1 + (
                        np.max(np.abs(agent_pos - n)) if self.temporal_extension else 1
                    )
            return l

        possible_objects = [o for o, _ in object_pos]
        prev, ptr = 0, next_subtask(None)
        term = False
        while True:
            out_of_time = not (self.time_remaining or self.evaluating)
            if out_of_time and self.break_on_fail:
                import ipdb

                ipdb.set_trace()
            term |= out_of_time
            subtask_id = yield State(
                obs=self.world_array(object_pos, agent_pos),
                condition=None,
                prev=prev,
                ptr=ptr,
                condition_evaluations=condition_evaluations,
                term=term,
            )
            self.time_remaining -= 1
            interaction, obj = self.subtasks[subtask_id]

            def pair():
                return obj, tuple(agent_pos)

            def on_object():
                return pair() in object_pos  # standing on the desired object

            correct_id = (interaction, obj) == lines[ptr].id
            if on_object():
                if interaction in (self.mine, self.build):
                    object_pos.remove(pair())
                    if correct_id:
                        possible_objects.remove(obj)
                    else:
                        term = True
                        if self.break_on_fail:
                            import ipdb

                            ipdb.set_trace()
                if interaction == self.build:
                    object_pos.append((self.bridge, tuple(agent_pos)))
                if correct_id:
                    prev, ptr = ptr, next_subtask(ptr)
            else:
                nearest = get_nearest(obj)
                if nearest is not None:
                    delta = nearest - agent_pos
                    if self.temporal_extension:
                        delta = np.clip(delta, -1, 1)
                    agent_pos += delta
                elif correct_id and obj not in possible_objects:
                    # subtask is impossible
                    prev, ptr = ptr, None

    def populate_world(self, lines):
        while_blocks = defaultdict(list)  # while line: child subtasks
        active_whiles = []
        active_loops = []
        loop_obj = []
        loop_count = 0
        for i, line in enumerate(lines):
            if type(line) is While:
                active_whiles += [i]
            elif type(line) is EndWhile:
                active_whiles.pop()
            elif type(line) is Loop:
                active_loops += [line]
            elif type(line) is EndLoop:
                active_loops.pop()
            elif type(line) is Subtask:
                if active_whiles:
                    while_blocks[active_whiles[-1]] += [i]
                if active_loops:
                    _i, _o = line.id
                    loop_num = active_loops[-1].id
                    loop_obj += [(_o, loop_num)]
                    loop_count += loop_num

        pos = self.random.randint(0, self.world_size, size=(loop_count, 2))
        obj = (o for o, c in loop_obj for _ in range(c))
        object_pos += [(o, tuple(p)) for o, p in zip(obj, pos)]

        for while_line, block in while_blocks.items():
            o1, o2 = lines[while_line].id
            l = self.random.choice(block)
            i = self.random.choice(2)
            line_id = (self.mine, self.build)[i], o2
            lines[l] = Subtask(line_id)
<<<<<<< HEAD

        more_lines = self.get_lines(
            n=20 - len(lines),
            active_conditions=[],
            max_nesting_depth=self.max_nesting_depth,
=======
            if not self.evaluating and obj in self.world_objects:
                num_obj = self.random.randint(self.max_while_objects + 1)
                if num_obj:
                    pos = self.random.randint(0, self.world_size, size=(num_obj, 2))
                    object_pos += [(obj, tuple(p)) for p in pos]

        return object_pos

    def assign_line_ids(self, lines):
        excluded = self.random.randint(
            len(self.objects), size=self.num_excluded_objects
>>>>>>> 6f90de90
        )
        more_lines = list(self.assign_line_ids(more_lines))
        objects = [line.id[1] for line in lines + more_lines if type(line) is Subtask]
        for while_line, block in while_blocks.items():
            o1, o2 = lines[while_line].id
            if self.max_while_objects:
                objects += [o2] * int(self.random.choice(int(self.max_while_objects)))

        pos_arrays = self.random.randint(self.world_size, size=(len(objects), 2))
        object_pos = [(o, tuple(a)) for o, a in zip(objects, pos_arrays)]
        return object_pos, lines

    def assign_line_ids(self, line_types):
        interaction_ids = self.random.choice(
            len(self.interactions), size=len(line_types)
        )
        object_ids = self.random.choice(len(self.objects), size=len(line_types))
        alt_object_ids = self.random.choice(len(self.objects) - 1, size=len(line_types))

        for line_type, object_id, alt_object_id, interaction_id in zip(
            line_types, object_ids, alt_object_ids, interaction_ids
        ):
            if line_type is Subtask:
                subtask_id = (
                    self.interactions[interaction_id],
                    self.objects[object_id],
                )
                yield Subtask(subtask_id)
            elif line is Loop:
                yield Loop(self.random.randint(1, 1 + self.max_loops))
            else:
                alt_objects = [o for i, o in enumerate(self.objects) if i != object_id]
                yield line_type((alt_objects[alt_object_id], self.objects[object_id]))


if __name__ == "__main__":
    import argparse

    parser = argparse.ArgumentParser()
    parser = build_parser(parser)
    parser.add_argument("--world-size", default=4, type=int)
    parser.add_argument("--seed", default=0, type=int)
    args = hierarchical_parse_args(parser)

    def action_fn(string):
        try:
            return int(string), 0
        except ValueError:
            return

    keyboard_control.run(
        Env(
            **args, max_while_objects=2, num_excluded_objects=2, temporal_extension=True
        ),
        action_fn=action_fn,
    )<|MERGE_RESOLUTION|>--- conflicted
+++ resolved
@@ -110,21 +110,6 @@
 
     @functools.lru_cache(maxsize=200)
     def preprocess_line(self, line):
-<<<<<<< HEAD
-        if type(line) is Subtask:
-            i, o = line.id
-            i, o = self.interactions.index(i), self.objects.index(o)
-            return [self.line_types.index(Subtask), i + 1, o + 1]
-        elif type(line) in (While, If):
-            o1, o2 = line.id
-            return [
-                self.line_types.index(type(line)),
-                1 + len(self.interactions) + self.objects.index(o1),
-                self.objects.index(o2) + 1,
-            ]
-        else:
-            return [self.line_types.index(type(line)), 0, 0]
-=======
         if type(line) in (Else, EndIf, EndWhile, EndLoop, Padding):
             return [self.line_types.index(type(line)), 0, 0, 0]
         elif type(line) is Loop:
@@ -142,7 +127,6 @@
             ]
         else:
             raise RuntimeError()
->>>>>>> 6f90de90
 
     def world_array(self, object_pos, agent_pos):
         world = np.zeros(self.world_shape)
@@ -155,27 +139,18 @@
     def evaluate_line(line, object_pos, condition_evaluations, loops):
         if line is None:
             return None
-<<<<<<< HEAD
+        elif type(line) is Loop:
+            return loops > 0
         elif type(line) in (While, If):
             o1, o2 = line.id
             pos_obj = defaultdict(set)
             for o, p in object_pos:
                 pos_obj[p].add(o)
 
-            count1 = sum(1 for _, ob_set in pos_obj.items() if o1 in ob_set)
-            count2 = sum(1 for _, ob_set in pos_obj.items() if o2 in ob_set)
-            evaluation = count1 < count2
-=======
-        elif type(line) is Loop:
-            return loops > 0
-        if type(line) is Subtask:
-            return 1
-        else:
-            evaluation = any(o == line.id for o, _ in object_pos)
->>>>>>> 6f90de90
-            if type(line) in (If, While):
-                condition_evaluations[type(line)] += [evaluation]
-            return evaluation
+                count1 = sum(1 for _, ob_set in pos_obj.items() if o1 in ob_set)
+                count2 = sum(1 for _, ob_set in pos_obj.items() if o2 in ob_set)
+                evaluation = count1 < count2
+
         else:
             return 1
 
@@ -279,10 +254,29 @@
     def populate_world(self, lines):
         while_blocks = defaultdict(list)  # while line: child subtasks
         active_whiles = []
-        active_loops = []
+        for interaction, line in enumerate(lines):
+            if type(line) is While:
+                active_whiles += [interaction]
+            elif type(line) is EndWhile:
+                active_whiles.pop()
+            elif active_whiles and type(line) is Subtask:
+                while_blocks[active_whiles[-1]] += [interaction]
+        for while_line, block in while_blocks.items():
+            o1, o2 = lines[while_line].id
+            l = self.random.choice(block)
+            i = self.random.choice(2)
+            line_id = (self.mine, self.build)[i], o2
+            lines[l] = Subtask(line_id)
+
+        more_lines = self.get_lines(
+            n=20 - len(lines),
+            active_conditions=[],
+            max_nesting_depth=self.max_nesting_depth,
+        )
+        more_lines = list(self.assign_line_ids(more_lines))
         loop_obj = []
         loop_count = 0
-        for i, line in enumerate(lines):
+        for i, line in enumerate(lines + more_lines):
             if type(line) is While:
                 active_whiles += [i]
             elif type(line) is EndWhile:
@@ -300,38 +294,10 @@
                     loop_obj += [(_o, loop_num)]
                     loop_count += loop_num
 
-        pos = self.random.randint(0, self.world_size, size=(loop_count, 2))
-        obj = (o for o, c in loop_obj for _ in range(c))
-        object_pos += [(o, tuple(p)) for o, p in zip(obj, pos)]
-
-        for while_line, block in while_blocks.items():
-            o1, o2 = lines[while_line].id
-            l = self.random.choice(block)
-            i = self.random.choice(2)
-            line_id = (self.mine, self.build)[i], o2
-            lines[l] = Subtask(line_id)
-<<<<<<< HEAD
-
-        more_lines = self.get_lines(
-            n=20 - len(lines),
-            active_conditions=[],
-            max_nesting_depth=self.max_nesting_depth,
-=======
-            if not self.evaluating and obj in self.world_objects:
-                num_obj = self.random.randint(self.max_while_objects + 1)
-                if num_obj:
-                    pos = self.random.randint(0, self.world_size, size=(num_obj, 2))
-                    object_pos += [(obj, tuple(p)) for p in pos]
-
-        return object_pos
-
-    def assign_line_ids(self, lines):
-        excluded = self.random.randint(
-            len(self.objects), size=self.num_excluded_objects
->>>>>>> 6f90de90
-        )
-        more_lines = list(self.assign_line_ids(more_lines))
+
         objects = [line.id[1] for line in lines + more_lines if type(line) is Subtask]
+        for o, c in loop_obj:
+            objects += [o] * c
         for while_line, block in while_blocks.items():
             o1, o2 = lines[while_line].id
             if self.max_while_objects:
