import gc
from collections import namedtuple

import numpy as np
import torch
import torch.nn as nn
import torch.nn.functional as F

import ppo.control_flow.gridworld.abstract_recurrence as abstract_recurrence
import ppo.control_flow.recurrence as recurrence
from ppo.control_flow.lstm import LSTMCell
from ppo.distributions import FixedCategorical, Categorical
from ppo.utils import init_

RecurrentState = namedtuple(
    "RecurrentState",
    "a d u ag dg p v h hy cy a_probs d_probs ag_probs dg_probs gru_gate",
)


def gate(g, new, old):
    old = torch.zeros_like(new).scatter(1, old.unsqueeze(1), 1)
    return FixedCategorical(probs=g * new + (1 - g) * old)


class Recurrence(abstract_recurrence.Recurrence, recurrence.Recurrence):
    def __init__(
<<<<<<< HEAD
        self, hidden_size, conv_hidden_size, gate_coef, num_conv_layers, **kwargs
    ):
=======
        self, hidden_size, conv_hidden_size, gate_coef, gru_gate_coef, **kwargs
    ):
        self.gru_gate_coef = gru_gate_coef
>>>>>>> 6f90de90
        self.gate_coef = gate_coef
        self.conv_hidden_size = conv_hidden_size
        recurrence.Recurrence.__init__(self, hidden_size=hidden_size, **kwargs)
        abstract_recurrence.Recurrence.__init__(
<<<<<<< HEAD
            self,
            conv_hidden_size=self.encoder_hidden_size,
            num_conv_layers=num_conv_layers,
=======
            self, conv_hidden_size=self.encoder_hidden_size
        )
        self.zeta = init_(
            nn.Linear(
                hidden_size + self.gru_hidden_size + self.encoder_hidden_size,
                hidden_size,
            )
        )
        gc.collect()
        self.zeta2 = init_(nn.Linear(self.gru_hidden_size, hidden_size))
        self.gru2 = LSTMCell(
            2 * self.encoder_hidden_size + self.ne, self.gru_hidden_size
>>>>>>> 6f90de90
        )
        self.d_gate = Categorical(hidden_size, 2)
        self.a_gate = Categorical(hidden_size, 2)
        state_sizes = self.state_sizes._asdict()
        self.state_sizes = RecurrentState(
            **state_sizes,
            hy=self.gru_hidden_size,
            cy=self.gru_hidden_size,
            ag_probs=2,
            dg_probs=2,
            ag=1,
            dg=1,
            gru_gate=self.gru_hidden_size
        )

    @property
    def gru_in_size(self):
        return self.encoder_hidden_size

    def pack(self, hxs):
        def pack():
            for name, size, hx in zip(
                RecurrentState._fields, self.state_sizes, zip(*hxs)
            ):
                x = torch.stack(hx).float()
                assert np.prod(x.shape[2:]) == size
                yield x.view(*x.shape[:2], -1)

        hx = torch.cat(list(pack()), dim=-1)
        return hx, hx[-1:]

    def parse_hidden(self, hx: torch.Tensor) -> RecurrentState:
        return RecurrentState(*torch.split(hx, self.state_sizes, dim=-1))

    def inner_loop(self, inputs, rnn_hxs):
        T, N, dim = inputs.shape
        inputs, actions = torch.split(
            inputs.detach(), [dim - self.action_size, self.action_size], dim=2
        )

        # parse non-action inputs
        inputs = self.parse_inputs(inputs)
        inputs = inputs._replace(obs=inputs.obs.view(T, N, *self.obs_spaces.obs.shape))

        # build memory
        nl = len(self.obs_spaces.lines.nvec)
        M = self.build_memory(N, T, inputs)

        P = self.build_P(M, N, rnn_hxs.device, nl)
        half = P.size(2) // 2 if self.no_scan else nl
        new_episode = torch.all(rnn_hxs == 0, dim=-1).squeeze(0)
        hx = self.parse_hidden(rnn_hxs)
        for _x in hx:
            _x.squeeze_(0)

        h = hx.h
        hy = hx.hy
        cy = hx.cy
        p = hx.p.long().squeeze(-1)
        u = hx.u
        hx.a[new_episode] = self.n_a - 1
        ag_probs = hx.ag_probs
        ag_probs[new_episode, 1] = 1
        R = torch.arange(N, device=rnn_hxs.device)
        ones = self.ones.expand_as(R)
        A = torch.cat([actions[:, :, 0], hx.a.view(1, N)], dim=0).long()
        D = torch.cat([actions[:, :, 1], hx.d.view(1, N)], dim=0).long()
        AG = torch.cat([actions[:, :, 2], hx.ag.view(1, N)], dim=0).long()
        DG = torch.cat([actions[:, :, 3], hx.dg.view(1, N)], dim=0).long()

        for t in range(T):
            self.print("p", p)
            obs = self.preprocess_obs(inputs.obs[t])
<<<<<<< HEAD
            obs = obs * M[R, p]
            x = [obs, self.embed_action(A[t - 1].clone())]
            h = self.gru(torch.cat(x, dim=-1), h)
            z = F.relu(self.zeta(h))
=======
            h = self.gru(obs, h)
            zeta_inputs = [h, M[R, p], self.embed_action(A[t - 1].clone())]
            z = F.relu(self.zeta(torch.cat(zeta_inputs, dim=-1)))
            # then put M back in gru
            # then put A back in gru
>>>>>>> 6f90de90
            d_gate = self.d_gate(z)
            self.sample_new(DG[t], d_gate)
            a_gate = self.a_gate(z)
            self.sample_new(AG[t], a_gate)

            x = [M[R, p], u, obs * M[R, p]]
            (hy_, cy_), gru_gate = self.gru2(torch.cat(x, dim=-1), (hy, cy))
            z = F.relu(self.zeta2(hy_))
            u = self.upsilon(z).softmax(dim=-1)
            self.print("u", u)
            w = P[p, R]
            d_probs = (w @ u.unsqueeze(-1)).squeeze(-1)
            dg = DG[t].unsqueeze(-1).float()
            self.print("dg prob", d_gate.probs[:, 1])
            self.print("dg", dg)
            d_dist = gate(dg, d_probs, ones * half)
            self.print("d_probs", d_probs[:, half:])
            self.sample_new(D[t], d_dist)
            p = p + D[t].clone() - half
            p = torch.clamp(p, min=0, max=M.size(1) - 1)

            ag = AG[t].unsqueeze(-1).float()
            a_dist = gate(ag, self.actor(z).probs, A[t - 1])
            self.sample_new(A[t], a_dist)
            self.print("ag prob", a_gate.probs[:, 1])
            self.print("ag", ag)
            hy = dg * hy_ + (1 - dg) * hy
            cy = dg * cy_ + (1 - dg) * cy
            yield RecurrentState(
                a=A[t],
                v=self.critic(z),
                h=h,
                u=u,
                hy=hy,
                cy=cy,
                p=p,
                a_probs=a_dist.probs,
                d=D[t],
                d_probs=d_dist.probs,
                ag_probs=a_gate.probs,
                dg_probs=d_gate.probs,
                ag=ag,
                dg=dg,
                gru_gate=gru_gate,
            )<|MERGE_RESOLUTION|>--- conflicted
+++ resolved
@@ -25,24 +25,14 @@
 
 class Recurrence(abstract_recurrence.Recurrence, recurrence.Recurrence):
     def __init__(
-<<<<<<< HEAD
-        self, hidden_size, conv_hidden_size, gate_coef, num_conv_layers, **kwargs
-    ):
-=======
-        self, hidden_size, conv_hidden_size, gate_coef, gru_gate_coef, **kwargs
+        self, hidden_size, conv_hidden_size, gate_coef, gru_gate_coef, num_conv_layers, **kwargs
     ):
         self.gru_gate_coef = gru_gate_coef
->>>>>>> 6f90de90
         self.gate_coef = gate_coef
         self.conv_hidden_size = conv_hidden_size
         recurrence.Recurrence.__init__(self, hidden_size=hidden_size, **kwargs)
         abstract_recurrence.Recurrence.__init__(
-<<<<<<< HEAD
-            self,
-            conv_hidden_size=self.encoder_hidden_size,
-            num_conv_layers=num_conv_layers,
-=======
-            self, conv_hidden_size=self.encoder_hidden_size
+            self, conv_hidden_size=self.encoder_hidden_size, num_conv_layers=num_conv_layers
         )
         self.zeta = init_(
             nn.Linear(
@@ -54,7 +44,6 @@
         self.zeta2 = init_(nn.Linear(self.gru_hidden_size, hidden_size))
         self.gru2 = LSTMCell(
             2 * self.encoder_hidden_size + self.ne, self.gru_hidden_size
->>>>>>> 6f90de90
         )
         self.d_gate = Categorical(hidden_size, 2)
         self.a_gate = Categorical(hidden_size, 2)
@@ -128,18 +117,11 @@
         for t in range(T):
             self.print("p", p)
             obs = self.preprocess_obs(inputs.obs[t])
-<<<<<<< HEAD
-            obs = obs * M[R, p]
-            x = [obs, self.embed_action(A[t - 1].clone())]
-            h = self.gru(torch.cat(x, dim=-1), h)
-            z = F.relu(self.zeta(h))
-=======
             h = self.gru(obs, h)
             zeta_inputs = [h, M[R, p], self.embed_action(A[t - 1].clone())]
             z = F.relu(self.zeta(torch.cat(zeta_inputs, dim=-1)))
             # then put M back in gru
             # then put A back in gru
->>>>>>> 6f90de90
             d_gate = self.d_gate(z)
             self.sample_new(DG[t], d_gate)
             a_gate = self.a_gate(z)
