from rl_utils import hierarchical_parse_args

import ppo.agent
import ppo.control_flow.agent
import ppo.control_flow.env
import ppo.control_flow.multi_step.env
from ppo import control_flow
from ppo.arguments import build_parser
from ppo.control_flow.multi_step.env import Env
from ppo.train import Train


def main(log_dir, seed, eval_lines, **kwargs):
    class _Train(Train):
        def build_agent(self, envs, debug=False, **agent_args):
            obs_space = envs.observation_space
            return ppo.control_flow.agent.Agent(
                observation_space=obs_space,
                action_space=envs.action_space,
                eval_lines=eval_lines,
                debug=debug,
                **agent_args,
            )

        @staticmethod
        def make_env(
            seed, rank, evaluation, env_id, add_timestep, world_size, **env_args
        ):
            args = dict(
                **env_args, eval_lines=eval_lines, baseline=False, seed=seed + rank
            )
            if world_size is None:
                return control_flow.env.Env(**args)
            else:
                return Env(**args, world_size=world_size)
<<<<<<< HEAD

        def make_vec_envs(self, use_monkey, **kwargs):
            if use_monkey:
                if "monkey" not in Env.line_objects:
                    Env.line_objects.append("monkey")
            elif "greenbot" in Env.subtask_objects:
                Env.subtask_objects.remove("greenbot")
                Env.world_objects.remove("greenbot")

=======

        def make_vec_envs(self, use_monkey, use_visit, **kwargs):
            def safe_remove(l, x):
                if x in l:
                    l.remove(x)

            if not use_visit:
                safe_remove(Env.interactions, "visit")

            if not use_monkey:
                safe_remove(Env.subtask_objects, "monkey")

>>>>>>> fb1356f2
            return super().make_vec_envs(**kwargs)

    _Train(**kwargs, seed=seed, log_dir=log_dir).run()


def bandit_args():
    parsers = build_parser()
    parser = parsers.main
    parser.add_argument("--no-tqdm", dest="use_tqdm", action="store_false")
    parser.add_argument("--time-limit", type=int)
    parser.add_argument("--eval-steps", type=int)
    parser.add_argument("--eval-lines", type=int, required=True)
    parser.add_argument("--no-eval", action="store_true")
    ppo.control_flow.env.build_parser(parsers.env)
    parsers.env.add_argument("--world-size", type=int)
<<<<<<< HEAD
    parsers.env.add_argument("--use-monkey", action="store_true")
    parsers.env.add_argument("--add-while-obj-prob", type=float, required=True)
=======
    parsers.env.add_argument("--use-monkey", type=int, required=True)
    parsers.env.add_argument("--use-visit", type=int, required=True)
    parsers.env.add_argument("--max-while-objects", type=float, required=True)
    parsers.env.add_argument("--num-excluded-objects", type=int, required=True)
    parsers.env.add_argument("--time-to-waste", type=int, required=True)
>>>>>>> fb1356f2
    parsers.agent.add_argument("--debug", action="store_true")
    parsers.agent.add_argument("--no-scan", action="store_true")
    parsers.agent.add_argument("--no-roll", action="store_true")
    parsers.agent.add_argument("--no-pointer", action="store_true")
    parsers.agent.add_argument("--include-action", action="store_true")
    parsers.agent.add_argument("--conv-hidden-size", type=int, required=True)
    parsers.agent.add_argument("--encoder-hidden-size", type=int, required=True)
    parsers.agent.add_argument("--num-encoding-layers", type=int, required=True)
    parsers.agent.add_argument("--kernel-size", type=int, required=True)
    parsers.agent.add_argument("--num-edges", type=int, required=True)
    parsers.agent.add_argument("--gate-coef", type=float, required=True)
    parsers.agent.add_argument("--no-op-coef", type=float, required=True)
    parsers.agent.add_argument("--nl-2", type=int, required=True)
    parsers.agent.add_argument("--gate-h", type=int, required=True)
    return parser


if __name__ == "__main__":
    main(**hierarchical_parse_args(bandit_args()))<|MERGE_RESOLUTION|>--- conflicted
+++ resolved
@@ -33,17 +33,6 @@
                 return control_flow.env.Env(**args)
             else:
                 return Env(**args, world_size=world_size)
-<<<<<<< HEAD
-
-        def make_vec_envs(self, use_monkey, **kwargs):
-            if use_monkey:
-                if "monkey" not in Env.line_objects:
-                    Env.line_objects.append("monkey")
-            elif "greenbot" in Env.subtask_objects:
-                Env.subtask_objects.remove("greenbot")
-                Env.world_objects.remove("greenbot")
-
-=======
 
         def make_vec_envs(self, use_monkey, use_visit, **kwargs):
             def safe_remove(l, x):
@@ -56,7 +45,6 @@
             if not use_monkey:
                 safe_remove(Env.subtask_objects, "monkey")
 
->>>>>>> fb1356f2
             return super().make_vec_envs(**kwargs)
 
     _Train(**kwargs, seed=seed, log_dir=log_dir).run()
@@ -72,16 +60,11 @@
     parser.add_argument("--no-eval", action="store_true")
     ppo.control_flow.env.build_parser(parsers.env)
     parsers.env.add_argument("--world-size", type=int)
-<<<<<<< HEAD
-    parsers.env.add_argument("--use-monkey", action="store_true")
-    parsers.env.add_argument("--add-while-obj-prob", type=float, required=True)
-=======
     parsers.env.add_argument("--use-monkey", type=int, required=True)
     parsers.env.add_argument("--use-visit", type=int, required=True)
     parsers.env.add_argument("--max-while-objects", type=float, required=True)
     parsers.env.add_argument("--num-excluded-objects", type=int, required=True)
     parsers.env.add_argument("--time-to-waste", type=int, required=True)
->>>>>>> fb1356f2
     parsers.agent.add_argument("--debug", action="store_true")
     parsers.agent.add_argument("--no-scan", action="store_true")
     parsers.agent.add_argument("--no-roll", action="store_true")
