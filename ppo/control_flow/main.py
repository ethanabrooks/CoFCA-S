from pathlib import Path

import numpy as np
from gym import spaces
from rl_utils import hierarchical_parse_args

import ppo.agent
import ppo.control_flow.agent
import ppo.control_flow.env
import ppo.control_flow.multi_step.env
import ppo.control_flow.multi_step.minimal
import ppo.control_flow.multi_step.one_line
from ppo import control_flow
from ppo.arguments import build_parser
from ppo.train import Train

NAMES = ["instruction", "actions", "program_counter", "evaluations"]


def main(
    log_dir, seed, eval_lines, one_line, lower_level, lower_level_load_path, **kwargs
):
    if lower_level_load_path:
        lower_level = "pre-trained"

    class _Train(Train):
        def build_agent(self, envs, baseline=None, debug=False, **agent_args):
            obs_space = envs.observation_space
            ll_action_space = spaces.Discrete(
                ppo.control_flow.env.Action(*envs.action_space.nvec).lower
            )
            if lower_level == "train-alone":
                return ppo.agent.Agent(
                    lower_level=True,
                    obs_spaces=obs_space,
                    action_space=ll_action_space,
                    **agent_args,
                )
            agent_args.update(log_dir=log_dir)
            if baseline == "simple" or one_line:
                del agent_args["no_scan"]
                del agent_args["no_roll"]
                del agent_args["num_encoding_layers"]
                del agent_args["num_edges"]
                del agent_args["gate_coef"]
                del agent_args["no_op_coef"]
                return ppo.control_flow.multi_step.minimal.Agent(
                    observation_space=obs_space,
                    action_space=envs.action_space,
                    **agent_args,
                )
            del agent_args["recurrent"]
            return ppo.control_flow.agent.Agent(
                observation_space=obs_space,
                action_space=envs.action_space,
                eval_lines=eval_lines,
                debug=debug,
                baseline=baseline,
                lower_level=lower_level,
                lower_level_load_path=lower_level_load_path,
                **agent_args,
            )

        @staticmethod
        def make_env(
            seed, rank, evaluation, env_id, add_timestep, gridworld, **env_args
        ):
            args = dict(**env_args, eval_lines=eval_lines, seed=seed + rank, rank=rank)
            args["lower_level"] = lower_level
            del args["time_limit"]
            if one_line:
                return control_flow.multi_step.one_line.Env(**args)
            elif not gridworld:
                del args["num_excluded_objects"]
                del args["temporal_extension"]
                return control_flow.env.Env(**args)
            else:
                return control_flow.multi_step.env.Env(**args)

        def process_infos(self, episode_counter, done, infos, **act_log):
            if lower_level != "train-alone":
                P = act_log.pop("P")
                P = P.transpose(0, 1)[done]
                if P.size(0) > 0:
                    P = P.cpu().numpy()
                    episode_counter["P"] += np.split(P, P.shape[0])
                for d in infos:
                    for name in NAMES:
                        if name in d:
                            episode_counter[name].append(d.pop(name))
            super().process_infos(episode_counter, done, infos, **act_log)

        def log_result(self, result: dict):
            if "subtasks_attempted" in result:
                subtasks_attempted = sum(result["subtasks_attempted"])
                if subtasks_attempted > 0:
                    result["success"] = (
                        sum(result["subtasks_complete"]) / subtasks_attempted
                    )
            if lower_level != "train-alone":
                names = NAMES + ["P"]
                for name in names + ["eval_" + n for n in names]:
                    if name in result:
                        arrays = [x for x in result.pop(name) if x is not None]
                        if "P" not in name:
                            arrays = [np.array(x, dtype=int) for x in arrays]

                        np.savez(Path(self.log_dir, name), *arrays)

                for prefix in ("eval_", ""):
                    if prefix + "rewards" in result:
                        success = result[prefix + "rewards"]
                        np.save(Path(self.log_dir, prefix + "successes"), success)

            super().log_result(result)

    _Train(**kwargs, seed=seed, log_dir=log_dir, time_limit=None).run()


def control_flow_args():
    parsers = build_parser()
    parser = parsers.main
    parser.add_argument("--no-tqdm", dest="use_tqdm", action="store_false")
    parser.add_argument("--eval-steps", type=int)
    parser.add_argument("--eval-lines", type=int, nargs="*")
    parser.add_argument("--no-eval", action="store_true")
    parser.add_argument("--one-line", action="store_true")
    parser.add_argument(
        "--lower-level", choices=["train-alone", "train-with-upper", "hardcoded"]
    )
    parser.add_argument("--lower-level-load-path")
    parsers.env.add_argument("--gridworld", action="store_true")
    ppo.control_flow.multi_step.env.build_parser(parsers.env)
    parsers.agent.add_argument("--debug", action="store_true")
    parsers.agent.add_argument("--no-scan", action="store_true")
    parsers.agent.add_argument("--no-roll", action="store_true")
    parsers.agent.add_argument("--baseline")
    parsers.agent.add_argument("--concat", action="store_true")
    parsers.agent.add_argument("--conv-hidden-size", type=int, required=True)
    parsers.agent.add_argument("--gate-coef", type=float, required=True)
    parsers.agent.add_argument("--gate-hidden-size", type=int, required=True)
    parsers.agent.add_argument("--gate-kernel-size", type=int, required=True)
    parsers.agent.add_argument("--gate-stride", type=int, required=True)
    parsers.agent.add_argument("--hidden2", type=int, required=True)
    parsers.agent.add_argument("--inventory-hidden-size", type=int, required=True)
    parsers.agent.add_argument("--kernel-size", type=int, required=True)
    parsers.agent.add_argument("--lower-embed-size", type=int, required=True)
    parsers.agent.add_argument("--lower-level-config", type=Path)
    parsers.agent.add_argument("--stride", type=int, required=True)
    parsers.agent.add_argument("--task-embed-size", type=int, required=True)
    parsers.agent.add_argument("--num-encoding-layers", type=int, required=True)
    parsers.agent.add_argument("--num-edges", type=int, required=True)
<<<<<<< HEAD
    parsers.agent.add_argument("--gate-coef", type=float, required=True)
    parsers.agent.add_argument("--no-op-coef", type=float, required=True)
    parsers.agent.add_argument("--hiddens", nargs="+", type=int, required=True)
    parsers.agent.add_argument("--kernels", nargs="+", type=int, required=True)
    parsers.agent.add_argument("--strides", nargs="+", type=int, required=True)
=======
    parsers.agent.add_argument("--no-op-coef", type=float, required=True)
>>>>>>> 3b06c902
    return parser


if __name__ == "__main__":
    main(**hierarchical_parse_args(control_flow_args()))<|MERGE_RESOLUTION|>--- conflicted
+++ resolved
@@ -150,15 +150,11 @@
     parsers.agent.add_argument("--task-embed-size", type=int, required=True)
     parsers.agent.add_argument("--num-encoding-layers", type=int, required=True)
     parsers.agent.add_argument("--num-edges", type=int, required=True)
-<<<<<<< HEAD
     parsers.agent.add_argument("--gate-coef", type=float, required=True)
     parsers.agent.add_argument("--no-op-coef", type=float, required=True)
     parsers.agent.add_argument("--hiddens", nargs="+", type=int, required=True)
     parsers.agent.add_argument("--kernels", nargs="+", type=int, required=True)
     parsers.agent.add_argument("--strides", nargs="+", type=int, required=True)
-=======
-    parsers.agent.add_argument("--no-op-coef", type=float, required=True)
->>>>>>> 3b06c902
     return parser
 
 
