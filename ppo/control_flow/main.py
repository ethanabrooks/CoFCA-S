--- conflicted
+++ resolved
@@ -7,15 +7,9 @@
 import ppo.agent
 import ppo.control_flow.agent
 import ppo.control_flow.env
-<<<<<<< HEAD
-import ppo.control_flow.gridworld.env
-import ppo.control_flow.gridworld.minimal
-import ppo.control_flow.gridworld.one_line
-=======
 import ppo.control_flow.multi_step.env
 import ppo.control_flow.multi_step.minimal
 import ppo.control_flow.multi_step.one_line
->>>>>>> 5a13d0a5
 from ppo import control_flow
 from ppo.arguments import build_parser
 from ppo.train import Train
@@ -27,10 +21,7 @@
     class _Train(Train):
         def build_agent(self, envs, baseline=None, debug=False, **agent_args):
             obs_space = envs.observation_space
-<<<<<<< HEAD
-=======
             agent_args.update(log_dir=log_dir)
->>>>>>> 5a13d0a5
             if baseline == "simple" or one_line:
                 del agent_args["no_scan"]
                 del agent_args["no_roll"]
@@ -38,11 +29,7 @@
                 del agent_args["num_edges"]
                 del agent_args["gate_coef"]
                 del agent_args["no_op_coef"]
-<<<<<<< HEAD
-                return ppo.control_flow.gridworld.minimal.Agent(
-=======
                 return ppo.control_flow.multi_step.minimal.Agent(
->>>>>>> 5a13d0a5
                     observation_space=obs_space,
                     action_space=envs.action_space,
                     **agent_args,
@@ -63,20 +50,13 @@
             args = dict(**env_args, eval_lines=eval_lines, seed=seed + rank, rank=rank)
             del args["time_limit"]
             if one_line:
-<<<<<<< HEAD
-                return control_flow.gridworld.one_line.Env(**args)
-=======
                 return control_flow.multi_step.one_line.Env(**args)
->>>>>>> 5a13d0a5
             elif not gridworld:
                 del args["max_while_objects"]
                 del args["num_excluded_objects"]
                 del args["temporal_extension"]
                 return control_flow.env.Env(**args)
             else:
-<<<<<<< HEAD
-                return control_flow.gridworld.env.Env(**args)
-=======
                 return control_flow.multi_step.env.Env(**args)
 
         def process_infos(self, episode_counter, done, infos, **act_log):
@@ -111,7 +91,6 @@
                     np.save(Path(self.log_dir, prefix + "successes"), success)
 
             super().log_result(result)
->>>>>>> 5a13d0a5
 
     _Train(**kwargs, seed=seed, log_dir=log_dir, time_limit=None).run()
 
@@ -125,18 +104,9 @@
     parser.add_argument("--no-eval", action="store_true")
     parser.add_argument("--one-line", action="store_true")
     ppo.control_flow.env.build_parser(parsers.env)
-<<<<<<< HEAD
     parsers.env.add_argument("--world-size", type=int)
     parsers.env.add_argument("--max-while-objects", type=float, required=True)
     parsers.env.add_argument("--num-excluded-objects", type=int, required=True)
-=======
-    parsers.env.add_argument("--gridworld", action="store_true")
-    parsers.env.add_argument(
-        "--no-temporal-extension", dest="temporal_extension", action="store_false"
-    )
-    parsers.env.add_argument("--max-while-objects", type=float, default=2)
-    parsers.env.add_argument("--num-excluded-objects", type=int, default=2)
->>>>>>> 5a13d0a5
     parsers.agent.add_argument("--debug", action="store_true")
     parsers.agent.add_argument("--no-scan", action="store_true")
     parsers.agent.add_argument("--no-roll", action="store_true")
