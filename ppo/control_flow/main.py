--- conflicted
+++ resolved
@@ -41,11 +41,7 @@
         def make_env(
             seed, rank, evaluation, env_id, add_timestep, gridworld, **env_args
         ):
-<<<<<<< HEAD
-            args = dict(**env_args, eval_lines=eval_lines, seed=seed + rank)
-=======
             args = dict(**env_args, eval_lines=eval_lines, seed=seed + rank, rank=rank)
->>>>>>> eb2191a9
             del args["time_limit"]
             if one_line:
                 return control_flow.gridworld.one_line.Env(**args)
@@ -69,18 +65,9 @@
     parser.add_argument("--no-eval", action="store_true")
     parser.add_argument("--one-line", action="store_true")
     ppo.control_flow.env.build_parser(parsers.env)
-<<<<<<< HEAD
-    parsers.env.add_argument("--gridworld", action="store_true")
-    parsers.env.add_argument(
-        "--no-temporal-extension", dest="temporal_extension", action="store_false"
-    )
-    parsers.env.add_argument("--max-while-objects", type=float, default=2)
-    parsers.env.add_argument("--num-excluded-objects", type=int, default=2)
-=======
     parsers.env.add_argument("--world-size", type=int)
     parsers.env.add_argument("--max-while-objects", type=float, required=True)
     parsers.env.add_argument("--num-excluded-objects", type=int, required=True)
->>>>>>> eb2191a9
     parsers.agent.add_argument("--debug", action="store_true")
     parsers.agent.add_argument("--no-scan", action="store_true")
     parsers.agent.add_argument("--no-roll", action="store_true")
