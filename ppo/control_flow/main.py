from pathlib import Path

from gym import spaces
from gym.spaces import Box
import numpy as np
from rl_utils import hierarchical_parse_args

import ppo.agent
import ppo.control_flow.agent
import ppo.control_flow.env
import ppo.control_flow.multi_step.env
import ppo.control_flow.multi_step.minimal
import ppo.control_flow.multi_step.one_line
from ppo import control_flow
from ppo.arguments import build_parser
from ppo.train import Train

NAMES = ["instruction", "actions", "program_counter", "evaluations"]


def main(
    log_dir, seed, eval_lines, one_line, lower_level, lower_level_load_path, **kwargs
):
    class _Train(Train):
        def build_agent(self, envs, baseline=None, debug=False, **agent_args):
            obs_space = envs.observation_space
            ll_action_space = spaces.Discrete(
                ppo.control_flow.env.Action(*envs.action_space.nvec).lower
            )
            if lower_level == "train-alone":
                return ppo.agent.Agent(
                    lower_level=True,
                    obs_shape=obs_space,
                    action_space=ll_action_space,
                    **agent_args,
                )
            agent_args.update(log_dir=log_dir)
            if baseline == "simple" or one_line:
                del agent_args["no_scan"]
                del agent_args["no_roll"]
                del agent_args["num_encoding_layers"]
                del agent_args["num_edges"]
                del agent_args["gate_coef"]
                del agent_args["no_op_coef"]
                return ppo.control_flow.multi_step.minimal.Agent(
                    observation_space=obs_space,
                    action_space=envs.action_space,
                    **agent_args,
                )
            return ppo.control_flow.agent.Agent(
                observation_space=obs_space,
                action_space=envs.action_space,
                eval_lines=eval_lines,
                debug=debug,
                baseline=baseline,
                lower_level=lower_level,
                lower_level_load_path=lower_level_load_path,
                **agent_args,
            )

        @staticmethod
        def make_env(
            seed, rank, evaluation, env_id, add_timestep, gridworld, **env_args
        ):
            args = dict(**env_args, eval_lines=eval_lines, seed=seed + rank, rank=rank)
            args["lower_level"] = lower_level
            del args["time_limit"]
            if one_line:
                return control_flow.multi_step.one_line.Env(**args)
            elif not gridworld:
                del args["max_while_objects"]
                del args["num_excluded_objects"]
                del args["temporal_extension"]
                return control_flow.env.Env(**args)
            else:
                return control_flow.multi_step.env.Env(**args)

        def process_infos(self, episode_counter, done, infos, **act_log):
            if lower_level != "train-alone":
                P = act_log.pop("P")
                P = P.transpose(0, 1)[done]
                if P.size(0) > 0:
                    P = P.cpu().numpy()
                    episode_counter["P"] += np.split(P, P.shape[0])
                for d in infos:
                    for name in NAMES:
                        if name in d:
                            episode_counter[name].append(d.pop(name))
                if len(episode_counter["P"]) != len(episode_counter["instruction"]):
                    import ipdb

                    ipdb.set_trace()
            super().process_infos(episode_counter, done, infos, **act_log)

        def log_result(self, result: dict):
            if lower_level == "train-alone":
<<<<<<< HEAD
                lines_attempted = sum(result["lines_attempted"])
                if lines_attempted > 0:
                    result["success"] = (
                        sum(result["cumulative_reward"]) / lines_attempted
=======
                subtasks_attempted = sum(result["subtasks_attempted"])
                if subtasks_attempted > 0:
                    result["success"] = (
                        sum(result["subtasks_complete"]) / subtasks_attempted
>>>>>>> 2f52bb60
                    )
            else:
                names = NAMES + ["P"]
                for name in names + ["eval_" + n for n in names]:
                    if name in result:
                        arrays = [x for x in result.pop(name) if x is not None]
                        if "P" not in name:
                            arrays = [np.array(x, dtype=int) for x in arrays]

                        np.savez(Path(self.log_dir, name), *arrays)

                for prefix in ("eval_", ""):
                    if prefix + "rewards" in result:
                        success = result[prefix + "rewards"]
                        np.save(Path(self.log_dir, prefix + "successes"), success)

            super().log_result(result)

    _Train(**kwargs, seed=seed, log_dir=log_dir, time_limit=None).run()


def control_flow_args():
    parsers = build_parser()
    parser = parsers.main
    parser.add_argument("--no-tqdm", dest="use_tqdm", action="store_false")
    parser.add_argument("--eval-steps", type=int)
    parser.add_argument("--eval-lines", type=int, required=True)
    parser.add_argument("--no-eval", action="store_true")
    parser.add_argument("--one-line", action="store_true")
    parser.add_argument(
<<<<<<< HEAD
        "--lower-level", choices=["train-alone", "train-with-upper", "hardcoded"],
=======
        "--lower-level", choices=["train-alone", "train-with-upper", "hardcoded"]
>>>>>>> 2f52bb60
    )
    parser.add_argument("--lower-level-load-path")
    parsers.env.add_argument("--gridworld", action="store_true")
    ppo.control_flow.multi_step.env.build_parser(parsers.env)
    parsers.agent.add_argument("--debug", action="store_true")
    parsers.agent.add_argument("--no-scan", action="store_true")
    parsers.agent.add_argument("--no-roll", action="store_true")
    parsers.agent.add_argument("--baseline")
    parsers.agent.add_argument("--conv-hidden-size", type=int, required=True)
    parsers.agent.add_argument("--gru-hidden-size", type=int, required=True)
    parsers.agent.add_argument("--lower-level-hidden-size", type=int, required=True)
    parsers.agent.add_argument("--encoder-hidden-size", type=int, required=True)
    parsers.agent.add_argument("--num-encoding-layers", type=int, required=True)
    parsers.agent.add_argument("--num-conv-layers", type=int, required=True)
    parsers.agent.add_argument("--num-edges", type=int, required=True)
    parsers.agent.add_argument("--gate-coef", type=float, required=True)
    parsers.agent.add_argument("--gru-gate-coef", type=float, required=True)
    parsers.agent.add_argument("--no-op-coef", type=float, required=True)

    parsers.agent.add_argument("--concat", action="store_true")
    parsers.agent.add_argument("--kernel-size", type=int, required=True)
    parsers.agent.add_argument("--stride", type=int, required=True)
    return parser


if __name__ == "__main__":
    main(**hierarchical_parse_args(control_flow_args()))<|MERGE_RESOLUTION|>--- conflicted
+++ resolved
@@ -94,17 +94,10 @@
 
         def log_result(self, result: dict):
             if lower_level == "train-alone":
-<<<<<<< HEAD
-                lines_attempted = sum(result["lines_attempted"])
-                if lines_attempted > 0:
-                    result["success"] = (
-                        sum(result["cumulative_reward"]) / lines_attempted
-=======
                 subtasks_attempted = sum(result["subtasks_attempted"])
                 if subtasks_attempted > 0:
                     result["success"] = (
                         sum(result["subtasks_complete"]) / subtasks_attempted
->>>>>>> 2f52bb60
                     )
             else:
                 names = NAMES + ["P"]
@@ -135,11 +128,7 @@
     parser.add_argument("--no-eval", action="store_true")
     parser.add_argument("--one-line", action="store_true")
     parser.add_argument(
-<<<<<<< HEAD
-        "--lower-level", choices=["train-alone", "train-with-upper", "hardcoded"],
-=======
         "--lower-level", choices=["train-alone", "train-with-upper", "hardcoded"]
->>>>>>> 2f52bb60
     )
     parser.add_argument("--lower-level-load-path")
     parsers.env.add_argument("--gridworld", action="store_true")
