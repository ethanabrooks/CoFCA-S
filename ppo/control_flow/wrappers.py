from collections import namedtuple

import gym
from gym import spaces
from gym.spaces import Discrete
import numpy as np

from common.vec_env.util import space_shape
from gridworld_env.control_flow_gridworld import LineTypes, TaskTypes
from ppo.utils import RED, RESET

Actions = namedtuple("Actions", "a cr cg g")


class DebugWrapper(gym.Wrapper):
    def __init__(self, env):
        super().__init__(env)
        self.guess = 0
        self.truth = 0
        self.last_reward = None
        action_spaces = Actions(**env.action_space.spaces)
        for x in action_spaces:
            assert isinstance(x, Discrete)
        self.action_sections = len(action_spaces)

    def step(self, action):
        actions = Actions(*[x.item() for x in np.split(action, self.action_sections)])
        self.truth = int(self.env.unwrapped.subtask_idx)
        self.guess = int(actions.g)
        # print("truth", truth)
        # print("guess", guess)
        r = 0
        if self.env.unwrapped.subtask is not None and self.guess != self.truth:
            r = -0.1
            import ipdb

            ipdb.set_trace()
        s, _, t, i = super().step(action)
        self.last_reward = r
        return s, r, t, i

    def render(self, mode="human"):
        print("guess", self.guess)
        print("truth", self.truth)
        print("reward", self.last_reward)
        super().render(sleep_time=0)
        print("########################################")


class Wrapper(gym.Wrapper):
    def __init__(self, env):
        super().__init__(env)
        self.consecutive_successes = 0
        self.action_space = spaces.Dict(
            Actions(
                a=env.action_space,
                g=spaces.Discrete(env.unwrapped.n_subtasks),
                cg=spaces.Discrete(2),
                cr=spaces.Discrete(2),
<<<<<<< HEAD
=======
                z=spaces.MultiDiscrete(
                    np.full(env.unwrapped.n_subtasks, len(LineTypes._fields))
                ),
>>>>>>> abf72b9e
            )._asdict()
        )
        self.action_sections = np.cumsum(
            [s for s, in space_shape(self.action_space).values()]
        )[:-1]
        self.last_g = None
        self.task_types = iter(TaskTypes)

    def step(self, action):
        actions = Actions(*np.split(action, self.action_sections))
        action = int(actions.a)
        self.last_g = int(actions.g)
        s, r, t, i = super().step(action)
        if r == 1:
            self.consecutive_successes += 1
        elif t and r < 0:
            self.consecutive_successes = 0
        return s, r, t, dict(**i, consecutive_successes=self.consecutive_successes)

    def reset(self):
        # if self.consecutive_successes >= 20:
        #     self.env.unwrapped.task_type = next(self.task_types)
        return super().reset()

    def render(self, mode="human", **kwargs):
        if self.last_g is not None:
            self.render_assigned_subtask()
        super().render(mode=mode)
        if self.env._elapsed_steps == self.env._max_episode_steps:
            print(
                RED
                + "***********************************************************************************"
            )
            print(
                "                                   Task Failed                                   "
            )
            print(
                "***********************************************************************************"
                + RESET
            )
        input("paused")

    def render_assigned_subtask(self):
        env = self.env.unwrapped
        if self.last_g < len(env.subtasks):
            print("❯❯ Assigned subtask:", self.last_g, env.subtasks[self.last_g])<|MERGE_RESOLUTION|>--- conflicted
+++ resolved
@@ -57,12 +57,9 @@
                 g=spaces.Discrete(env.unwrapped.n_subtasks),
                 cg=spaces.Discrete(2),
                 cr=spaces.Discrete(2),
-<<<<<<< HEAD
-=======
                 z=spaces.MultiDiscrete(
                     np.full(env.unwrapped.n_subtasks, len(LineTypes._fields))
                 ),
->>>>>>> abf72b9e
             )._asdict()
         )
         self.action_sections = np.cumsum(
