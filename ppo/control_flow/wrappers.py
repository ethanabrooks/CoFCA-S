--- conflicted
+++ resolved
@@ -9,7 +9,7 @@
 from gridworld_env.control_flow_gridworld import LineTypes, TaskTypes
 from ppo.utils import RED, RESET
 
-Actions = namedtuple("Actions", "a cr cg g")
+Actions = namedtuple("Actions", "a cr cg g z")
 
 
 class DebugWrapper(gym.Wrapper):
@@ -81,26 +81,11 @@
             self.consecutive_successes += 1
         elif t and r < 0:
             self.consecutive_successes = 0
-<<<<<<< HEAD
         return s, r, t, dict(**i, consecutive_successes=self.consecutive_successes)
 
     def reset(self):
         # if self.consecutive_successes >= 20:
         #     self.env.unwrapped.task_type = next(self.task_types)
-=======
-        i.update(
-            task_type_idx=self.env.unwrapped.task_type.value,
-            consecutive_successes=self.consecutive_successes,
-        )
-        return s, r, t, i
-
-    def reset(self):
-        if self.auto_curriculum and (
-            self.task_type is None or self.consecutive_successes >= 50
-        ):
-            self.task_type = next(self.task_types)
-            self.env.unwrapped.task_type = self.task_type
->>>>>>> 67b15ac3
         return super().reset()
 
     def render(self, mode="human", **kwargs):
