from collections import namedtuple

import gym
from gym import spaces
from gym.spaces import Discrete
import numpy as np

from common.vec_env.util import space_shape
from gridworld_env.control_flow_gridworld import LineTypes, TaskTypes
from ppo.utils import RED, RESET

Actions = namedtuple("Actions", "a cr cg g z")


class DebugWrapper(gym.Wrapper):
    def __init__(self, env):
        super().__init__(env)
        self.guess = 0
        self.truth = 0
        self.last_reward = None
        action_spaces = Actions(**env.action_space.spaces)
        for x in action_spaces:
            assert isinstance(x, Discrete)
        self.action_sections = len(action_spaces)

    def step(self, action):
        actions = Actions(*[x.item() for x in np.split(action, self.action_sections)])
        self.truth = int(self.env.unwrapped.subtask_idx)
        self.guess = int(actions.g)
        # print("truth", truth)
        # print("guess", guess)
        r = 0
        if self.env.unwrapped.subtask is not None and self.guess != self.truth:
            r = -0.1
            import ipdb

            ipdb.set_trace()
        s, _, t, i = super().step(action)
        self.last_reward = r
        return s, r, t, i

    def render(self, mode="human"):
        print("guess", self.guess)
        print("truth", self.truth)
        print("reward", self.last_reward)
        super().render(sleep_time=0)
        print("########################################")


class Wrapper(gym.Wrapper):
    def __init__(self, env):
        super().__init__(env)
        self.consecutive_successes = 0
        self.action_space = spaces.Dict(
            Actions(
                a=env.action_space,
                g=spaces.Discrete(env.unwrapped.n_subtasks),
                cg=spaces.Discrete(2),
                cr=spaces.Discrete(2),
                z=spaces.MultiDiscrete(
                    np.full(env.unwrapped.n_subtasks, len(LineTypes._fields))
                ),
            )._asdict()
        )
        self.action_sections = np.cumsum(
            [s for s, in space_shape(self.action_space).values()]
        )[:-1]
        self.last_g = None
        self.task_types = iter(TaskTypes)

        self.auto_curriculum = self.env.unwrapped.task_type is TaskTypes.Auto
        self.task_types = (t for t in TaskTypes if t is not TaskTypes.Auto)
        next(self.task_types)
        self.task_type = None
        if self.auto_curriculum:
            self.increment_curriculum()

    def step(self, action):
        actions = Actions(*np.split(action, self.action_sections))
        action = int(actions.a)
        self.last_g = int(actions.g)
        s, r, t, i = super().step(action)
        if r == 1:
            self.consecutive_successes += 1
        elif t and r < 0:
            self.consecutive_successes = 0
        return s, r, t, dict(**i, consecutive_successes=self.consecutive_successes)

<<<<<<< HEAD
    def reset(self):
        # if self.consecutive_successes >= 20:
        #     self.env.unwrapped.task_type = next(self.task_types)
        return super().reset()

=======
>>>>>>> cb63db38
    def render(self, mode="human", **kwargs):
        if self.last_g is not None:
            self.render_assigned_subtask()
        super().render(mode=mode)
        if self.env._elapsed_steps == self.env._max_episode_steps:
            print(
                RED
                + "***********************************************************************************"
            )
            print(
                "                                   Task Failed                                   "
            )
            print(
                "***********************************************************************************"
                + RESET
            )
        input("paused")

    def render_assigned_subtask(self):
        env = self.env.unwrapped
        if self.last_g < len(env.subtasks):
            print("❯❯ Assigned subtask:", self.last_g, env.subtasks[self.last_g])

    def increment_curriculum(self):
        self.task_type = next(self.task_types, TaskTypes.General)
        self.env.unwrapped.task_type = self.task_type<|MERGE_RESOLUTION|>--- conflicted
+++ resolved
@@ -86,14 +86,6 @@
             self.consecutive_successes = 0
         return s, r, t, dict(**i, consecutive_successes=self.consecutive_successes)
 
-<<<<<<< HEAD
-    def reset(self):
-        # if self.consecutive_successes >= 20:
-        #     self.env.unwrapped.task_type = next(self.task_types)
-        return super().reset()
-
-=======
->>>>>>> cb63db38
     def render(self, mode="human", **kwargs):
         if self.last_g is not None:
             self.render_assigned_subtask()
