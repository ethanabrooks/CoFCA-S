--- conflicted
+++ resolved
@@ -9,7 +9,7 @@
 from gridworld_env.control_flow_gridworld import LineTypes, TaskTypes
 from ppo.utils import RED, RESET
 
-Actions = namedtuple("Actions", "a cr cg g")
+Actions = namedtuple("Actions", "a cr cg g z")
 
 
 class DebugWrapper(gym.Wrapper):
@@ -57,12 +57,9 @@
                 g=spaces.Discrete(env.unwrapped.n_subtasks),
                 cg=spaces.Discrete(2),
                 cr=spaces.Discrete(2),
-<<<<<<< HEAD
-=======
                 z=spaces.MultiDiscrete(
                     np.full(env.unwrapped.n_subtasks, len(LineTypes._fields))
                 ),
->>>>>>> 64a6a509
             )._asdict()
         )
         self.action_sections = np.cumsum(
