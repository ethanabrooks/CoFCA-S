--- conflicted
+++ resolved
@@ -25,27 +25,13 @@
         include_action,
         gate_coef,
         no_op_coef,
-<<<<<<< HEAD
-=======
         baseline,
->>>>>>> 91021011
         **network_args
     ):
         nn.Module.__init__(self)
         self.no_op_coef = no_op_coef
         self.entropy_coef = entropy_coef
         self.multi_step = type(observation_space.spaces["obs"]) is Box
-<<<<<<< HEAD
-        self.recurrent_module = (
-            ppo.control_flow.multi_step.recurrence.Recurrence(
-                include_action=True,
-                observation_space=observation_space,
-                gate_coef=gate_coef,
-                **network_args
-            )
-            if self.multi_step
-            else ppo.control_flow.recurrence.Recurrence(
-=======
         if self.multi_step:
             if baseline == "no-pointer":
                 self.recurrent_module = ppo.control_flow.multi_step.no_pointer.Recurrence(
@@ -74,7 +60,6 @@
                 )
         else:
             self.recurrent_module = ppo.control_flow.recurrence.Recurrence(
->>>>>>> 91021011
                 include_action=include_action,
                 observation_space=observation_space,
                 no_pointer=False,
@@ -118,19 +103,12 @@
             # entropy = (a_dist.entropy() + d_dist.entropy()).mean()
             assert rm.gate_coef is not None
             assert self.no_op_coef is not None
-<<<<<<< HEAD
-            aux_loss += (
-                rm.gate_coef * (hx.ag_probs + hx.dg_probs)[:, 1].mean()
-                + self.no_op_coef * hx.a_probs[:, -1].mean()
-            )
-=======
             aux_loss = (
                 rm.gate_coef * (hx.ag_probs + hx.dg_probs)[:, 1].mean()
                 + self.no_op_coef * hx.a_probs[:, -1].mean()
             )
         action = torch.cat(X, dim=-1)
         aux_loss -= self.entropy_coef * entropy
->>>>>>> 91021011
         return AgentValues(
             value=hx.v,
             action=action,
