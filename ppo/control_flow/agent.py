--- conflicted
+++ resolved
@@ -93,11 +93,7 @@
             X = [hx.a, pad, pad, pad, hx.p]
             probs = [hx.a_probs]
         elif t is ppo.control_flow.multi_step.ours.Recurrence:
-<<<<<<< HEAD
-            X = [hx.a, hx.d, hx.ag, hx.dg, hx.p, hx.ll]
-=======
             X = [hx.a, hx.d, hx.ag, hx.dg, hx.ll, hx.p]
->>>>>>> 9ec3fc42
             probs = [hx.a_probs, hx.d_probs, hx.ag_probs, hx.dg_probs, hx.ll_probs]
         else:
             raise RuntimeError
