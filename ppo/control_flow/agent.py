import numpy as np
import torch
import torch.nn as nn

from gridworld_env.control_flow_gridworld import Obs
<<<<<<< HEAD
from ppo.layers import Flatten, Parallel, Product, Reshape, ShallowCopy, Sum
=======
from ppo.layers import Flatten, Reshape
>>>>>>> ec15c7e9
import ppo.subtasks.agent
from ppo.utils import init_


class Agent(ppo.subtasks.Agent):
    def build_recurrent_module(self, **kwargs):
        return Recurrence(**kwargs)


class Recurrence(ppo.subtasks.agent.Recurrence):
    def __init__(self, hidden_size, **kwargs):
        super().__init__(hidden_size=hidden_size, **kwargs)
        self.obs_sections = [int(np.prod(s.shape)) for s in self.obs_spaces]
        self.register_buffer("branch_one_hots", torch.eye(self.n_subtasks))
        self.register_buffer("condition_one_hots", torch.eye(self.condition_size))
        self.register_buffer(
            "rows", torch.arange(self.n_subtasks).unsqueeze(-1).float()
        )

        d, h, w = self.obs_shape
        self.phi_shift = nn.Sequential(
            Parallel(
                nn.Sequential(Reshape(1, d, h, w)),
                nn.Sequential(Reshape(self.condition_size, 1, 1, 1)),
            ),
            Product(),
            Reshape(d * self.condition_size, *self.obs_shape[-2:]),
            init_(
                nn.Conv2d(self.condition_size * d, hidden_size, kernel_size=1, stride=1)
            ),
            # attention {
            ShallowCopy(2),
            Parallel(
                Reshape(hidden_size, h * w),
                nn.Sequential(
                    init_(nn.Conv2d(hidden_size, 1, kernel_size=1)),
                    Reshape(1, h * w),
                    nn.Softmax(dim=-1),
                ),
            ),
            Product(),
            Sum(dim=-1),
            # }
            nn.ReLU(),
            Flatten(),
            init_(nn.Linear(hidden_size, 1), "sigmoid"),
            nn.Sigmoid(),
            Reshape(1, 1),
        )

    @property
    def condition_size(self):
        return int(self.obs_spaces.subtasks.nvec[0, -1])

    def parse_inputs(self, inputs):
        return Obs(*torch.split(inputs, self.obs_sections, dim=2))

<<<<<<< HEAD
    def inner_loop(self, inputs, **kwargs):
        N = inputs.base.size(1)
=======
    def forward(self, inputs, hx):
        assert hx is not None
        T, N, D = inputs.shape

        # detach actions
        # noinspection PyProtectedMember
        n_actions = len(Actions._fields)
        inputs, *actions = torch.split(
            inputs.detach(), [D - n_actions] + [1] * n_actions, dim=2)
        actions = Actions(*actions)

        # parse non-action inputs
        inputs = torch.split(inputs, self.obs_sections, dim=2)
        inputs = Obs(*[x.view(T, N, *shape) for x, shape in zip(inputs, self.obs_shapes)])

        # build M
        subtasks = torch.split(inputs.subtasks, 1, dim=-1)
        interaction, count, obj = [x[0, :, :, 0] for x in subtasks]
        M123 = torch.stack([interaction, count, obj], dim=-1)
        one_hots = [self.part0_one_hot, self.part1_one_hot, self.part2_one_hot]
        g123 = (interaction, count, obj)
        M = g123_to_binary(g123, one_hots)
>>>>>>> ec15c7e9

        # build C
        conditions = self.condition_one_hots[inputs.conditions[0].long()]
        control = inputs.control[0].view(N, *self.obs_spaces.control.nvec.shape)
        rows = self.rows.expand_as(control)
        control = control.where(control < self.n_subtasks, rows)
        false_path, true_path = torch.split(control, 1, dim=-1)
        true_path = self.branch_one_hots[true_path.squeeze(-1).long()]
        false_path = self.branch_one_hots[false_path.squeeze(-1).long()]

        def update_attention(p, t):
            c = (p.unsqueeze(1) @ conditions).squeeze(1)
            phi_in = inputs.base[t, :, 1:-2] * c.view(N, conditions.size(2), 1, 1)
            truth = torch.max(phi_in.view(N, -1), dim=-1).values.float().view(N, 1, 1)
            # print("inputs.base[t, :, 1:-2]", inputs.base[t, :, 1:-2])
            # print("c", c)
            pred = truth
            # pred = self.phi_shift((inputs.base[t], c))
            trans = pred * true_path + (1 - pred) * false_path
            # print("trans")
            # print(trans.round())
            return (p.unsqueeze(1) @ trans).squeeze(1)

<<<<<<< HEAD
        kwargs.update(update_attention=update_attention)
        yield from super().inner_loop(inputs=inputs, **kwargs)
=======
        return self.pack(
            self.inner_loop(
                cr=hx.cr,
                cg=hx.cg,
                g=hx.g,
                M=M,
                M123=M123,
                N=N,
                T=T,
                float_subtask=hx.subtask,
                next_subtask=inputs.next_subtask,
                obs=inputs.base,
                p=p,
                r=r,
                actions=actions,
                update_attention=update_attention))
>>>>>>> ec15c7e9
<|MERGE_RESOLUTION|>--- conflicted
+++ resolved
@@ -3,11 +3,7 @@
 import torch.nn as nn
 
 from gridworld_env.control_flow_gridworld import Obs
-<<<<<<< HEAD
 from ppo.layers import Flatten, Parallel, Product, Reshape, ShallowCopy, Sum
-=======
-from ppo.layers import Flatten, Reshape
->>>>>>> ec15c7e9
 import ppo.subtasks.agent
 from ppo.utils import init_
 
@@ -65,33 +61,8 @@
     def parse_inputs(self, inputs):
         return Obs(*torch.split(inputs, self.obs_sections, dim=2))
 
-<<<<<<< HEAD
     def inner_loop(self, inputs, **kwargs):
         N = inputs.base.size(1)
-=======
-    def forward(self, inputs, hx):
-        assert hx is not None
-        T, N, D = inputs.shape
-
-        # detach actions
-        # noinspection PyProtectedMember
-        n_actions = len(Actions._fields)
-        inputs, *actions = torch.split(
-            inputs.detach(), [D - n_actions] + [1] * n_actions, dim=2)
-        actions = Actions(*actions)
-
-        # parse non-action inputs
-        inputs = torch.split(inputs, self.obs_sections, dim=2)
-        inputs = Obs(*[x.view(T, N, *shape) for x, shape in zip(inputs, self.obs_shapes)])
-
-        # build M
-        subtasks = torch.split(inputs.subtasks, 1, dim=-1)
-        interaction, count, obj = [x[0, :, :, 0] for x in subtasks]
-        M123 = torch.stack([interaction, count, obj], dim=-1)
-        one_hots = [self.part0_one_hot, self.part1_one_hot, self.part2_one_hot]
-        g123 = (interaction, count, obj)
-        M = g123_to_binary(g123, one_hots)
->>>>>>> ec15c7e9
 
         # build C
         conditions = self.condition_one_hots[inputs.conditions[0].long()]
@@ -115,24 +86,5 @@
             # print(trans.round())
             return (p.unsqueeze(1) @ trans).squeeze(1)
 
-<<<<<<< HEAD
         kwargs.update(update_attention=update_attention)
-        yield from super().inner_loop(inputs=inputs, **kwargs)
-=======
-        return self.pack(
-            self.inner_loop(
-                cr=hx.cr,
-                cg=hx.cg,
-                g=hx.g,
-                M=M,
-                M123=M123,
-                N=N,
-                T=T,
-                float_subtask=hx.subtask,
-                next_subtask=inputs.next_subtask,
-                obs=inputs.base,
-                p=p,
-                r=r,
-                actions=actions,
-                update_attention=update_attention))
->>>>>>> ec15c7e9
+        yield from super().inner_loop(inputs=inputs, **kwargs)