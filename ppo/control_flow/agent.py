--- conflicted
+++ resolved
@@ -4,12 +4,7 @@
 import torch.jit
 from torch.nn import functional as F
 
-<<<<<<< HEAD
-from gridworld_env.control_flow_gridworld import LineTypes
-from gridworld_env.subtasks_gridworld import Inputs
-=======
 from gridworld_env.control_flow_gridworld import LineTypes, Obs
->>>>>>> 11632888
 import ppo
 from ppo.agent import AgentValues, NNBase
 import ppo.control_flow.lower_level
@@ -39,11 +34,7 @@
         )
         self.action_spaces = Actions(**action_space.spaces)
         self.obs_space = obs_space
-<<<<<<< HEAD
-        obs_spaces = Inputs(**self.obs_space.spaces)
-=======
         obs_spaces = Obs(**self.obs_space.spaces)
->>>>>>> 11632888
         self.n_subtasks = len(obs_spaces.subtasks.nvec)
         agent = None
         if agent_load_path is not None:
@@ -115,13 +106,9 @@
                 cg=None,
                 cr=None,
                 g=FixedCategorical(hx.g_probs),
-<<<<<<< HEAD
-                z=None,
-=======
                 z=FixedCategorical(
                     hx.z_probs.view(N, self.n_subtasks, len(LineTypes._fields))
                 ),
->>>>>>> 11632888
             )
 
         log_probs = sum(
@@ -135,16 +122,7 @@
             for c, dist in zip(self.entropy_coefs, dists)
             if dist is not None
         )
-<<<<<<< HEAD
-        z_dist = FixedCategorical(
-            hx.z_probs.view(N, self.n_subtasks, len(LineTypes._fields))
-        )
-        log_probs = log_probs + z_dist.log_probs(actions.z).sum(1)
-        entropies = sum(dist.entropy() for dist in dists if dist is not None)
-        aux_loss = -self.entropy_coef * entropies.mean()
-=======
         aux_loss = -entropies.mean()
->>>>>>> 11632888
 
         return AgentValues(
             value=hx.v,
