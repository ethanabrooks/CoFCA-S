--- conflicted
+++ resolved
@@ -79,18 +79,11 @@
                 inputs.base[t, :, 1:-2] * c.view(N, conditions.size(2), 1, 1)
             ).view(N, -1)
             truth = torch.any(phi_in > 0, dim=-1).float().view(N, 1, 1)
-<<<<<<< HEAD
-=======
             # pred = self.phi_shift((inputs.base[t], c))
->>>>>>> d4f08719
             pred = truth
             trans = pred * true_path + (1 - pred) * false_path
             return (p.unsqueeze(1) @ trans).squeeze(1)
 
-<<<<<<< HEAD
-        kwargs.update(update_attention=update_attention)
-        yield from super().inner_loop(inputs=inputs, **kwargs)
-=======
         return self.pack(
             self.inner_loop(
                 new_episode=new_episode.unsqueeze(1).float(),
@@ -110,5 +103,4 @@
                 actions=actions,
                 update_attention=update_attention,
             )
-        )
->>>>>>> d4f08719
+        )