--- conflicted
+++ resolved
@@ -88,11 +88,7 @@
         elif t is ppo.control_flow.gridworld.no_pointer.Recurrence:
             X = [hx.a, pad, pad, pad, pad]
             probs = [hx.a_probs]
-<<<<<<< HEAD
-        elif t is ppo.control_flow.gridworld.oh_et_al.Recurrence:
-=======
         elif t is ppo.control_flow.multi_step.oh_et_al.Recurrence:
->>>>>>> a40d0eb3
             X = [hx.a, pad, pad, pad, hx.p]
             probs = [hx.a_probs]
         elif t is ppo.control_flow.gridworld.ours.Recurrence:
