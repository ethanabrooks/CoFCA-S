import numpy as np
import torch
import torch.nn as nn

from gridworld_env.control_flow_gridworld import Obs
<<<<<<< HEAD
from ppo.layers import Flatten, Reshape
=======
from ppo.layers import Flatten, Parallel, Product, Reshape, ShallowCopy, Sum
>>>>>>> 302ce167
import ppo.subtasks.agent
from ppo.utils import init_


class Agent(ppo.subtasks.Agent):
    def build_recurrent_module(self, **kwargs):
        return Recurrence(**kwargs)


class Recurrence(ppo.subtasks.agent.Recurrence):
    def __init__(self, hidden_size, **kwargs):
        super().__init__(hidden_size=hidden_size, **kwargs)
<<<<<<< HEAD
        self.obs_sections = Obs(*[int(np.prod(s.shape)) for s in self.obs_spaces])
        self.register_buffer("branch_one_hots", torch.eye(self.n_subtasks))
        num_object_types = int(self.obs_spaces.subtasks.nvec[0, 2])
        self.register_buffer("condition_one_hots", torch.eye(num_object_types))
        self.register_buffer(
            "rows", torch.arange(self.n_subtasks).unsqueeze(-1).float()
        )
        self.n_conditions = self.obs_spaces.conditions.shape[0]

        d, h, w = self.obs_shape
        self.phi_shift = nn.Sequential(
            Reshape(-1, num_object_types * d, h, w),
            # init_(nn.Linear(in_size, 1), 'sigmoid'),
            # Reshape(-1, in_channels, *self.obs_shape[-2:]),
            init_(
                nn.Conv2d(num_object_types * d, hidden_size, kernel_size=1, stride=1)
            ),
            nn.MaxPool2d(kernel_size=self.obs_shape[-2:], stride=1),
            Flatten(),
            init_(nn.Linear(hidden_size, 1), "sigmoid"),
            nn.Sigmoid(),
            Reshape(-1, 1, 1),
        )
        self.obs_shapes = Obs(
            base=self.obs_spaces.base.shape,
            subtask=[1],
            subtasks=self.obs_spaces.subtasks.nvec.shape,
            conditions=self.obs_spaces.conditions.nvec.shape,
            control=self.obs_spaces.control.nvec.shape,
            next_subtask=[1],
            pred=[1],
        )

    @property
    def n_subtasks(self):
        return self.obs_spaces.subtasks.nvec.shape[0]

    def get_obs_sections(self):
        return Obs(*[int(np.prod(s.shape)) for s in self.obs_spaces])

    def register_agent_dummy_values(self):
        self.register_buffer(
            "agent_dummy_values",
            torch.zeros(
                1,
                sum(
                    [
                        self.obs_sections.subtasks,
                        self.obs_sections.control,
                        self.obs_sections.next_subtask,
                    ]
                ),
            ),
        )

    def forward(self, inputs, hx):
        assert hx is not None
        T, N, D = inputs.shape

        # detach actions
        # noinspection PyProtectedMember
        n_actions = len(Actions._fields)
        inputs, *actions = torch.split(
            inputs.detach(), [D - n_actions] + [1] * n_actions, dim=2
        )
        actions = Actions(*actions)

        # parse non-action inputs
        inputs = torch.split(inputs, self.obs_sections, dim=2)
        inputs = Obs(
            *[x.view(T, N, *shape) for x, shape in zip(inputs, self.obs_shapes)]
        )

        # build M
        subtasks = torch.split(inputs.subtasks, 1, dim=-1)
        interaction, count, obj = [x[0, :, :, 0] for x in subtasks]
        M123 = torch.stack([interaction, count, obj], dim=-1)
        one_hots = [self.part0_one_hot, self.part1_one_hot, self.part2_one_hot]
        g123 = (interaction, count, obj)
        M = g123_to_binary(g123, one_hots)

        # build C
        conditions = self.condition_one_hots[inputs.conditions[0].long()]
        control = inputs.control[0]
        rows = self.rows.expand_as(control)
        # point terminal branches back at themselves TODO: is this right?
        control = inputs.control[0].where(control < self.n_subtasks, rows)
=======
        self.obs_sections = [int(np.prod(s.shape)) for s in self.obs_spaces]
        self.register_buffer("branch_one_hots", torch.eye(self.n_subtasks))
        self.register_buffer("condition_one_hots", torch.eye(self.condition_size))
        self.register_buffer(
            "rows", torch.arange(self.n_subtasks).unsqueeze(-1).float()
        )

        d, h, w = self.obs_shape
        h_size = d * self.condition_size
        self.phi_shift = nn.Sequential(
            Parallel(
                nn.Sequential(Reshape(1, d, h, w)),
                nn.Sequential(Reshape(self.condition_size, 1, 1, 1)),
            ),
            Product(),
            Reshape(d * self.condition_size, *self.obs_shape[-2:]),
            # init_(
            # nn.Conv2d(self.condition_size * d, hidden_size, kernel_size=1, stride=1)
            # ),
            # attention {
            ShallowCopy(2),
            Parallel(
                Reshape(h_size, h * w),
                nn.Sequential(
                    init_(nn.Conv2d(h_size, 1, kernel_size=1)),
                    Reshape(1, h * w),
                    nn.Softmax(dim=-1),
                ),
            ),
            Product(),
            Sum(dim=-1),
            # }
            nn.ReLU(),
            Flatten(),
            init_(nn.Linear(h_size, 1), "sigmoid"),
            # init_(nn.Linear(d * self.condition_size * 4 * 4, 1), "sigmoid"),
            # nn.Sigmoid(),
            Reshape(1, 1),
        )

    @property
    def condition_size(self):
        return int(self.obs_spaces.subtasks.nvec[0, -1])

    def parse_inputs(self, inputs):
        return Obs(*torch.split(inputs, self.obs_sections, dim=2))

    def inner_loop(self, inputs, **kwargs):
        N = inputs.base.size(1)

        # build C
        conditions = self.condition_one_hots[inputs.conditions[0].long()]
        control = inputs.control[0].view(N, *self.obs_spaces.control.nvec.shape)
        rows = self.rows.expand_as(control)
        control = control.where(control < self.n_subtasks, rows)
>>>>>>> 302ce167
        false_path, true_path = torch.split(control, 1, dim=-1)
        true_path = self.branch_one_hots[true_path.squeeze(-1).long()]
        false_path = self.branch_one_hots[false_path.squeeze(-1).long()]

<<<<<<< HEAD
        # parse hidden
        new_episode = torch.all(hx.squeeze(0) == 0, dim=-1)
        hx = self.parse_hidden(hx)
        p = hx.p
        r = hx.r
        for x in hx:
            x.squeeze_(0)
        if torch.any(new_episode):
            p[new_episode, 0] = 1.0  # initialize pointer to first subtask
            r[new_episode] = M[new_episode, 0]  # initialize r to first subtask
            # initialize g to first subtask
            hx.g[new_episode] = 0.0

        def update_attention(p, t):
            c = (p.unsqueeze(1) @ conditions).squeeze(1)
            phi_in = c.view(N, conditions.size(2), 1, 1, 1) * inputs.base[t].unsqueeze(
                1
            )
            pred = self.phi_shift(phi_in)  # TODO
            trans = pred * true_path + (1 - pred) * false_path
            return (p.unsqueeze(1) @ trans).squeeze(1)

        return self.pack(
            self.inner_loop(
                cr=hx.cr,
                cg=hx.cg,
                g=hx.g,
                M=M,
                M123=M123,
                N=N,
                T=T,
                float_subtask=hx.subtask,
                next_subtask=inputs.next_subtask,
                obs=inputs.base,
                p=p,
                r=r,
                actions=actions,
                update_attention=update_attention,
            )
        )
=======
        def update_attention(p, t):
            c = (p.unsqueeze(1) @ conditions).squeeze(1)
            phi_in = inputs.base[t, :, 1:-2] * c.view(N, conditions.size(2), 1, 1)
            # truth = torch.max(phi_in.view(N, -1), dim=-1).values.float().view(N, 1, 1)
            # print("inputs.base[t, :, 1:-2]", inputs.base[t, :, 1:-2])
            # print("c", c)
            # pred = truth
            pred = self.phi_shift((inputs.base[t], c))
            trans = pred * true_path + (1 - pred) * false_path
            # print("trans")
            # print(trans.round())
            return (p.unsqueeze(1) @ trans).squeeze(1)

        kwargs.update(update_attention=update_attention)
        yield from super().inner_loop(inputs=inputs, **kwargs)
>>>>>>> 302ce167
<|MERGE_RESOLUTION|>--- conflicted
+++ resolved
@@ -3,11 +3,7 @@
 import torch.nn as nn
 
 from gridworld_env.control_flow_gridworld import Obs
-<<<<<<< HEAD
-from ppo.layers import Flatten, Reshape
-=======
 from ppo.layers import Flatten, Parallel, Product, Reshape, ShallowCopy, Sum
->>>>>>> 302ce167
 import ppo.subtasks.agent
 from ppo.utils import init_
 
@@ -20,95 +16,6 @@
 class Recurrence(ppo.subtasks.agent.Recurrence):
     def __init__(self, hidden_size, **kwargs):
         super().__init__(hidden_size=hidden_size, **kwargs)
-<<<<<<< HEAD
-        self.obs_sections = Obs(*[int(np.prod(s.shape)) for s in self.obs_spaces])
-        self.register_buffer("branch_one_hots", torch.eye(self.n_subtasks))
-        num_object_types = int(self.obs_spaces.subtasks.nvec[0, 2])
-        self.register_buffer("condition_one_hots", torch.eye(num_object_types))
-        self.register_buffer(
-            "rows", torch.arange(self.n_subtasks).unsqueeze(-1).float()
-        )
-        self.n_conditions = self.obs_spaces.conditions.shape[0]
-
-        d, h, w = self.obs_shape
-        self.phi_shift = nn.Sequential(
-            Reshape(-1, num_object_types * d, h, w),
-            # init_(nn.Linear(in_size, 1), 'sigmoid'),
-            # Reshape(-1, in_channels, *self.obs_shape[-2:]),
-            init_(
-                nn.Conv2d(num_object_types * d, hidden_size, kernel_size=1, stride=1)
-            ),
-            nn.MaxPool2d(kernel_size=self.obs_shape[-2:], stride=1),
-            Flatten(),
-            init_(nn.Linear(hidden_size, 1), "sigmoid"),
-            nn.Sigmoid(),
-            Reshape(-1, 1, 1),
-        )
-        self.obs_shapes = Obs(
-            base=self.obs_spaces.base.shape,
-            subtask=[1],
-            subtasks=self.obs_spaces.subtasks.nvec.shape,
-            conditions=self.obs_spaces.conditions.nvec.shape,
-            control=self.obs_spaces.control.nvec.shape,
-            next_subtask=[1],
-            pred=[1],
-        )
-
-    @property
-    def n_subtasks(self):
-        return self.obs_spaces.subtasks.nvec.shape[0]
-
-    def get_obs_sections(self):
-        return Obs(*[int(np.prod(s.shape)) for s in self.obs_spaces])
-
-    def register_agent_dummy_values(self):
-        self.register_buffer(
-            "agent_dummy_values",
-            torch.zeros(
-                1,
-                sum(
-                    [
-                        self.obs_sections.subtasks,
-                        self.obs_sections.control,
-                        self.obs_sections.next_subtask,
-                    ]
-                ),
-            ),
-        )
-
-    def forward(self, inputs, hx):
-        assert hx is not None
-        T, N, D = inputs.shape
-
-        # detach actions
-        # noinspection PyProtectedMember
-        n_actions = len(Actions._fields)
-        inputs, *actions = torch.split(
-            inputs.detach(), [D - n_actions] + [1] * n_actions, dim=2
-        )
-        actions = Actions(*actions)
-
-        # parse non-action inputs
-        inputs = torch.split(inputs, self.obs_sections, dim=2)
-        inputs = Obs(
-            *[x.view(T, N, *shape) for x, shape in zip(inputs, self.obs_shapes)]
-        )
-
-        # build M
-        subtasks = torch.split(inputs.subtasks, 1, dim=-1)
-        interaction, count, obj = [x[0, :, :, 0] for x in subtasks]
-        M123 = torch.stack([interaction, count, obj], dim=-1)
-        one_hots = [self.part0_one_hot, self.part1_one_hot, self.part2_one_hot]
-        g123 = (interaction, count, obj)
-        M = g123_to_binary(g123, one_hots)
-
-        # build C
-        conditions = self.condition_one_hots[inputs.conditions[0].long()]
-        control = inputs.control[0]
-        rows = self.rows.expand_as(control)
-        # point terminal branches back at themselves TODO: is this right?
-        control = inputs.control[0].where(control < self.n_subtasks, rows)
-=======
         self.obs_sections = [int(np.prod(s.shape)) for s in self.obs_spaces]
         self.register_buffer("branch_one_hots", torch.eye(self.n_subtasks))
         self.register_buffer("condition_one_hots", torch.eye(self.condition_size))
@@ -164,53 +71,10 @@
         control = inputs.control[0].view(N, *self.obs_spaces.control.nvec.shape)
         rows = self.rows.expand_as(control)
         control = control.where(control < self.n_subtasks, rows)
->>>>>>> 302ce167
         false_path, true_path = torch.split(control, 1, dim=-1)
         true_path = self.branch_one_hots[true_path.squeeze(-1).long()]
         false_path = self.branch_one_hots[false_path.squeeze(-1).long()]
 
-<<<<<<< HEAD
-        # parse hidden
-        new_episode = torch.all(hx.squeeze(0) == 0, dim=-1)
-        hx = self.parse_hidden(hx)
-        p = hx.p
-        r = hx.r
-        for x in hx:
-            x.squeeze_(0)
-        if torch.any(new_episode):
-            p[new_episode, 0] = 1.0  # initialize pointer to first subtask
-            r[new_episode] = M[new_episode, 0]  # initialize r to first subtask
-            # initialize g to first subtask
-            hx.g[new_episode] = 0.0
-
-        def update_attention(p, t):
-            c = (p.unsqueeze(1) @ conditions).squeeze(1)
-            phi_in = c.view(N, conditions.size(2), 1, 1, 1) * inputs.base[t].unsqueeze(
-                1
-            )
-            pred = self.phi_shift(phi_in)  # TODO
-            trans = pred * true_path + (1 - pred) * false_path
-            return (p.unsqueeze(1) @ trans).squeeze(1)
-
-        return self.pack(
-            self.inner_loop(
-                cr=hx.cr,
-                cg=hx.cg,
-                g=hx.g,
-                M=M,
-                M123=M123,
-                N=N,
-                T=T,
-                float_subtask=hx.subtask,
-                next_subtask=inputs.next_subtask,
-                obs=inputs.base,
-                p=p,
-                r=r,
-                actions=actions,
-                update_attention=update_attention,
-            )
-        )
-=======
         def update_attention(p, t):
             c = (p.unsqueeze(1) @ conditions).squeeze(1)
             phi_in = inputs.base[t, :, 1:-2] * c.view(N, conditions.size(2), 1, 1)
@@ -225,5 +89,4 @@
             return (p.unsqueeze(1) @ trans).squeeze(1)
 
         kwargs.update(update_attention=update_attention)
-        yield from super().inner_loop(inputs=inputs, **kwargs)
->>>>>>> 302ce167
+        yield from super().inner_loop(inputs=inputs, **kwargs)