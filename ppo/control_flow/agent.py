--- conflicted
+++ resolved
@@ -22,15 +22,8 @@
         self.obs_sections = Obs(*[int(np.prod(s.shape)) for s in self.obs_spaces])
         self.register_buffer("branch_one_hots", torch.eye(self.n_subtasks))
         num_object_types = int(self.obs_spaces.subtasks.nvec[0, 2])
-<<<<<<< HEAD
-        self.register_buffer("condition_one_hots", torch.eye(num_object_types))
-        self.register_buffer(
-            "rows", torch.arange(self.n_subtasks).unsqueeze(-1).float()
-        )
-=======
         self.register_buffer('condition_one_hots', torch.eye(num_object_types))
         self.register_buffer('rows', torch.arange(self.n_subtasks).unsqueeze(-1).float())
->>>>>>> 36e7e175
         self.n_conditions = self.obs_spaces.conditions.shape[0]
 
         d, h, w = self.obs_shape
@@ -38,13 +31,7 @@
             Reshape(-1, num_object_types * d, h, w),
             # init_(nn.Linear(in_size, 1), 'sigmoid'),
             # Reshape(-1, in_channels, *self.obs_shape[-2:]),
-<<<<<<< HEAD
-            init_(
-                nn.Conv2d(num_object_types * d, hidden_size, kernel_size=1, stride=1)
-            ),
-=======
             init_(nn.Conv2d(num_object_types * d, hidden_size, kernel_size=1, stride=1)),
->>>>>>> 36e7e175
             nn.MaxPool2d(kernel_size=self.obs_shape[-2:], stride=1),
             Flatten(),
             init_(nn.Linear(hidden_size, 1), "sigmoid"),
@@ -134,13 +121,7 @@
 
         def update_attention(p, t):
             c = (p.unsqueeze(1) @ conditions).squeeze(1)
-<<<<<<< HEAD
-            phi_in = c.view(N, conditions.size(2), 1, 1, 1) * inputs.base[t].unsqueeze(
-                1
-            )
-=======
             phi_in = c.view(N, conditions.size(2), 1, 1, 1) * inputs.base[t].unsqueeze(1)
->>>>>>> 36e7e175
             pred = self.phi_shift(phi_in)  # TODO
             trans = pred * true_path + (1 - pred) * false_path
             return (p.unsqueeze(1) @ trans).squeeze(1)
