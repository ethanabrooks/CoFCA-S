--- conflicted
+++ resolved
@@ -30,13 +30,9 @@
         nn.Module.__init__(self)
         self.z_entropy_coef = z_entropy_coef
         self.hard_update = hard_update
-<<<<<<< HEAD
-        self.entropy_coefs = Actions(a=None, cg=None, cr=None, g=g_entropy_coef)
-=======
         self.entropy_coefs = Actions(
             a=None, cg=None, cr=None, g=g_entropy_coef, z=z_entropy_coef
         )
->>>>>>> abf72b9e
         self.action_spaces = Actions(**action_space.spaces)
         self.obs_space = obs_space
         obs_spaces = Obs(**self.obs_space.spaces)
@@ -110,15 +106,9 @@
                 cg=None,
                 cr=None,
                 g=FixedCategorical(hx.g_probs),
-<<<<<<< HEAD
-                # z=FixedCategorical(
-                # hx.z_probs.view(N, self.n_subtasks, len(LineTypes._fields))
-                # ),
-=======
                 z=FixedCategorical(
                     hx.z_probs.view(N, self.n_subtasks, len(LineTypes._fields))
                 ),
->>>>>>> abf72b9e
             )
 
         log_probs = sum(
@@ -127,23 +117,10 @@
             if dist is not None
         )
         # log_probs = log_probs + z_dist.log_probs(actions.z).sum(1)
-<<<<<<< HEAD
-        entropies = (
-            sum(
-                c * dist.entropy().view(N, -1)
-                for c, dist in zip(self.entropy_coefs, dists)
-                if dist is not None
-            )
-            + self.z_entropy_coef
-            * FixedCategorical(
-                hx.z_probs.view(N, self.n_subtasks, len(LineTypes._fields))
-            ).entropy()
-=======
         entropies = sum(
             c * dist.entropy().view(N, -1)
             for c, dist in zip(self.entropy_coefs, dists)
             if dist is not None
->>>>>>> abf72b9e
         )
         aux_loss = -entropies.mean()
 
