--- conflicted
+++ resolved
@@ -39,20 +39,6 @@
         rm = self.recurrent_module
         hx = RecurrentState(*rm.parse_hidden(all_hxs))
         a_dist = FixedCategorical(hx.a_probs)
-<<<<<<< HEAD
-        # action_log_probs = a_dist.log_probs(hx.a)
-        # entropy = a_dist.entropy().mean()
-        # action = torch.cat([hx.a, hx.a], dim=-1)
-        p_dist = FixedCategorical(hx.p_probs)
-        # if self.a_equals_p:
-        # action_log_probs = p_dist.log_probs(hx.p)
-        # entropy = p_dist.entropy().mean()
-        # action = torch.cat([hx.a, hx.p], dim=-1)
-        # else:
-        action_log_probs = a_dist.log_probs(hx.a) + p_dist.log_probs(hx.p)
-        entropy = (a_dist.entropy() + p_dist.entropy()).mean()
-        action = torch.cat([hx.a, hx.p], dim=-1)
-=======
         if rm.w_equals_active:
             action_log_probs = a_dist.log_probs(hx.a)
             entropy = a_dist.entropy().mean()
@@ -62,7 +48,6 @@
             action_log_probs = a_dist.log_probs(hx.a) + p_dist.log_probs(hx.p)
             entropy = (a_dist.entropy() + p_dist.entropy()).mean()
             action = torch.cat([hx.a, hx.p], dim=-1)
->>>>>>> 1d250182
         return AgentValues(
             value=hx.v,
             action=action,
