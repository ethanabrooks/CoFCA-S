--- conflicted
+++ resolved
@@ -25,10 +25,7 @@
         include_action,
         gate_coef,
         no_op_coef,
-<<<<<<< HEAD
-=======
         baseline,
->>>>>>> 6c23cb7b
         **network_args
     ):
         nn.Module.__init__(self)
@@ -106,19 +103,12 @@
             # entropy = (a_dist.entropy() + d_dist.entropy()).mean()
             assert rm.gate_coef is not None
             assert self.no_op_coef is not None
-<<<<<<< HEAD
-            aux_loss += (
-                rm.gate_coef * (hx.ag_probs + hx.dg_probs)[:, 1].mean()
-                + self.no_op_coef * hx.a_probs[:, -1].mean()
-            )
-=======
             aux_loss = (
                 rm.gate_coef * (hx.ag_probs + hx.dg_probs)[:, 1].mean()
                 + self.no_op_coef * hx.a_probs[:, -1].mean()
             )
         action = torch.cat(X, dim=-1)
         aux_loss -= self.entropy_coef * entropy
->>>>>>> 6c23cb7b
         return AgentValues(
             value=hx.v,
             action=action,
