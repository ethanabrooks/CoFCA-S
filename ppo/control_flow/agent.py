import numpy as np
import torch
import torch.nn as nn
import torch.nn.functional as F

from gridworld_env.control_flow_gridworld import Obs
from ppo.layers import Flatten, Parallel, Product, Reshape
import ppo.subtasks.agent
from ppo.utils import init_


class Agent(ppo.subtasks.Agent):
    def build_recurrent_module(self, **kwargs):
        return Recurrence(**kwargs)


class Recurrence(ppo.subtasks.agent.Recurrence):
    def __init__(self, hidden_size, **kwargs):
        super().__init__(hidden_size=hidden_size, **kwargs)
        self.obs_sections = Obs(*[int(np.prod(s.shape)) for s in self.obs_spaces])
        self.register_buffer("branch_one_hots", torch.eye(self.n_subtasks))
        num_object_types = int(self.obs_spaces.subtasks.nvec[0, 2])
        self.register_buffer('condition_one_hots', torch.eye(num_object_types))
        self.register_buffer('rows', torch.arange(self.n_subtasks).unsqueeze(-1).float())
        self.n_conditions = self.obs_spaces.conditions.shape[0]

        d, h, w = self.obs_shape
        self.phi_shift = nn.Sequential(
            Parallel(
                nn.Sequential(Reshape(-1, 1, d, h, w)),
                nn.Sequential(Reshape(-1, num_object_types, 1, 1, 1)),
            ),
            Product(),
            Reshape(-1, d * num_object_types, *self.obs_shape[-2:]),
            init_(
                nn.Conv2d(num_object_types * d, hidden_size, kernel_size=1, stride=1)
            ),
            nn.MaxPool2d(kernel_size=self.obs_shape[-2:], stride=1),
            nn.ReLU(),
            Flatten(),
            init_(nn.Linear(hidden_size, 1), "sigmoid"),
            nn.Sigmoid(),
            Reshape(-1, 1, 1),
        )
        self.obs_shapes = Obs(
            base=self.obs_spaces.base.shape,
            subtask=[1],
            subtasks=self.obs_spaces.subtasks.nvec.shape,
            conditions=self.obs_spaces.conditions.nvec.shape,
            control=self.obs_spaces.control.nvec.shape,
            next_subtask=[1],
            pred=[1],
        )

    def get_obs_sections(self):
        return Obs(*[int(np.prod(s.shape)) for s in self.obs_spaces])

    def parse_inputs(self, inputs):
        return Obs(*torch.split(inputs, self.obs_sections, dim=2))

    def inner_loop(self, inputs, **kwargs):
        N = inputs.base.size(1)

        # build C
        conditions = self.condition_one_hots[inputs.conditions[0].long()]
        control = inputs.control[0].view(N, *self.obs_spaces.control.nvec.shape)
        rows = self.rows.expand_as(control)
        # point terminal branches back at themselves TODO: is this right?
        control = control.where(control < self.n_subtasks, rows)
        false_path, true_path = torch.split(control, 1, dim=-1)
        true_path = self.branch_one_hots[true_path.squeeze(-1).long()]
        false_path = self.branch_one_hots[false_path.squeeze(-1).long()]

        def update_attention(p, t):
            x = inputs
            c = (p.unsqueeze(1) @ conditions).squeeze(1)
<<<<<<< HEAD
            phi_in = (
                inputs.base[t, :, 1:-2] * c.view(N, conditions.size(2), 1, 1)
            ).view(N, -1)
            truth = torch.any(phi_in > 0, dim=-1).float().view(N, 1, 1)
            # pred = self.phi_shift((inputs.base[t], c))
            pred = truth
=======
            # c = conditions[
            # torch.arange(N, device=c.device), inputs.subtask[t].long().flatten()
            # ]
            # phi_in = (
            # inputs.base[t, :, 1:-2] * c.view(N, conditions.size(2), 1, 1)
            # ).view(N, -1)
            # truth = torch.any(phi_in > 0, dim=-1).float().view(N, 1, 1)
            phi_in = c.view(N, conditions.size(2), 1, 1, 1) * inputs.base[t].unsqueeze(
                1
            )
            pred = self.phi_shift((inputs.base[t], c))  # TODO
>>>>>>> 21d80275
            trans = pred * true_path + (1 - pred) * false_path
            return (p.unsqueeze(1) @ trans).squeeze(1)

        return self.pack(
            self.inner_loop(
                new_episode=new_episode.unsqueeze(1).float(),
                a=hx.a,
                cr=hx.cr,
                cg=hx.cg,
                g=hx.g,
                M=M,
                M123=M123,
                N=N,
                T=T,
                float_subtask=hx.subtask,
                next_subtask=inputs.next_subtask,
                obs=inputs.base,
                p=p,
                r=r,
                actions=actions,
                update_attention=update_attention,
            )
        )<|MERGE_RESOLUTION|>--- conflicted
+++ resolved
@@ -74,14 +74,6 @@
         def update_attention(p, t):
             x = inputs
             c = (p.unsqueeze(1) @ conditions).squeeze(1)
-<<<<<<< HEAD
-            phi_in = (
-                inputs.base[t, :, 1:-2] * c.view(N, conditions.size(2), 1, 1)
-            ).view(N, -1)
-            truth = torch.any(phi_in > 0, dim=-1).float().view(N, 1, 1)
-            # pred = self.phi_shift((inputs.base[t], c))
-            pred = truth
-=======
             # c = conditions[
             # torch.arange(N, device=c.device), inputs.subtask[t].long().flatten()
             # ]
@@ -93,7 +85,6 @@
                 1
             )
             pred = self.phi_shift((inputs.base[t], c))  # TODO
->>>>>>> 21d80275
             trans = pred * true_path + (1 - pred) * false_path
             return (p.unsqueeze(1) @ trans).squeeze(1)
 
