--- conflicted
+++ resolved
@@ -127,10 +127,6 @@
             X = [hx.a, pad, pad, pad, hx.p]
             probs = [hx.a_probs]
         elif t is ppo.control_flow.multi_step.ours.Recurrence:
-<<<<<<< HEAD
-            X = [hx.a, hx.d, hx.ag, hx.dg, hx.ll, hx.p]
-            probs = [hx.a_probs, hx.d_probs, hx.ag_probs, hx.dg_probs, hx.ll_probs]
-=======
             X = Action(
                 upper=hx.a, lower=hx.ll, delta=hx.d, ag=hx.ag, dg=hx.dg, ptr=hx.p
             )
@@ -164,7 +160,6 @@
                 )
             else:
                 raise RuntimeError
->>>>>>> 572c5666
         else:
             raise RuntimeError
         if self.lower_level:
