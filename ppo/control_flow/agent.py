import numpy as np
import torch
import torch.nn as nn

from gridworld_env.control_flow_gridworld import Obs
from ppo.layers import Flatten, Parallel, Product, Reshape, ShallowCopy, Sum
import ppo.subtasks.agent
from ppo.utils import init_


class Agent(ppo.subtasks.Agent):
    def build_recurrent_module(self, **kwargs):
        return Recurrence(**kwargs)


class Recurrence(ppo.subtasks.agent.Recurrence):
    def __init__(self, hidden_size, **kwargs):
        super().__init__(hidden_size=hidden_size, **kwargs)
        self.obs_sections = [int(np.prod(s.shape)) for s in self.obs_spaces]
        self.register_buffer("branch_one_hots", torch.eye(self.n_subtasks))
        self.register_buffer("condition_one_hots", torch.eye(self.condition_size))
        self.register_buffer(
            "rows", torch.arange(self.n_subtasks).unsqueeze(-1).float()
        )

        d, h, w = self.obs_shape
        self.phi_shift = nn.Sequential(
            init_(nn.Linear(1, 1), "sigmoid"),
            # Parallel(
            # nn.Sequential(Reshape(1, d, h, w)),
            # nn.Sequential(Reshape(self.condition_size, 1, 1, 1)),
            # ),
            # Product(),
            # Reshape(d * self.condition_size, *self.obs_shape[-2:]),
            # init_(
            # nn.Conv2d(self.condition_size * d, hidden_size, kernel_size=1, stride=1)
            # ),
            # # attention {
            # ShallowCopy(2),
            # Parallel(
            # Reshape(hidden_size, h * w),
            # nn.Sequential(
            # init_(nn.Conv2d(hidden_size, 1, kernel_size=1)),
            # Reshape(1, h * w),
            # nn.Softmax(dim=-1),
            # ),
            # ),
            # Product(),
            # Sum(dim=-1),
            # # }
            # nn.ReLU(),
            # Flatten(),
            # init_(nn.Linear(hidden_size, 1), "sigmoid"),
            nn.Sigmoid(),
            Reshape(1, 1),
        )

    @property
    def condition_size(self):
        return int(self.obs_spaces.subtasks.nvec[0, 2])

    def parse_inputs(self, inputs):
        return Obs(*torch.split(inputs, self.obs_sections, dim=2))

    def inner_loop(self, inputs, **kwargs):
        N = inputs.base.size(1)

        # build C
        conditions = self.condition_one_hots[inputs.conditions[0].long()]
        control = inputs.control[0].view(N, *self.obs_spaces.control.nvec.shape)
        rows = self.rows.expand_as(control)
        control = control.where(control < self.n_subtasks, rows)
        false_path, true_path = torch.split(control, 1, dim=-1)
        true_path = self.branch_one_hots[true_path.squeeze(-1).long()]
        false_path = self.branch_one_hots[false_path.squeeze(-1).long()]

        def update_attention(p, t):
            c = (p.unsqueeze(1) @ conditions).squeeze(1)
<<<<<<< HEAD
            phi_in = inputs.base[t, :, 1:-2] * c.view(N, conditions.size(2), 1, 1)
            truth = torch.any(phi_in.view(N, -1) > 0, dim=-1).float().view(N, 1, 1)
            pred = self.phi_shift(truth)
            # c = (p.unsqueeze(1) @ conditions).squeeze(1)
            # pred = self.phi_shift((inputs.base[t], c))
=======
            # phi_in = inputs.base[t, :, 1:-2] * c.view(N, conditions.size(2), 1, 1)
            # truth = torch.any(phi_in.view(N, -1) > 0, dim=-1).float().view(N, 1, 1)
            pred = self.phi_shift((inputs.base[t], c))
>>>>>>> aa435194
            trans = pred * true_path + (1 - pred) * false_path
            return (p.unsqueeze(1) @ trans).squeeze(1)

        kwargs.update(update_attention=update_attention)
        yield from super().inner_loop(inputs=inputs, **kwargs)<|MERGE_RESOLUTION|>--- conflicted
+++ resolved
@@ -76,17 +76,9 @@
 
         def update_attention(p, t):
             c = (p.unsqueeze(1) @ conditions).squeeze(1)
-<<<<<<< HEAD
-            phi_in = inputs.base[t, :, 1:-2] * c.view(N, conditions.size(2), 1, 1)
-            truth = torch.any(phi_in.view(N, -1) > 0, dim=-1).float().view(N, 1, 1)
-            pred = self.phi_shift(truth)
-            # c = (p.unsqueeze(1) @ conditions).squeeze(1)
-            # pred = self.phi_shift((inputs.base[t], c))
-=======
             # phi_in = inputs.base[t, :, 1:-2] * c.view(N, conditions.size(2), 1, 1)
             # truth = torch.any(phi_in.view(N, -1) > 0, dim=-1).float().view(N, 1, 1)
             pred = self.phi_shift((inputs.base[t], c))
->>>>>>> aa435194
             trans = pred * true_path + (1 - pred) * false_path
             return (p.unsqueeze(1) @ trans).squeeze(1)
 
