import copy
import functools
from collections import defaultdict, Counter
from typing import Iterator, List, Tuple, Generator, Dict

import numpy as np
from gym import spaces
from rl_utils import hierarchical_parse_args

import ppo.control_flow.env
from ppo.control_flow.env import State
from ppo.control_flow.lines import (
    Subtask,
    Padding,
    Line,
    While,
    If,
    EndWhile,
    Else,
    EndIf,
    Loop,
    EndLoop,
)


class Env(ppo.control_flow.env.Env):
    wood = "wood"
    gold = "gold"
    iron = "iron"
    merchant = "merchant"
    bridge = "bridge"
    agent = "agent"
    mine = "mine"
    sell = "sell"
    goto = "goto"
    items = [wood, gold, iron, merchant]
    terrain = [bridge, agent]
    world_contents = items + terrain
    behaviors = [mine, sell, goto]

    def __init__(self, num_subtasks, temporal_extension, world_size=6, **kwargs):
        self.temporal_extension = temporal_extension
        self.loops = None

        def subtasks():
            for obj in self.items:
                for interaction in self.behaviors:
                    yield interaction, obj

        self.subtasks = list(subtasks())
        num_subtasks = len(self.subtasks)
        super().__init__(num_subtasks=num_subtasks, **kwargs)
        self.world_size = world_size
        self.world_shape = (len(self.world_contents), self.world_size, self.world_size)

        self.action_space = spaces.MultiDiscrete(
            np.array([num_subtasks + 1, 2 * self.n_lines, 2, 2, self.n_lines])
        )
        self.observation_space.spaces.update(
            obs=spaces.Box(low=0, high=1, shape=self.world_shape),
            lines=spaces.MultiDiscrete(
                np.array(
                    [
                        [
                            len(self.line_types),
                            1 + len(self.behaviors),
                            1 + len(self.items),
                            1 + self.max_loops,
                        ]
                    ]
                    * self.n_lines
                )
            ),
        )

    def print_obs(self, obs):
        obs = obs.transpose(1, 2, 0).astype(int)
        grid_size = 2  # obs.astype(int).sum(-1).max()  # max objects per grid
        chars = [" "] + [o for o, *_ in self.world_contents]
        for i, row in enumerate(obs):
            string = ""
            for j, channel in enumerate(row):
                int_ids = 1 + np.arange(channel.size)
                number = channel * int_ids
                crop = sorted(number, reverse=True)[:grid_size]
                string += "".join(chars[x] for x in crop) + "|"
            print(string)
            print("-" * len(string))

    def line_str(self, line):
        line = super().line_str(line)
        if type(line) is Subtask:
            return f"{line} {self.subtasks.index(line.id)}"
        return line

    @functools.lru_cache(maxsize=200)
    def preprocess_line(self, line):
        if type(line) in (Else, EndIf, EndWhile, EndLoop, Padding):
            return [self.line_types.index(type(line)), 0, 0, 0, 0]
        elif type(line) is Loop:
            return [self.line_types.index(Loop), 0, 0, 0, line.id]
        elif type(line) is Subtask:
            i, o = line.id
            i, o = self.behaviors.index(i), self.items.index(o)
            return [self.line_types.index(Subtask), i + 1, o + 1, 0]
        elif type(line) in (While, If):
            o1, o2 = line.id
            return [
                self.line_types.index(type(line)),
                0,
                self.items.index(line.id) + 1,
                0,
            ]
        else:
            raise RuntimeError()

<<<<<<< HEAD
    def world_array(self, objects, agent_pos):
        world = np.zeros(self.world_shape)
        for p, o in list(objects.items()) + [(agent_pos, self.agent)]:
            p = np.array(p)
            world[tuple((self.world_contents.index(o), *p))] = 1
        return world

=======
>>>>>>> 212806e2
    @staticmethod
    def evaluate_line(line, objects, condition_evaluations, loops):
        if line is None:
            return None
        elif type(line) is Loop:
            return loops > 0
        elif type(line) in (While, If):
            o1, o2 = line.id
            pos_obj = defaultdict(set)
            for o, p in object_pos:
                pos_obj[p].add(o)

                count1 = sum(1 for _, ob_set in pos_obj.items() if o1 in ob_set)
                count2 = sum(1 for _, ob_set in pos_obj.items() if o2 in ob_set)
                evaluation = count1 < count2

        else:
            return 1

    def world_array(self, object_pos, agent_pos):
        world = np.zeros(self.world_shape)
        for o, p in object_pos + [(self.agent, agent_pos)]:
            p = np.array(p)
            world[tuple((self.world_objects.index(o), *p))] = 1
        return world

    @staticmethod
    def evaluate_line(line, object_pos, condition_evaluations):
        if line is None:
            return None
        if type(line) is Subtask:
            return 1
        else:
            evaluation = line.id in objects.values()
            if type(line) in (If, While):
                condition_evaluations += [evaluation]
            return evaluation

    def generators(self) -> Tuple[Iterator[State], List[Line]]:
        line_types = self.choose_line_types()
        # if there are too many while loops,
        # all items will be eliminated and tasks become impossible
        while_count = 0
        for line_type in line_types:
            if line_type is EndWhile:
                while_count += 1
            if while_count >= len(self.items) - 1:
                # too many while_loops
                return self.generators()
        assert not while_count >= len(self.items) - 1  # TODO

        # get forward and backward transition edges
        line_transitions = defaultdict(list)
        reverse_transitions = defaultdict(list)
        for _from, _to in self.get_transitions(line_types):
            line_transitions[_from].append(_to)
            reverse_transitions[_to].append(_from)

        # get flattened generator of index, truthy values
        def index_truthiness_generator() -> Generator[int, None, None]:
            loop_count = 0
            j = 0
            if_evaluations = []
            while j in line_transitions:
                t = self.random.choice(2)

                # make sure not to exceed max_loops
                if line_types[j] is Loop:
                    if loop_count == self.max_loops:
                        t = 0
                    if t:
                        loop_count += 1
                    else:
                        loop_count = 0
                elif line_types[j] is If:
                    if_evaluations.append(t)
                elif line_types[j] is Else:
                    t = not if_evaluations[-1]
                elif line_types[j] is EndIf:
                    if_evaluations.pop()
                yield j, t
                j = line_transitions[j][int(t)]

        index_truthiness = list(index_truthiness_generator())
        lines = [l(None) for l in line_types]  # instantiate line types

        blocks = defaultdict(list)
        whiles = []
        for i, line_type in enumerate(line_types):
            if line_type is While:
                whiles.append(i)
            elif line_type is EndWhile:
                whiles.pop()
            else:
                for w in whiles:
                    blocks[w].append(i)

        # select line inside while blocks to be a build behavior
        # so as to prevent infinite while loops
        while_index = {}  # type: Dict[int, line]
        for i, indices in blocks.items():
            indices = set(indices) - set(while_index.keys())
            while_index[self.random.choice(list(indices))] = lines[i]

        # go through lines in reverse to assign ids and put objects in the world
        existing = list(
            self.random.choice(self.items, size=len(self.items) - while_count - 1)
        )
        non_existing = list(set(self.items) - set(existing))

        world = Counter()
        for i, truthy in reversed(index_truthiness):
            line = lines[i]
            if type(line) is Subtask:
                if not line.id:
                    subtasks = [s for s in self.subtasks]
                    try:
                        item = while_index[i].id
                        assert item is not None
                        behavior = self.mine
                        subtasks.remove((self.mine, item))
                    except KeyError:
                        behavior, item = subtasks[self.random.choice(len(subtasks))]
                    line.id = (behavior, item)
                behavior, item = line.id
                if not world[item] or behavior in [self.mine, self.sell]:
                    world[item] += 1
            elif type(line) is If:
                if not line.id:
                    line.id = self.random.choice(existing if truthy else non_existing)
                if truthy and not world[line.id]:
                    world[line.id] += 1
            elif type(line) is While:
                if not line.id:
                    line.id = self.random.choice(non_existing)  # type: str
                if truthy and not line.id in existing:
                    existing.append(line.id)
                    non_existing.remove(line.id)
            elif type(line) is Loop:
                if line.id is None:
                    line.id = 0
                else:
                    line.id += 1
            else:
                line.id = 0
            if sum(world.values()) > self.world_size ** 2:
                # can't fit all objects on map
                return self.generators()

        # assign unvisited lines
        for line in lines:
            if line.id is None:
                line.id = self.subtasks[self.random.choice(len(self.subtasks))]

<<<<<<< HEAD
        def state_generator() -> State:
            assert self.max_nesting_depth == 1
            agent_pos = self.random.randint(0, self.world_size, size=2)
=======
        def state_generator() -> Generator[State, int, None]:
            pos = self.random.randint(self.world_size, size=2)
>>>>>>> 212806e2
            objects = {}
            flattened = [o for o, c in world.items() for _ in range(c)]
            for o, p in zip(
                flattened,
                self.random.choice(
                    self.world_size ** 2, replace=False, size=len(flattened)
                ),
            ):
                p = np.unravel_index(p, (self.world_size, self.world_size))
                objects[tuple(p)] = o

            self.time_remaining = 200 if self.evaluating else self.time_to_waste
            self.loops = None

            def subtask_generator() -> Generator[int, None, None]:
                for l, _ in index_truthiness:
                    if type(lines[l]) is Subtask:
                        yield l

            def get_nearest(to):
<<<<<<< HEAD
                candidates = [np.array(p) for p, o in objects.items() if o == to]
=======
                candidates = [(np.array(p)) for p, o in objects.items() if o == to]
>>>>>>> 212806e2
                if candidates:
                    return min(candidates, key=lambda k: np.sum(np.abs(pos - k)))

            def agent_generator() -> Generator[
                Union[np.ndarray, str], Tuple[str, str], None
            ]:
                subtask, objective, move = None, None, None
                while True:
                    (chosen_behavior, chosen_object) = yield move
                    # if new_subtask != subtask:
                    #     subtask = new_subtask
                    objective = get_nearest(chosen_object)
                    if objective is None:
                        move = None
                    elif np.all(objective == pos):
                        move = chosen_behavior
                    else:
<<<<<<< HEAD
                        if type(lines[l]) is Loop:
                            if self.loops is None:
                                self.loops = lines[l].id
                            else:
                                self.loops -= 1
                        l = line_iterator.send(
                            self.evaluate_line(
                                lines[l], objects, condition_evaluations, self.loops
                            )
                        )
                        if self.loops == 0:
                            self.loops = None
                    if l is None or type(lines[l]) is Subtask:
                        break
=======
                        move = np.array(objective) - pos
                        if self.temporal_extension:
                            move = np.clip(move, -1, 1)

            def world_array() -> np.ndarray:
                array = np.zeros(self.world_shape)
                for p, o in list(objects.items()) + [(pos, self.agent)]:
                    p = np.array(p)
                    array[tuple((self.world_contents.index(o), *p))] = 1

                return array

            subtask_iterator = subtask_generator()
            agent_iterator = agent_generator()
            next(agent_iterator)

            def next_subtask():
                try:
                    l = next(subtask_iterator)
                except StopIteration:
                    return
>>>>>>> 212806e2
                if l is not None:
                    assert type(lines[l]) is Subtask
                    _, o = lines[l].id
                    n = get_nearest(o)
                    if n is not None:
                        self.time_remaining += 1 + np.max(np.abs(pos - n))
                return l

<<<<<<< HEAD
            possible_objects = [o for o, _ in objects.items()]
            prev, ptr = 0, next_subtask(None)
=======
            prev, ptr = 0, next_subtask()
>>>>>>> 212806e2
            term = False
            while True:
                term |= not self.time_remaining
                subtask_id = yield State(
<<<<<<< HEAD
                    obs=self.world_array(objects, agent_pos),
                    prev=prev,
                    ptr=ptr,
                    term=term,
                )
                self.time_remaining -= 1
                interaction, obj = self.subtasks[subtask_id]

                def on_object():
                    return (
                        objects.get(tuple(agent_pos), None) == obj
                    )  # standing on the desired object

                correct_id = (interaction, obj) == lines[ptr].id
                if on_object():
                    if interaction in (self.mine, self.sell):
                        del objects[tuple(agent_pos)]
                        if obj in possible_objects and correct_id:
                            possible_objects.remove(obj)
                        else:
                            term = True
                    if interaction == self.sell:
                        objects[tuple(agent_pos)] = self.bridge
                    if correct_id:
                        prev, ptr = ptr, next_subtask(ptr)
=======
                    obs=world_array(), prev=prev, ptr=ptr, term=term,
                )
                self.time_remaining -= 1
                chosen_subtask = self.subtasks[subtask_id]
                agent_move = agent_iterator.send(chosen_subtask)
                tgt_move, tgt_object = lines[ptr].id
                if (
                    tuple(pos) in objects
                    and tgt_object == objects[tuple(pos)]
                    and tgt_move is self.goto
                    or (agent_move is not None and tuple(agent_move) == tuple(tgt_move))
                ):
                    prev, ptr = ptr, next_subtask()

                def check_fail():
                    if objects[tuple(pos)] != tgt_object:
                        return True

                if type(agent_move) in (np.ndarray, tuple):
                    pos += agent_move
                    if np.any(pos >= self.world_size) or np.any(pos < 0):
                        import ipdb

                        ipdb.set_trace()

                elif agent_move == self.mine:
                    term = check_fail() or term
                    del objects[tuple(pos)]
                elif agent_move == self.sell:
                    term = check_fail() or term
                    objects[tuple(pos)] = self.bridge
                elif agent_move in [self.goto, None]:
                    pass
>>>>>>> 212806e2
                else:
                    raise RuntimeError

        return state_generator(), lines

<<<<<<< HEAD
    def populate_world(self, lines):
        while_blocks = defaultdict(list)  # while line: child subtasks
        active_whiles = []
        for interaction, line in enumerate(lines):
            if type(line) is While:
                active_whiles += [interaction]
            elif type(line) is EndWhile:
                active_whiles.pop()
            elif active_whiles and type(line) is Subtask:
                while_blocks[active_whiles[-1]] += [interaction]
        for while_line, block in while_blocks.items():
            o1, o2 = lines[while_line].id
            l = self.random.choice(block)
            i = self.random.choice(2)
            line_id = (self.mine, self.build)[i], o2
            lines[l] = Subtask(line_id)

        more_lines = self.choose_line_types(
            n=20 - len(lines),
            active_conditions=[],
            max_nesting_depth=self.max_nesting_depth,
        )
        more_lines = list(self.assign_line_ids(more_lines))
        active_loops = []
        loop_obj = []
        for i, line in enumerate(lines + more_lines):
            if type(line) is Loop:
                active_loops += [line]
            elif type(line) is EndLoop:
                active_loops.pop()
            elif type(line) is Subtask:
                if active_loops:
                    _i, _o = line.id
                    loop_num = active_loops[-1].id
                    loop_obj += [(_o, loop_num)]

        objects = [line.id[1] for line in lines + more_lines if type(line) is Subtask]
        for o, c in loop_obj:
            objects += [o] * c
        pos_arrays = self.random.randint(self.world_size, size=(len(objects), 2))
        object_pos = [(o, tuple(a)) for o, a in zip(objects, pos_arrays)]
        return object_pos, lines

        for while_line, block in while_blocks.items():
            obj = lines[while_line].id
            l = self.random.choice(block)
            i = self.random.choice(2)
            assert self.behaviors[i] in (self.mine, self.sell)
            line_id = self.behaviors[i], obj
            assert line_id in ((self.mine, obj), (self.sell, obj))
            lines[l] = Subtask(line_id)
            if not self.evaluating and obj in self.world_contents:
                num_obj = self.random.randint(self.max_while_objects + 1)
                if num_obj:
                    pos = self.random.randint(0, self.world_size, size=(num_obj, 2))
                    object_pos += [(obj, tuple(p)) for p in pos]

        return object_pos

    def assign_line_ids(self, lines):
        excluded = self.random.randint(len(self.items), size=self.num_excluded_objects)
        included_objects = [o for i, o in enumerate(self.items) if i not in excluded]

        interaction_ids = self.random.choice(len(self.behaviors), size=len(lines))
        object_ids = self.random.choice(len(included_objects), size=len(lines))
        line_ids = self.random.choice(len(self.items), size=len(lines))

        for line_type, object_id, alt_object_id, interaction_id in zip(
            line_types, object_ids, alt_object_ids, interaction_ids
        ):
            if line_type is Subtask:
                subtask_id = (
                    self.behaviors[interaction_id],
                    included_objects[object_id],
                )
                yield Subtask(subtask_id)
            elif line is Loop:
                yield Loop(self.random.randint(1, 1 + self.max_loops))
            else:
                yield line(self.items[line_id])

=======
>>>>>>> 212806e2

def build_parser(p):
    ppo.control_flow.env.build_parser(p)
    p.add_argument(
        "--no-temporal-extension", dest="temporal_extension", action="store_false"
    )
    return p


if __name__ == "__main__":
    import argparse

    parser = argparse.ArgumentParser()
    parser = build_parser(parser)
    parser.add_argument("--world-size", default=4, type=int)
    parser.add_argument("--seed", default=0, type=int)
    ppo.control_flow.env.main(Env(rank=0, **hierarchical_parse_args(parser)))<|MERGE_RESOLUTION|>--- conflicted
+++ resolved
@@ -114,16 +114,6 @@
         else:
             raise RuntimeError()
 
-<<<<<<< HEAD
-    def world_array(self, objects, agent_pos):
-        world = np.zeros(self.world_shape)
-        for p, o in list(objects.items()) + [(agent_pos, self.agent)]:
-            p = np.array(p)
-            world[tuple((self.world_contents.index(o), *p))] = 1
-        return world
-
-=======
->>>>>>> 212806e2
     @staticmethod
     def evaluate_line(line, objects, condition_evaluations, loops):
         if line is None:
@@ -278,14 +268,8 @@
             if line.id is None:
                 line.id = self.subtasks[self.random.choice(len(self.subtasks))]
 
-<<<<<<< HEAD
-        def state_generator() -> State:
-            assert self.max_nesting_depth == 1
-            agent_pos = self.random.randint(0, self.world_size, size=2)
-=======
         def state_generator() -> Generator[State, int, None]:
             pos = self.random.randint(self.world_size, size=2)
->>>>>>> 212806e2
             objects = {}
             flattened = [o for o, c in world.items() for _ in range(c)]
             for o, p in zip(
@@ -306,11 +290,7 @@
                         yield l
 
             def get_nearest(to):
-<<<<<<< HEAD
-                candidates = [np.array(p) for p, o in objects.items() if o == to]
-=======
                 candidates = [(np.array(p)) for p, o in objects.items() if o == to]
->>>>>>> 212806e2
                 if candidates:
                     return min(candidates, key=lambda k: np.sum(np.abs(pos - k)))
 
@@ -328,22 +308,6 @@
                     elif np.all(objective == pos):
                         move = chosen_behavior
                     else:
-<<<<<<< HEAD
-                        if type(lines[l]) is Loop:
-                            if self.loops is None:
-                                self.loops = lines[l].id
-                            else:
-                                self.loops -= 1
-                        l = line_iterator.send(
-                            self.evaluate_line(
-                                lines[l], objects, condition_evaluations, self.loops
-                            )
-                        )
-                        if self.loops == 0:
-                            self.loops = None
-                    if l is None or type(lines[l]) is Subtask:
-                        break
-=======
                         move = np.array(objective) - pos
                         if self.temporal_extension:
                             move = np.clip(move, -1, 1)
@@ -365,7 +329,6 @@
                     l = next(subtask_iterator)
                 except StopIteration:
                     return
->>>>>>> 212806e2
                 if l is not None:
                     assert type(lines[l]) is Subtask
                     _, o = lines[l].id
@@ -374,43 +337,11 @@
                         self.time_remaining += 1 + np.max(np.abs(pos - n))
                 return l
 
-<<<<<<< HEAD
-            possible_objects = [o for o, _ in objects.items()]
-            prev, ptr = 0, next_subtask(None)
-=======
             prev, ptr = 0, next_subtask()
->>>>>>> 212806e2
             term = False
             while True:
                 term |= not self.time_remaining
                 subtask_id = yield State(
-<<<<<<< HEAD
-                    obs=self.world_array(objects, agent_pos),
-                    prev=prev,
-                    ptr=ptr,
-                    term=term,
-                )
-                self.time_remaining -= 1
-                interaction, obj = self.subtasks[subtask_id]
-
-                def on_object():
-                    return (
-                        objects.get(tuple(agent_pos), None) == obj
-                    )  # standing on the desired object
-
-                correct_id = (interaction, obj) == lines[ptr].id
-                if on_object():
-                    if interaction in (self.mine, self.sell):
-                        del objects[tuple(agent_pos)]
-                        if obj in possible_objects and correct_id:
-                            possible_objects.remove(obj)
-                        else:
-                            term = True
-                    if interaction == self.sell:
-                        objects[tuple(agent_pos)] = self.bridge
-                    if correct_id:
-                        prev, ptr = ptr, next_subtask(ptr)
-=======
                     obs=world_array(), prev=prev, ptr=ptr, term=term,
                 )
                 self.time_remaining -= 1
@@ -444,96 +375,11 @@
                     objects[tuple(pos)] = self.bridge
                 elif agent_move in [self.goto, None]:
                     pass
->>>>>>> 212806e2
                 else:
                     raise RuntimeError
 
         return state_generator(), lines
 
-<<<<<<< HEAD
-    def populate_world(self, lines):
-        while_blocks = defaultdict(list)  # while line: child subtasks
-        active_whiles = []
-        for interaction, line in enumerate(lines):
-            if type(line) is While:
-                active_whiles += [interaction]
-            elif type(line) is EndWhile:
-                active_whiles.pop()
-            elif active_whiles and type(line) is Subtask:
-                while_blocks[active_whiles[-1]] += [interaction]
-        for while_line, block in while_blocks.items():
-            o1, o2 = lines[while_line].id
-            l = self.random.choice(block)
-            i = self.random.choice(2)
-            line_id = (self.mine, self.build)[i], o2
-            lines[l] = Subtask(line_id)
-
-        more_lines = self.choose_line_types(
-            n=20 - len(lines),
-            active_conditions=[],
-            max_nesting_depth=self.max_nesting_depth,
-        )
-        more_lines = list(self.assign_line_ids(more_lines))
-        active_loops = []
-        loop_obj = []
-        for i, line in enumerate(lines + more_lines):
-            if type(line) is Loop:
-                active_loops += [line]
-            elif type(line) is EndLoop:
-                active_loops.pop()
-            elif type(line) is Subtask:
-                if active_loops:
-                    _i, _o = line.id
-                    loop_num = active_loops[-1].id
-                    loop_obj += [(_o, loop_num)]
-
-        objects = [line.id[1] for line in lines + more_lines if type(line) is Subtask]
-        for o, c in loop_obj:
-            objects += [o] * c
-        pos_arrays = self.random.randint(self.world_size, size=(len(objects), 2))
-        object_pos = [(o, tuple(a)) for o, a in zip(objects, pos_arrays)]
-        return object_pos, lines
-
-        for while_line, block in while_blocks.items():
-            obj = lines[while_line].id
-            l = self.random.choice(block)
-            i = self.random.choice(2)
-            assert self.behaviors[i] in (self.mine, self.sell)
-            line_id = self.behaviors[i], obj
-            assert line_id in ((self.mine, obj), (self.sell, obj))
-            lines[l] = Subtask(line_id)
-            if not self.evaluating and obj in self.world_contents:
-                num_obj = self.random.randint(self.max_while_objects + 1)
-                if num_obj:
-                    pos = self.random.randint(0, self.world_size, size=(num_obj, 2))
-                    object_pos += [(obj, tuple(p)) for p in pos]
-
-        return object_pos
-
-    def assign_line_ids(self, lines):
-        excluded = self.random.randint(len(self.items), size=self.num_excluded_objects)
-        included_objects = [o for i, o in enumerate(self.items) if i not in excluded]
-
-        interaction_ids = self.random.choice(len(self.behaviors), size=len(lines))
-        object_ids = self.random.choice(len(included_objects), size=len(lines))
-        line_ids = self.random.choice(len(self.items), size=len(lines))
-
-        for line_type, object_id, alt_object_id, interaction_id in zip(
-            line_types, object_ids, alt_object_ids, interaction_ids
-        ):
-            if line_type is Subtask:
-                subtask_id = (
-                    self.behaviors[interaction_id],
-                    included_objects[object_id],
-                )
-                yield Subtask(subtask_id)
-            elif line is Loop:
-                yield Loop(self.random.randint(1, 1 + self.max_loops))
-            else:
-                yield line(self.items[line_id])
-
-=======
->>>>>>> 212806e2
 
 def build_parser(p):
     ppo.control_flow.env.build_parser(p)
