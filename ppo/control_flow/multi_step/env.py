import functools
from collections import Counter, defaultdict
from copy import copy

import numpy as np
from gym import spaces
from rl_utils import hierarchical_parse_args

import ppo.control_flow.env
from ppo import keyboard_control
from ppo.control_flow.env import build_parser, State
from ppo.control_flow.lines import (
    Subtask,
    Padding,
    Line,
    While,
    If,
    EndWhile,
    Else,
    EndIf,
)


class Env(ppo.control_flow.env.Env):
    wood = "wood"
    gold = "gold"
    iron = "iron"
    merchant = "merchant"
<<<<<<< HEAD
    water = "water"
    bridge = "bridge"
    agent = "agent"
    mine = "mine"
    sell = "sell"
    objects = [wood, gold, iron, merchant, water]
    other_objects = [bridge, agent]
    world_objects = objects + other_objects
    interactions = [mine, bridge, sell]  # place
=======
    bridge = "bridge"
    agent = "agent"
    mine = "mine"
    build = "build"
    visit = "visit"
    objects = [wood, gold, iron, merchant]
    other_objects = [bridge, agent]
    world_objects = objects + other_objects
    interactions = [mine, build, visit]
>>>>>>> 45e85805

    def __init__(
        self,
        world_size,
        max_while_objects,
        time_to_waste,
        num_subtasks,
        num_excluded_objects,
        **kwargs,
    ):
        self.num_excluded_objects = num_excluded_objects
        self.max_while_objects = max_while_objects
        self.time_to_waste = time_to_waste

        def subtasks():
<<<<<<< HEAD
            for o in self.objects:
                yield self.mine, o
            yield self.bridge, self.water
            yield self.sell, self.merchant
=======
            for obj in self.objects:
                for interaction in self.interactions:
                    yield interaction, obj
>>>>>>> 45e85805

        self.subtasks = list(subtasks())
        num_subtasks = len(self.subtasks)
        super().__init__(num_subtasks=num_subtasks, **kwargs)
        self.world_size = world_size
        self.world_shape = (len(self.world_objects), self.world_size, self.world_size)

        self.action_space = spaces.MultiDiscrete(
            np.array([num_subtasks + 1, 2 * self.n_lines, 2, 2])
        )
        self.observation_space.spaces.update(
            obs=spaces.Box(low=0, high=1, shape=self.world_shape),
            lines=spaces.MultiDiscrete(
                np.array(
                    [
                        [
                            len(self.line_types),
                            1 + len(self.interactions),
                            1 + len(self.objects),
                        ]
                    ]
                    * self.n_lines
                )
            ),
        )

        self.subtask_id_to_tuple = {}
        self.subtask_id_to_strings = {}
        self.subtask_strings_to_id = {}
        self.line_id_to_strings = {}
        self.line_strings_to_id = {}
        for i, interaction in enumerate(self.interactions):
            for o, obj in enumerate(self.subtask_objects):
                subtask_id = o * len(self.interactions) + i
                self.subtask_id_to_tuple[subtask_id] = i, o
                self.subtask_id_to_strings[subtask_id] = interaction, obj
                self.subtask_strings_to_id[interaction, obj] = subtask_id
            for o, obj in enumerate(self.line_objects):
                line_id = o * len(self.interactions) + i
                self.line_id_to_strings[line_id] = interaction, obj
                self.line_strings_to_id[interaction, obj] = line_id

    def line_str(self, line: Line):
        if isinstance(line, Subtask):
            i, o = line.id
            return f"Subtask {self.subtasks.index(line.id)}: {line.id}"
        elif isinstance(line, (If, While)):
            return f"{line}: {line.id}"
        else:
            return f"{line}"

    def print_obs(self, obs):
        obs = obs.transpose(1, 2, 0).astype(int)
        grid_size = obs.astype(int).sum(-1).max()  # max objects per grid
        chars = [" "] + [o for o, *_ in self.world_objects]
        for i, row in enumerate(obs):
            string = ""
            for j, channel in enumerate(row):
                int_ids = 1 + np.arange(channel.size)
                number = channel * int_ids
                crop = sorted(number, reverse=True)[:grid_size]
                string += "".join(chars[x] for x in crop) + "|"
            print(string)
            print("-" * len(string))

    @functools.lru_cache(maxsize=200)
    def preprocess_line(self, line):
        if line is Padding:
            return [self.line_types.index(Padding), 0, 0]
        elif type(line) is Else:
            return [self.line_types.index(Else), 0, 0]
        elif type(line) is Subtask:
            i, o = line.id
            i, o = self.interactions.index(i), self.objects.index(o)
            return [self.line_types.index(Subtask), i + 1, o + 1]
        else:
            return [
                self.line_types.index(type(line)),
                0,
                self.objects.index(line.id) + 1,
            ]

    def state_generator(self, lines) -> State:
        assert self.max_nesting_depth == 1
        agent_pos = self.random.randint(0, self.world_size, size=2)
        offset = self.random.randint(1 + self.world_size - self.world_size, size=2)

        def world_array():
            world = np.zeros(self.world_shape)
            for o, p in object_pos + [(self.agent, agent_pos)]:
                p = np.array(p) + offset
                world[tuple((self.world_objects.index(o), *p))] = 1
            return world

        object_pos = self.populate_world(lines)
        line_iterator = self.line_generator(lines)
        condition_evaluations = defaultdict(list)
        times = Counter(on_subtask=0, to_complete=0)

        def evaluate_line(l):
            if l is None:
                return None
            line = lines[l]
            if type(line) is Subtask:
                return 1
            else:
                evaluation = any(o == line.id for o, _ in object_pos)
                if type(line) in (If, While):
                    condition_evaluations[type(line)] += [evaluation]
                return evaluation

        def get_nearest(to):
            candidates = [np.array(p) for o, p in object_pos if o == to]
            if candidates:
                return min(candidates, key=lambda k: np.sum(np.abs(agent_pos - k)))

        def next_subtask(l):
            l = line_iterator.send(evaluate_line(l))
            while not (l is None or type(lines[l]) is Subtask):
                l = line_iterator.send(evaluate_line(l))
            if l is not None:
                assert type(lines[l]) is Subtask
                _, o = lines[l].id
                n = get_nearest(o)
                if n is not None:
                    times["to_complete"] = 1 + np.max(np.abs(agent_pos - n))
                    times["on_subtask"] = 0
            return l

        possible_objects = [o for o, _ in object_pos]
        prev, curr = 0, next_subtask(None)
        term = False
        while True:
            term |= times["on_subtask"] - times["to_complete"] > self.time_to_waste
            subtask_id = yield State(
                obs=world_array(),
                condition=None,
                prev=prev,
                curr=curr,
                condition_evaluations=condition_evaluations,
                term=term,
            )
            times["on_subtask"] += 1
            interaction, obj = self.subtasks[subtask_id]

            def pair():
                return obj, tuple(agent_pos)

            def on_object():
                return pair() in object_pos  # standing on the desired object

            correct_id = (interaction, obj) == lines[curr].id
            if on_object():
                if interaction in (self.mine, self.build):
                    object_pos.remove(pair())
                    if correct_id:
                        possible_objects.remove(obj)
                    else:
                        term = True
<<<<<<< HEAD
                if interaction == self.bridge:
=======
                if interaction == self.build:
>>>>>>> 45e85805
                    object_pos.append((self.bridge, tuple(agent_pos)))
                if correct_id:
                    prev, curr = curr, next_subtask(curr)
            else:
                nearest = get_nearest(obj)
                if nearest is not None:
                    agent_pos += np.clip(nearest - agent_pos, -1, 1)
                elif correct_id and obj not in possible_objects:
                    # subtask is impossible
                    prev, curr = curr, None

    def populate_world(self, lines):
        line_io = [line.id for line in lines if type(line) is Subtask]
        line_pos = self.random.randint(0, self.world_size, size=(len(line_io), 2))
        object_pos = [
<<<<<<< HEAD
            (o, tuple(pos))
            for (interaction, o), pos in zip(line_io, line_pos)
            if o != self.water
=======
            (o, tuple(pos)) for (interaction, o), pos in zip(line_io, line_pos)
>>>>>>> 45e85805
        ]
        while_blocks = defaultdict(list)  # while line: child subtasks
        active_whiles = []
        for interaction, line in enumerate(lines):
            if type(line) is While:
                active_whiles += [interaction]
            elif type(line) is EndWhile:
                active_whiles.pop()
            elif active_whiles and type(line) is Subtask:
                while_blocks[active_whiles[-1]] += [interaction]
        for while_line, block in while_blocks.items():
            obj = lines[while_line].id
            line_id = self.mine, obj
            l = self.random.choice(block)
<<<<<<< HEAD
=======
            i = self.random.choice(2)
            assert self.interactions[i] in (self.mine, self.build)
            line_id = self.interactions[i], obj
            assert line_id in ((self.mine, obj), (self.build, obj))
>>>>>>> 45e85805
            lines[l] = Subtask(line_id)
            if not self.evaluating and obj in self.world_objects:
                num_obj = self.random.randint(self.max_while_objects + 1)
                if num_obj:
                    pos = self.random.randint(0, self.world_size, size=(num_obj, 2))
                    object_pos += [(obj, tuple(p)) for p in pos]

        # river
        x = self.random.randint(0, self.world_size)
        vertical = self.random.randint(2)
        for i in range(0, self.world_size):
            object_pos += [(self.water, (x, i) if vertical else (i, x))]

        return object_pos

    def assign_line_ids(self, lines):
        excluded = self.random.randint(
            len(self.objects), size=self.num_excluded_objects
        )
        included_objects = [o for i, o in enumerate(self.objects) if i not in excluded]

        interaction_ids = self.random.choice(len(self.interactions), size=len(lines))
        object_ids = self.random.choice(len(included_objects), size=len(lines))
        line_ids = self.random.choice(len(self.objects), size=len(lines))

        for line, line_id, interaction_id, obj_id in zip(
            lines, line_ids, interaction_ids, object_ids
        ):
            if line is Subtask:
                interaction = self.interactions[interaction_id]
                if interaction == self.mine:
                    subtask_id = interaction, included_objects[obj_id]
                elif interaction == self.bridge:
                    subtask_id = interaction, self.water
                elif interaction == self.sell:
                    subtask_id = interaction, self.merchant
                else:
                    raise RuntimeError
                yield Subtask(subtask_id)
            else:
                yield line(self.objects[line_id])

    def increment_curriculum(self):
        self.n_lines = min(self.n_lines + 1, self.max_lines)
        self.time_limit = self.world_size * self.n_lines
        self.set_spaces()


if __name__ == "__main__":
    import argparse

    parser = argparse.ArgumentParser()
    parser = build_parser(parser)
    parser.add_argument("--world-size", default=4, type=int)
    parser.add_argument("--seed", default=0, type=int)
    args = hierarchical_parse_args(parser)

    def action_fn(string):
        try:
            return int(string), 0
        except ValueError:
            return

    keyboard_control.run(Env(**args, baseline=False), action_fn=action_fn)<|MERGE_RESOLUTION|>--- conflicted
+++ resolved
@@ -26,17 +26,6 @@
     gold = "gold"
     iron = "iron"
     merchant = "merchant"
-<<<<<<< HEAD
-    water = "water"
-    bridge = "bridge"
-    agent = "agent"
-    mine = "mine"
-    sell = "sell"
-    objects = [wood, gold, iron, merchant, water]
-    other_objects = [bridge, agent]
-    world_objects = objects + other_objects
-    interactions = [mine, bridge, sell]  # place
-=======
     bridge = "bridge"
     agent = "agent"
     mine = "mine"
@@ -46,7 +35,6 @@
     other_objects = [bridge, agent]
     world_objects = objects + other_objects
     interactions = [mine, build, visit]
->>>>>>> 45e85805
 
     def __init__(
         self,
@@ -62,16 +50,9 @@
         self.time_to_waste = time_to_waste
 
         def subtasks():
-<<<<<<< HEAD
-            for o in self.objects:
-                yield self.mine, o
-            yield self.bridge, self.water
-            yield self.sell, self.merchant
-=======
             for obj in self.objects:
                 for interaction in self.interactions:
                     yield interaction, obj
->>>>>>> 45e85805
 
         self.subtasks = list(subtasks())
         num_subtasks = len(self.subtasks)
@@ -231,11 +212,7 @@
                         possible_objects.remove(obj)
                     else:
                         term = True
-<<<<<<< HEAD
-                if interaction == self.bridge:
-=======
                 if interaction == self.build:
->>>>>>> 45e85805
                     object_pos.append((self.bridge, tuple(agent_pos)))
                 if correct_id:
                     prev, curr = curr, next_subtask(curr)
@@ -251,13 +228,7 @@
         line_io = [line.id for line in lines if type(line) is Subtask]
         line_pos = self.random.randint(0, self.world_size, size=(len(line_io), 2))
         object_pos = [
-<<<<<<< HEAD
-            (o, tuple(pos))
-            for (interaction, o), pos in zip(line_io, line_pos)
-            if o != self.water
-=======
             (o, tuple(pos)) for (interaction, o), pos in zip(line_io, line_pos)
->>>>>>> 45e85805
         ]
         while_blocks = defaultdict(list)  # while line: child subtasks
         active_whiles = []
@@ -272,13 +243,10 @@
             obj = lines[while_line].id
             line_id = self.mine, obj
             l = self.random.choice(block)
-<<<<<<< HEAD
-=======
             i = self.random.choice(2)
             assert self.interactions[i] in (self.mine, self.build)
             line_id = self.interactions[i], obj
             assert line_id in ((self.mine, obj), (self.build, obj))
->>>>>>> 45e85805
             lines[l] = Subtask(line_id)
             if not self.evaluating and obj in self.world_objects:
                 num_obj = self.random.randint(self.max_while_objects + 1)
