import functools
import itertools
from collections import defaultdict, Counter, namedtuple
from typing import Iterator, List, Tuple

import numpy as np
from gym import spaces
from rl_utils import hierarchical_parse_args

import ppo.control_flow.env
from ppo.control_flow.env import State
from ppo.control_flow.lines import (
    Subtask,
    Padding,
    Line,
    While,
    If,
    EndWhile,
    Else,
    EndIf,
    Loop,
    EndLoop,
)

BLACK = "\033[30m"
RED = "\033[31m"
GREEN = "\033[32m"
ORANGE = "\033[33m"
BLUE = "\033[34m"
PURPLE = "\033[35m"
CYAN = "\033[36m"
LIGHTGREY = "\033[37m"
DARKGREY = "\033[90m"
LIGHTRED = "\033[91m"
LIGHTGREEN = "\033[92m"
YELLOW = "\033[93m"
LIGHTBLUE = "\033[94m"
PINK = "\033[95m"
LIGHTCYAN = "\033[96m"
RESET = "\033[0m"

Obs = namedtuple("Obs", "active lines obs inventory")


def get_nearest(_from, _to, objects):
    items = [(np.array(p), o) for p, o in objects.items()]
    candidates = [(p, np.sum(np.abs(_from - p))) for p, o in items if o == _to]
    if candidates:
        return min(candidates, key=lambda c: c[1])


def objective(interaction, obj):
    if interaction == Env.sell:
        return Env.merchant
    return obj


class Env(ppo.control_flow.env.Env):
    wood = "wood"
    gold = "gold"
    iron = "iron"
    merchant = "merchant"
    bridge = "=bridge"
    water = "stream"
    wall = "#wall"
    agent = "Agent"
    mine = "mine"
    sell = "sell"
    goto = "goto"
    items = [wood, gold, iron]
    terrain = [merchant, water, wall, bridge, agent]
    world_contents = items + terrain
    behaviors = [mine, sell, goto]
    colors = {
        wood: GREEN,
        gold: YELLOW,
        iron: LIGHTGREY,
        merchant: PINK,
        wall: RESET,
        water: BLUE,
        bridge: RESET,
        agent: RED,
    }

    def __init__(
        self,
        max_while_objects,
        num_subtasks,
        num_excluded_objects,
        temporal_extension,
        world_size=6,
        **kwargs,
    ):
        self.temporal_extension = temporal_extension
        self.num_excluded_objects = num_excluded_objects
        self.max_while_objects = max_while_objects
        self.loops = None

        def subtasks():
            for obj in self.items:
                for interaction in self.behaviors:
                    yield interaction, obj

        self.subtasks = list(subtasks())
        num_subtasks = len(self.subtasks)
        super().__init__(num_subtasks=num_subtasks, **kwargs)
        self.world_size = world_size
        self.world_shape = (len(self.world_contents), self.world_size, self.world_size)

        def lower_level_actions():
            yield from self.behaviors
            for i in range(-1, 2):
                for j in range(-1, 2):
                    yield np.array([i, j])

        self.lower_level_actions = list(lower_level_actions())
        self.action_space = spaces.MultiDiscrete(
            np.array(
                ppo.control_flow.env.Action(
                    upper=num_subtasks + 1,
                    delta=2 * self.n_lines,
                    ag=2,
                    dg=2,
                    lower=len(self.lower_level_actions),
                    ptr=self.n_lines,
                )
            )
        )
        self.observation_space.spaces.update(
            obs=spaces.Box(low=0, high=1, shape=self.world_shape),
            lines=spaces.MultiDiscrete(
                np.array(
                    [
                        [
                            len(Line.types),
                            1 + len(self.behaviors),
                            1 + len(self.items),
                            1 + self.max_loops,
                        ]
                    ]
                    * self.n_lines
                )
            ),
            inventory=spaces.MultiDiscrete(
                np.array([self.world_size ** 2] * len(self.items))
            ),
        )

    def print_obs(self, obs):
        obs, inventory = obs
        obs = obs.transpose(1, 2, 0).astype(int)
        grid_size = 3  # obs.astype(int).sum(-1).max()  # max objects per grid
        chars = [" "] + [o for (o, *_) in self.world_contents]
        for i, row in enumerate(obs):
            colors = []
            string = []
            for j, channel in enumerate(row):
                int_ids = 1 + np.arange(channel.size)
                number = channel * int_ids
                crop = sorted(number, reverse=True)[:grid_size]
                for x in crop:
                    colors.append(self.colors[self.world_contents[x - 1]])
                    string.append(chars[x])
                colors.append(RESET)
                string.append("|")
            print(*[c for p in zip(colors, string) for c in p], sep="")
            print("-" * len(string))
        for i, c in zip(self.items, inventory):
            print(i, c)

    def line_str(self, line):
        line = super().line_str(line)
        if type(line) is Subtask:
            return f"{line} {self.subtasks.index(line.id)}"
        return line

    @functools.lru_cache(maxsize=200)
    def preprocess_line(self, line):
        if type(line) in (Else, EndIf, EndWhile, EndLoop, Padding):
            return [Line.types.index(type(line)), 0, 0, 0]
        elif type(line) is Loop:
            return [Line.types.index(Loop), 0, 0, line.id]
        elif type(line) is Subtask:
            i, o = line.id
            i, o = self.behaviors.index(i), self.items.index(o)
            return [Line.types.index(Subtask), i + 1, o + 1, 0]
        elif type(line) in (While, If):
            return [Line.types.index(type(line)), 0, self.items.index(line.id) + 1, 0]
        else:
            raise RuntimeError()

    def world_array(self, objects, agent_pos):
        world = np.zeros(self.world_shape)
        for p, o in list(objects.items()) + [(agent_pos, self.agent)]:
            p = np.array(p)
            world[tuple((self.world_contents.index(o), *p))] = 1

        return world

    @staticmethod
    def evaluate_line(line, objects, condition_evaluations, loops):
        if line is None:
            return None
        elif type(line) is Loop:
            return loops > 0
        if type(line) is Subtask:
            return 1
        else:
            evaluation = line.id in objects.values()
            if type(line) in (If, While):
                condition_evaluations += [evaluation]
            return evaluation

    def generators(self) -> Tuple[Iterator[State], List[Line]]:
        line_types = self.choose_line_types()
        lines = list(self.assign_line_ids(line_types))

        def state_generator() -> State:
            assert self.max_nesting_depth == 1
            objects = self.populate_world(lines)
            agent_pos = next(p for p, o in objects.items() if o == self.agent)
            del objects[agent_pos]

            line_iterator = self.line_generator(lines)
            condition_evaluations = []
            self.time_remaining = 200 if self.evaluating else self.time_to_waste
            self.loops = None
            inventory = Counter()
            subtask_complete = False

            def next_subtask(l):
                while True:
                    if l is None:
                        l = line_iterator.send(None)
                    else:
                        if type(lines[l]) is Loop:
                            if self.loops is None:
                                self.loops = lines[l].id
                            else:
                                self.loops -= 1
                        l = line_iterator.send(
                            self.evaluate_line(
                                lines[l], objects, condition_evaluations, self.loops
                            )
                        )
                        if self.loops == 0:
                            self.loops = None
                    if l is None or type(lines[l]) is Subtask:
                        break
                if l is not None:
                    assert type(lines[l]) is Subtask
                    be, it = lines[l].id
                    if it not in objects.values():
                        return None
                    elif be == self.sell:
                        if self.merchant not in objects.values():
                            return None
                    self.time_remaining += 2 * self.world_size
                    return l

            possible_objects = list(objects.values())
            prev, ptr = 0, next_subtask(None)
            term = False
            while True:
                term |= not self.time_remaining
                subtask_id, lower_level_index = yield State(
                    obs=(self.world_array(objects, agent_pos), inventory),
                    prev=prev,
                    ptr=ptr,
                    term=term,
                    subtask_complete=subtask_complete,
                )
                subtask_complete = False
                # for i, a in enumerate(self.lower_level_actions):
                # print(i, a)
                # lower_level_index = int(input("go:"))
                if self.lower_level == "train-alone":
                    interaction, obj = lines[ptr].id
                else:
                    interaction, obj = self.subtasks[subtask_id]
                if self.lower_level == "hardcoded":
                    lower_level_action = self.get_lower_level_action(
                        interaction=interaction,
                        obj=obj,
                        agent_pos=agent_pos,
                        objects=objects,
                    )
                else:
                    lower_level_action = self.lower_level_actions[lower_level_index]
                self.time_remaining -= 1
                tgt_interaction, tgt_obj = lines[ptr].id
                tgt_obj = objective(*lines[ptr].id)

                if type(lower_level_action) is str:
                    standing_on = objects.get(tuple(agent_pos), None)
                    done = (
                        lower_level_action == tgt_interaction and standing_on == tgt_obj
                    )
                    if lower_level_action == self.mine:
                        if tuple(agent_pos) in objects:
                            if done:
                                possible_objects.remove(standing_on)
                            else:
                                term = True
                            if standing_on in self.items:
                                inventory[standing_on] += 1
                            del objects[tuple(agent_pos)]
                    elif lower_level_action == self.sell:
                        done = done and (
                            self.lower_level == "hardcoded" or inventory[tgt_obj] > 0
                        )
                    if done:
                        prev, ptr = ptr, next_subtask(ptr)
                        subtask_complete = True

                elif type(lower_level_action) is np.ndarray:
                    if self.temporal_extension:
                        lower_level_action = np.clip(lower_level_action, -1, 1)
                    new_pos = agent_pos + lower_level_action
                    moving_into = objects.get(tuple(new_pos), None)
                    if (
                        np.all(0 <= new_pos)
                        and np.all(new_pos < self.world_size)
                        and (
                            self.lower_level == "hardcoded"
                            or (
                                moving_into != self.wall
                                and (
                                    moving_into != self.water
                                    or inventory[self.wood] > 0
                                )
                            )
                        )
                    ):
                        if moving_into == self.water:
                            inventory[self.wood] = 0
                        agent_pos = new_pos
                else:
                    assert lower_level_action is None

        return state_generator(), lines

    def populate_world(self, lines):
        def subtask_ids():
            for line in lines:
                if type(line) is Subtask:
                    _i, _o = line.id
                    if _i == self.sell:
                        yield self.merchant
                        yield _o
                    else:
                        yield _o

        def loop_objects():
            active_loops = []
            for i, line in enumerate(lines):
                if type(line) is Loop:
                    active_loops += [line]
                elif type(line) is EndLoop:
                    active_loops.pop()
                elif type(line) is Subtask:
                    if active_loops:
                        _i, _o = line.id
                        loop_num = active_loops[-1].id
                        for _ in range(loop_num):
                            yield _o

        def while_objects():
            while_blocks = defaultdict(list)  # while line: child subtasks
            active_whiles = []
            for i, line in enumerate(lines):
                if type(line) is While:
                    active_whiles += [i]
                elif type(line) is EndWhile:
                    active_whiles.pop()
                elif type(line) is Subtask:
                    if active_whiles:
                        while_blocks[active_whiles[-1]] += [i]

            for while_line, block in while_blocks.items():
                obj = lines[while_line].id
                l = self.random.choice(block)
                line_id = self.mine, obj
                lines[l] = Subtask(line_id)
                if not self.evaluating and obj in self.world_contents:
                    num_obj = self.random.randint(self.max_while_objects + 1)
                    for _ in range(num_obj):
                        yield obj

<<<<<<< HEAD
        object_list = (
            [self.agent]
            + list(subtask_ids())
            + list(loop_objects())
            + list(while_objects())
        )
        num_random_objects = (self.world_size ** 2) - self.world_size  # for water
=======
        subtask_list = list(subtask_ids())
        loop_list = list(loop_objects())
        while_list = list(while_objects())
        object_list = [self.agent] + subtask_list + loop_list + while_list
        num_random_objects = self.world_size ** 2
        use_water = self.wood in object_list[: num_random_objects - self.world_size]
        if use_water:
            # condition for stream
            num_random_objects -= self.world_size
>>>>>>> 0ab2ef98
        object_list = object_list[:num_random_objects]
        indexes = self.random.choice(
            num_random_objects, size=num_random_objects, replace=False
        )
        vertical_water = self.random.choice(2)
        world_shape = (
            (
                [self.world_size, self.world_size - 1]
                if vertical_water
                else [self.world_size - 1, self.world_size]
            )
            if use_water
            else [self.world_size, self.world_size]
        )
        vertical_water = self.random.choice(2)
        world_shape = (
            [self.world_size, self.world_size - 1]
            if vertical_water
            else [self.world_size - 1, self.world_size]
        )
        positions = np.array(list(zip(*np.unravel_index(indexes, world_shape))))
        wall_indexes = positions[:, 0] % 2 * positions[:, 1] % 2
        wall_positions = positions[wall_indexes == 1]
        object_positions = positions[wall_indexes == 0]
        num_walls = (
            self.random.choice(len(wall_positions)) if len(wall_positions) else 0
        )
        object_positions = object_positions[: len(object_list)]
        if len(object_list) == len(object_positions):
            wall_positions = wall_positions[:num_walls]
        positions = np.concatenate([object_positions, wall_positions])
<<<<<<< HEAD
        objects = {
            **{
                tuple(p): (self.wall if o is None else o)
                for o, p in itertools.zip_longest(object_list, positions)
            }
        }
        assert objects[tuple(positions[0])] == self.agent
        nearest_wood = get_nearest(positions[0], self.wood, objects)
        if nearest_wood:
            agent_i, agent_j = positions[0]
            (wood_i, wood_j), _ = nearest_wood
            candidate_water_indices = [
                i
                for i in range(self.world_size)
                if not (
                    (agent_j <= i <= wood_j or wood_j <= i <= agent_j)
                    if vertical_water
                    else (agent_i <= i <= wood_i or wood_i <= i <= agent_i)
                )
            ]
            if candidate_water_indices:
                water_index = self.random.choice(candidate_water_indices)
                positions[positions[:, vertical_water] >= water_index] += np.array(
                    [0, 1] if vertical_water else [1, 0]
                )
                assert water_index not in positions[:, vertical_water]
                objects.update(
                    {
                        (i, water_index)
                        if vertical_water
                        else (water_index, i): self.water
                        for i in range(self.world_size)
                    }
                )
=======
        objects = {}
        if use_water:
            water_index = self.random.choice(self.world_size)
            positions[positions[:, vertical_water] >= water_index] += np.array(
                [0, 1] if vertical_water else [1, 0]
            )
            objects.update(
                {
                    (i, water_index) if vertical_water else (water_index, i): self.water
                    for i in range(self.world_size)
                }
            )
            assert water_index not in positions[:, vertical_water]
        objects.update(
            {
                tuple(p): (self.wall if o is None else o)
                for o, p in itertools.zip_longest(object_list, positions)
            }
        )
>>>>>>> 0ab2ef98
        return objects

    def assign_line_ids(self, lines):
        excluded = self.random.randint(len(self.items), size=self.num_excluded_objects)
        included_objects = [o for i, o in enumerate(self.items) if i not in excluded]

        interaction_ids = self.random.choice(len(self.behaviors), size=len(lines))
        object_ids = self.random.choice(len(included_objects), size=len(lines))
        line_ids = self.random.choice(len(self.items), size=len(lines))

        for line, line_id, interaction_id, object_id in zip(
            lines, line_ids, interaction_ids, object_ids
        ):
            if line is Subtask:
                subtask_id = (
                    self.behaviors[interaction_id],
                    included_objects[object_id],
                )
                yield Subtask(subtask_id)
            elif line is Loop:
                yield Loop(self.random.randint(1, 1 + self.max_loops))
            else:
                yield line(self.items[line_id])

    def get_observation(self, obs, **kwargs):
        obs, inventory = obs
        obs = super().get_observation(obs=obs, **kwargs)
        obs.update(inventory=np.array([inventory[i] for i in self.items]))
        # if not self.observation_space.contains(obs):
        #     import ipdb
        #
        #     ipdb.set_trace()
        #     self.observation_space.contains(obs)
        return obs

    @staticmethod
    def get_lower_level_action(interaction, obj, agent_pos, objects):
        obj = objective(interaction, obj)
        if objects.get(tuple(agent_pos), None) == obj:
            return interaction
        else:
            nearest = get_nearest(_from=agent_pos, _to=obj, objects=objects)
            if nearest:
                n, d = nearest
                return n - agent_pos


def build_parser(p):
    ppo.control_flow.env.build_parser(p)
    p.add_argument(
        "--no-temporal-extension", dest="temporal_extension", action="store_false"
    )
    p.add_argument("--max-while-objects", type=float, default=2)
    p.add_argument("--num-excluded-objects", type=int, default=2)
    p.add_argument("--world-size", type=int, required=True)


if __name__ == "__main__":
    import argparse

    parser = argparse.ArgumentParser()
    build_parser(parser)
    parser.add_argument("--seed", default=0, type=int)
    ppo.control_flow.env.main(
        Env(rank=0, lower_level="train-alone", **hierarchical_parse_args(parser))
    )<|MERGE_RESOLUTION|>--- conflicted
+++ resolved
@@ -387,15 +387,6 @@
                     for _ in range(num_obj):
                         yield obj
 
-<<<<<<< HEAD
-        object_list = (
-            [self.agent]
-            + list(subtask_ids())
-            + list(loop_objects())
-            + list(while_objects())
-        )
-        num_random_objects = (self.world_size ** 2) - self.world_size  # for water
-=======
         subtask_list = list(subtask_ids())
         loop_list = list(loop_objects())
         while_list = list(while_objects())
@@ -405,7 +396,6 @@
         if use_water:
             # condition for stream
             num_random_objects -= self.world_size
->>>>>>> 0ab2ef98
         object_list = object_list[:num_random_objects]
         indexes = self.random.choice(
             num_random_objects, size=num_random_objects, replace=False
@@ -437,42 +427,6 @@
         if len(object_list) == len(object_positions):
             wall_positions = wall_positions[:num_walls]
         positions = np.concatenate([object_positions, wall_positions])
-<<<<<<< HEAD
-        objects = {
-            **{
-                tuple(p): (self.wall if o is None else o)
-                for o, p in itertools.zip_longest(object_list, positions)
-            }
-        }
-        assert objects[tuple(positions[0])] == self.agent
-        nearest_wood = get_nearest(positions[0], self.wood, objects)
-        if nearest_wood:
-            agent_i, agent_j = positions[0]
-            (wood_i, wood_j), _ = nearest_wood
-            candidate_water_indices = [
-                i
-                for i in range(self.world_size)
-                if not (
-                    (agent_j <= i <= wood_j or wood_j <= i <= agent_j)
-                    if vertical_water
-                    else (agent_i <= i <= wood_i or wood_i <= i <= agent_i)
-                )
-            ]
-            if candidate_water_indices:
-                water_index = self.random.choice(candidate_water_indices)
-                positions[positions[:, vertical_water] >= water_index] += np.array(
-                    [0, 1] if vertical_water else [1, 0]
-                )
-                assert water_index not in positions[:, vertical_water]
-                objects.update(
-                    {
-                        (i, water_index)
-                        if vertical_water
-                        else (water_index, i): self.water
-                        for i in range(self.world_size)
-                    }
-                )
-=======
         objects = {}
         if use_water:
             water_index = self.random.choice(self.world_size)
@@ -492,7 +446,6 @@
                 for o, p in itertools.zip_longest(object_list, positions)
             }
         )
->>>>>>> 0ab2ef98
         return objects
 
     def assign_line_ids(self, lines):
