--- conflicted
+++ resolved
@@ -292,22 +292,7 @@
         object_pos = []
         assert self.max_nesting_depth == 1
         agent_pos = self.random.randint(0, self.world_size, size=2)
-<<<<<<< HEAD
         object_pos, lines = self.populate_world(lines)
-=======
-        objects = {}
-        flattened = [o for o, c in world.items() for _ in range(c)]
-        for o, p in zip(
-            flattened,
-            self.random.choice(
-                self.world_size ** 2, replace=False, size=len(flattened)
-            ),
-        ):
-            p = np.unravel_index(p, (self.world_size, self.world_size))
-            objects[tuple(p)] = o
-            object_pos.append((o, p))
-
->>>>>>> cd075762
         line_iterator = self.line_generator(lines)
         condition_evaluations = []
         self.time_remaining = 200 if self.evaluating else self.time_to_waste
