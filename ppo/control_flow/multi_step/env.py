import functools
import itertools
from collections import Counter, namedtuple, deque
from copy import deepcopy
from typing import Iterator, List, Tuple

import numpy as np
from gym import spaces
from rl_utils import hierarchical_parse_args

import ppo.control_flow.env
from ppo.control_flow.env import State
from ppo.control_flow.lines import (
    Subtask,
    Padding,
    Line,
    While,
    If,
    EndWhile,
    Else,
    EndIf,
    Loop,
    EndLoop,
)

BLACK = "\033[30m"
RED = "\033[31m"
GREEN = "\033[32m"
ORANGE = "\033[33m"
BLUE = "\033[34m"
PURPLE = "\033[35m"
CYAN = "\033[36m"
LIGHTGREY = "\033[37m"
DARKGREY = "\033[90m"
LIGHTRED = "\033[91m"
LIGHTGREEN = "\033[92m"
YELLOW = "\033[93m"
LIGHTBLUE = "\033[94m"
PINK = "\033[95m"
LIGHTCYAN = "\033[96m"
RESET = "\033[0m"

Obs = namedtuple("Obs", "active lines obs inventory")


def get_nearest(_from, _to, objects):
    items = [(np.array(p), o) for p, o in objects.items()]
    candidates = [(p, np.max(np.abs(_from - p))) for p, o in items if o == _to]
    if candidates:
        return min(candidates, key=lambda c: c[1])


def objective(interaction, obj):
    if interaction == Env.sell:
        return Env.merchant
    return obj


def subtasks():
    for obj in Env.items:
        for interaction in Env.behaviors:
            yield interaction, obj


class Env(ppo.control_flow.env.Env):
    wood = "wood"
    gold = "gold"
    iron = "iron"
    merchant = "merchant"
    bridge = "=bridge"
    water = "stream"
    wall = "#wall"
    agent = "Agent"
    mine = "mine"
    sell = "sell"
    goto = "goto"
    items = [wood, gold, iron]
    terrain = [merchant, water, wall, bridge, agent]
    world_contents = items + terrain
    behaviors = [mine, sell, goto]
    colors = {
        wood: GREEN,
        gold: YELLOW,
        iron: LIGHTGREY,
        merchant: PINK,
        wall: RESET,
        water: BLUE,
        bridge: RESET,
        agent: RED,
    }

    def __init__(
        self,
        num_subtasks,
        temporal_extension,
        term_on,
        max_world_resamples,
        max_while_loops,
        use_water,
        max_failure_sample_prob,
        one_condition,
        failure_buffer_size,
        world_size=6,
        **kwargs,
    ):
        self.one_condition = one_condition
        self.max_failure_sample_prob = max_failure_sample_prob
        self.failure_buffer = deque(maxlen=failure_buffer_size)
        self.max_world_resamples = max_world_resamples
        self.max_while_loops = max_while_loops
        self.term_on = term_on
        self.temporal_extension = temporal_extension
        self.loops = None
        self.whiles = None
        self.use_water = use_water

        self.subtasks = list(subtasks())
        num_subtasks = len(self.subtasks)
        super().__init__(num_subtasks=num_subtasks, **kwargs)
        self.world_size = world_size
        self.world_shape = (len(self.world_contents), self.world_size, self.world_size)

        def lower_level_actions():
            yield from self.behaviors
            for i in range(-1, 2):
                for j in range(-1, 2):
                    yield np.array([i, j])

        self.lower_level_actions = list(lower_level_actions())
        self.action_space = spaces.MultiDiscrete(
            np.array(
                ppo.control_flow.env.Action(
                    upper=num_subtasks + 1,
                    delta=2 * self.n_lines,
                    dg=2,
                    lower=len(self.lower_level_actions),
                    ptr=self.n_lines,
                )
            )
        )
        self.observation_space.spaces.update(
            obs=spaces.Box(low=0, high=1, shape=self.world_shape),
            lines=spaces.MultiDiscrete(
                np.array(
                    [
                        [
                            len(Line.types),
                            1 + len(self.behaviors),
                            1 + len(self.items),
                            1 + self.max_loops,
                        ]
                    ]
                    * self.n_lines
                )
            ),
            inventory=spaces.MultiBinary(len(self.items)),
        )

    def print_obs(self, obs):
        obs, inventory = obs
        obs = obs.transpose(1, 2, 0).astype(int)
        grid_size = 3  # obs.astype(int).sum(-1).max()  # max objects per grid
        chars = [" "] + [o for (o, *_) in self.world_contents]
        for i, row in enumerate(obs):
            colors = []
            string = []
            for j, channel in enumerate(row):
                int_ids = 1 + np.arange(channel.size)
                number = channel * int_ids
                crop = sorted(number, reverse=True)[:grid_size]
                for x in crop:
                    colors.append(self.colors[self.world_contents[x - 1]])
                    string.append(chars[x])
                colors.append(RESET)
                string.append("|")
            print(*[c for p in zip(colors, string) for c in p], sep="")
            print("-" * len(string))
        for i, c in zip(self.items, inventory):
            print(i, c)

    def line_str(self, line):
        line = super().line_str(line)
        if type(line) is Subtask:
            return f"{line} {self.subtasks.index(line.id)}"
        elif type(line) in (If, While):
            if self.one_condition:
                evaluation = "counts[iron] > counts[gold]"
            elif line.id == Env.iron:
                evaluation = "counts[iron] > counts[gold]"
            elif line.id == Env.gold:
                evaluation = "counts[gold] > counts[wood]"
            elif line.id == Env.wood:
                evaluation = "counts[wood] > counts[iron]"
            return f"{line} {evaluation}"
        return line

    @staticmethod
    @functools.lru_cache(maxsize=200)
    def preprocess_line(line, **kwargs):
        def item_index(item):
            if item == Env.water:
                return len(Env.items)
            else:
                return Env.items.index(item)

        if type(line) in (Else, EndIf, EndWhile, EndLoop, Padding):
            return [Line.types.index(type(line)), 0, 0, 0]
        elif type(line) is Loop:
            return [Line.types.index(Loop), 0, 0, line.id]
        elif type(line) is Subtask:
            i, o = line.id
            i, o = Env.behaviors.index(i), item_index(o)
            return [Line.types.index(Subtask), i + 1, o + 1, 0]
        elif type(line) in (While, If):
            return [Line.types.index(type(line)), 0, item_index(line.id) + 1, 0]
        else:
            raise RuntimeError()

    def world_array(self, objects, agent_pos):
        world = np.zeros(self.world_shape)
        for p, o in list(objects.items()) + [(agent_pos, self.agent)]:
            p = np.array(p)
            world[tuple((self.world_contents.index(o), *p))] = 1

        return world

    def evaluate_line(self, line, counts, condition_evaluations, loops):
        if line is None:
            return None
        elif type(line) is Loop:
            return loops > 0
<<<<<<< HEAD
        if type(line) is Subtask:
            return 1
        else:
            evaluation = counts[Env.iron] > counts[Env.gold]
            if type(line) in (If, While):
                condition_evaluations += [evaluation]
=======
        elif type(line) in (If, While):
            if self.one_condition:
                evaluation = counts[Env.iron] > counts[Env.gold]
            elif line.id == Env.iron:
                evaluation = counts[Env.iron] > counts[Env.gold]
            elif line.id == Env.gold:
                evaluation = counts[Env.gold] > counts[Env.wood]
            elif line.id == Env.wood:
                evaluation = counts[Env.wood] > counts[Env.iron]
            else:
                raise RuntimeError
            condition_evaluations += [evaluation]
>>>>>>> 0a9bdbc6
            return evaluation

    def feasible(self, objects, lines):
        line_iterator = self.line_generator(lines)
        l = next(line_iterator)
        loops = 0
        whiles = 0
        inventory = Counter()
        counts = Counter()
        for o in objects:
            counts[o] += 1
        while l is not None:
            line = lines[l]
            if type(line) is Subtask:
                behavior, resource = line.id
                if behavior == self.sell:
                    required = {self.merchant, resource}
                elif behavior == self.mine:
                    required = {resource}
                else:
                    required = {resource}
                for r in required:
                    if counts[r] <= (1 if r == self.wood else 0):
                        return False
                if behavior in self.sell:
                    if inventory[resource] == 0:
                        # collect from environment
                        counts[resource] -= 1
                        inventory[resource] += 1
                    inventory[resource] -= 1
                elif behavior == self.mine:
                    counts[resource] -= 1
                    inventory[resource] += 1
            elif type(line) is Loop:
                loops += 1
            elif type(line) is While:
                whiles += 1
                if whiles > self.max_while_loops:
                    return False
            evaluation = self.evaluate_line(line, counts, [], loops)
            l = line_iterator.send(evaluation)
        return True

    @staticmethod
    def count_objects(objects):
        counts = Counter()
        for o in objects.values():
            counts[o] += 1
        return counts

    def generators(self) -> Tuple[Iterator[State], List[Line]]:
        use_failure_buf = (
            not self.evaluating
            and len(self.failure_buffer) > 0
            and (
                self.random.random()
                < self.max_failure_sample_prob * self.success_count / self.i
            )
        )
        if use_failure_buf:
            choice = self.random.choice(len(self.failure_buffer))
            lines, objects, _agent_pos = self.failure_buffer[choice]
            del self.failure_buffer[choice]
        else:
            while True:
                n_lines = (
                    self.random.random_integers(
                        self.min_eval_lines, self.max_eval_lines
                    )
                    if self.evaluating
                    else self.random.random_integers(self.min_lines, self.max_lines)
                )
                line_types = list(
                    Line.generate_types(
                        n_lines,
                        remaining_depth=self.max_nesting_depth,
                        random=self.random,
                        legal_lines=self.control_flow_types,
                    )
                )
                lines = list(self.assign_line_ids(line_types))
                assert self.max_nesting_depth == 1
                result = self.populate_world(lines)
                if result is not None:
                    _agent_pos, objects = result
                    break

        def state_generator(agent_pos) -> State:
            initial_objects = deepcopy(objects)
            initial_agent_pos = deepcopy(agent_pos)
            line_iterator = self.line_generator(lines)
            condition_evaluations = []
            if self.lower_level == "train-alone":
                self.time_remaining = 0
            else:
                self.time_remaining = 200 if self.evaluating else self.time_to_waste
            self.loops = None
            self.whiles = 0
            inventory = Counter()
            subtask_complete = False

            def next_subtask(l):
                while True:
                    if l is None:
                        l = line_iterator.send(None)
                    else:
                        if type(lines[l]) is Loop:
                            if self.loops is None:
                                self.loops = lines[l].id
                            else:
                                self.loops -= 1
                        elif type(lines[l]) is While:
                            self.whiles += 1
                            if self.whiles > self.max_while_loops:
                                return None
                        counts = self.count_objects(objects)
                        l = line_iterator.send(
                            self.evaluate_line(
                                lines[l], counts, condition_evaluations, self.loops
                            )
                        )
                        if self.loops == 0:
                            self.loops = None
                    if l is None or type(lines[l]) is Subtask:
                        break
                if l is not None:
                    assert type(lines[l]) is Subtask
                    time_delta = 3 * self.world_size
                    if self.lower_level == "train-alone":
                        self.time_remaining = time_delta + self.time_to_waste
                    else:
                        self.time_remaining += time_delta
                    return l

            prev, ptr = 0, next_subtask(None)
            term = False
            while True:
                term |= not self.time_remaining
                if term and ptr is not None:
                    self.failure_buffer.append(
                        (lines, initial_objects, initial_agent_pos)
                    )

                subtask_id, lower_level_index = yield State(
                    obs=(self.world_array(objects, agent_pos), inventory),
                    prev=prev,
                    ptr=ptr,
                    term=term,
                    subtask_complete=subtask_complete,
                    use_failure_buf=use_failure_buf,
                )
                subtask_complete = False
                # for i, a in enumerate(self.lower_level_actions):
                # print(i, a)
                # try:
                # lower_level_index = int(input("go:"))
                # except ValueError:
                # pass
                if self.lower_level == "train-alone":
                    interaction, resource = lines[ptr].id
                # interaction, obj = lines[agent_ptr].id
                interaction, resource = self.subtasks[subtask_id]

                if self.lower_level == "hardcoded":
                    lower_level_action = self.get_lower_level_action(
                        interaction=interaction,
                        resource=resource,
                        agent_pos=agent_pos,
                        objects=objects,
                    )
                    # print("lower level action:", lower_level_action)
                else:
                    lower_level_action = self.lower_level_actions[lower_level_index]
                self.time_remaining -= 1
                tgt_interaction, tgt_obj = lines[ptr].id
                if tgt_obj not in objects.values():
                    term = True

                if type(lower_level_action) is str:
                    standing_on = objects.get(tuple(agent_pos), None)
                    done = (
                        lower_level_action == tgt_interaction
                        and standing_on == objective(*lines[ptr].id)
                    )
                    if lower_level_action == self.mine:
                        if tuple(agent_pos) in objects:
                            if (
                                done
                                or (
                                    tgt_interaction == self.sell
                                    and standing_on == tgt_obj
                                )
                                or standing_on == self.wood
                            ):
                                pass  # TODO
                            elif self.mine in self.term_on:
                                term = True
                            if (
                                standing_on in self.items
                                and inventory[standing_on] == 0
                            ):
                                inventory[standing_on] = 1
                            del objects[tuple(agent_pos)]
                    elif lower_level_action == self.sell:
                        done = done and (
                            self.lower_level == "hardcoded" or inventory[tgt_obj] > 0
                        )
                        if done:
                            inventory[tgt_obj] -= 1
                        elif self.sell in self.term_on:
                            term = True
                    elif (
                        lower_level_action == self.goto
                        and not done
                        and self.goto in self.term_on
                    ):
                        term = True
                    if done:
                        prev, ptr = ptr, next_subtask(ptr)
                        subtask_complete = True

                elif type(lower_level_action) is np.ndarray:
                    if self.temporal_extension:
                        lower_level_action = np.clip(lower_level_action, -1, 1)
                    new_pos = agent_pos + lower_level_action
                    moving_into = objects.get(tuple(new_pos), None)
                    if (
                        np.all(0 <= new_pos)
                        and np.all(new_pos < self.world_size)
                        and (
                            self.lower_level == "hardcoded"
                            or (
                                moving_into != self.wall
                                and (
                                    moving_into != self.water
                                    or inventory[self.wood] > 0
                                )
                            )
                        )
                    ):
                        agent_pos = new_pos
                        if moving_into == self.water:
                            # build bridge
                            del objects[tuple(new_pos)]
                            inventory[self.wood] -= 1
                else:
                    assert lower_level_action is None

        return state_generator(_agent_pos), lines

    def populate_world(self, lines):
        feasible = False
        use_water = False
        max_random_objects = 0
        object_list = []
        for i in range(self.max_world_resamples):
            max_random_objects = self.world_size ** 2
            num_random_objects = np.random.randint(max_random_objects)
            object_list = [self.agent] + list(
                self.random.choice(
                    self.items + [self.merchant], size=num_random_objects
                )
            )
            feasible = self.feasible(object_list, lines)

            if feasible:
                use_water = (
                    self.use_water
                    and num_random_objects < max_random_objects - self.world_size
                )
                break

        if not feasible:
            return None

        if use_water:
            vertical_water = self.random.choice(2)
            world_shape = (
                [self.world_size, self.world_size - 1]
                if vertical_water
                else [self.world_size - 1, self.world_size]
            )
        else:
            world_shape = (self.world_size, self.world_size)
        indexes = self.random.choice(
            np.prod(world_shape),
            size=min(np.prod(world_shape), max_random_objects),
            replace=False,
        )
        positions = np.array(list(zip(*np.unravel_index(indexes, world_shape))))
        wall_indexes = positions[:, 0] % 2 * positions[:, 1] % 2
        wall_positions = positions[wall_indexes == 1]
        object_positions = positions[wall_indexes == 0]
        num_walls = (
            self.random.choice(len(wall_positions)) if len(wall_positions) else 0
        )
        object_positions = object_positions[: len(object_list)]
        if len(object_list) == len(object_positions):
            wall_positions = wall_positions[:num_walls]
        positions = np.concatenate([object_positions, wall_positions])
        if use_water:
            water_index = self.random.randint(1, self.world_size - 1)
            positions[positions[:, vertical_water] >= water_index] += np.array(
                [0, 1] if vertical_water else [1, 0]
            )
            assert water_index not in positions[:, vertical_water]
        objects = {
            tuple(p): (self.wall if o is None else o)
            for o, p in itertools.zip_longest(object_list, positions)
        }
        agent_pos = next(p for p, o in objects.items() if o == self.agent)
        del objects[agent_pos]
        if use_water:
            assert object_list[0] == self.agent
            agent_i, agent_j = positions[0]
            for p, o in objects.items():
                if o == self.wood:
                    pi, pj = p
                    if vertical_water:
                        if (water_index < pj and water_index < agent_j) or (
                            water_index > pj and water_index > agent_j
                        ):
                            objects = {
                                **objects,
                                **{
                                    (i, water_index): self.water
                                    for i in range(self.world_size)
                                },
                            }
                    else:
                        if (water_index < pi and water_index < agent_i) or (
                            water_index > pi and water_index > agent_i
                        ):
                            objects = {
                                **objects,
                                **{
                                    (water_index, i): self.water
                                    for i in range(self.world_size)
                                },
                            }

        return agent_pos, objects

    def assign_line_ids(self, line_types):
        behaviors = self.random.choice(self.behaviors, size=len(line_types))
        items = self.random.choice([self.gold, self.iron], size=len(line_types))
        while_obj = None
        available = [x for x in self.items]
        lines = []
        for line_type, behavior, item in zip(line_types, behaviors, items):
            if line_type is Subtask:
                if not available:
                    return self.assign_line_ids(line_types)
                subtask_id = (behavior, self.random.choice(available))
                lines += [Subtask(subtask_id)]
            elif line_type is Loop:
                lines += [Loop(self.random.randint(1, 1 + self.max_loops))]
            elif line_type is While:
                while_obj = item
                lines += [line_type(item)]
            elif line_type is If:
                lines += [line_type(item)]
            elif line_type is EndWhile:
                if while_obj in available:
                    available.remove(while_obj)
                while_obj = None
                lines += [EndWhile(0)]
            else:
                lines += [line_type(0)]
        return lines

    def get_observation(self, obs, **kwargs):
        obs, inventory = obs
        obs = super().get_observation(obs=obs, **kwargs)
        obs.update(inventory=np.array([inventory[i] for i in self.items]))
        # if not self.observation_space.contains(obs):
        #     import ipdb
        #
        #     ipdb.set_trace()
        #     self.observation_space.contains(obs)
        return obs

    @staticmethod
    def get_lower_level_action(interaction, resource, agent_pos, objects):
        resource = objective(interaction, resource)
        if objects.get(tuple(agent_pos), None) == resource:
            return interaction
        else:
            nearest = get_nearest(_from=agent_pos, _to=resource, objects=objects)
            if nearest:
                n, d = nearest
                return n - agent_pos


def build_parser(
    p, default_max_world_resamples=None, default_max_while_loops=None, **kwargs
):
    ppo.control_flow.env.build_parser(p, **kwargs)
    p.add_argument(
        "--no-temporal-extension", dest="temporal_extension", action="store_false"
    )
    p.add_argument("--no-water", dest="use_water", action="store_false")
    p.add_argument("--1condition", dest="one_condition", action="store_true")
    p.add_argument("--max-failure-sample-prob", type=float, required=True)
    p.add_argument("--failure-buffer-size", type=int, required=True)
    p.add_argument(
        "--max-world-resamples",
        type=int,
        required=default_max_world_resamples is None,
        default=default_max_world_resamples,
    )
    p.add_argument(
        "--max-while-loops",
        type=int,
        required=default_max_while_loops is None,
        default=default_max_while_loops,
    )
    p.add_argument("--world-size", type=int, required=True)
    p.add_argument(
        "--term-on", nargs="+", choices=[Env.sell, Env.mine, Env.goto], required=True
    )


if __name__ == "__main__":
    import argparse

    parser = argparse.ArgumentParser()
    build_parser(parser)
    parser.add_argument("--seed", default=0, type=int)
    ppo.control_flow.env.main(
        Env(rank=0, lower_level="train-alone", **hierarchical_parse_args(parser))
    )<|MERGE_RESOLUTION|>--- conflicted
+++ resolved
@@ -229,14 +229,6 @@
             return None
         elif type(line) is Loop:
             return loops > 0
-<<<<<<< HEAD
-        if type(line) is Subtask:
-            return 1
-        else:
-            evaluation = counts[Env.iron] > counts[Env.gold]
-            if type(line) in (If, While):
-                condition_evaluations += [evaluation]
-=======
         elif type(line) in (If, While):
             if self.one_condition:
                 evaluation = counts[Env.iron] > counts[Env.gold]
@@ -249,7 +241,6 @@
             else:
                 raise RuntimeError
             condition_evaluations += [evaluation]
->>>>>>> 0a9bdbc6
             return evaluation
 
     def feasible(self, objects, lines):
