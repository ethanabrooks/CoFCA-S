import copy
import functools
import itertools
from collections import defaultdict, Counter, namedtuple
from typing import Iterator, List, Tuple

import numpy as np
from gym import spaces
from rl_utils import hierarchical_parse_args

import ppo.control_flow.env
from ppo.control_flow.env import State
from ppo.control_flow.lines import (
    Subtask,
    Padding,
    Line,
    While,
    If,
    EndWhile,
    Else,
    EndIf,
    Loop,
    EndLoop,
)

BLACK = "\033[30m"
RED = "\033[31m"
GREEN = "\033[32m"
ORANGE = "\033[33m"
BLUE = "\033[34m"
PURPLE = "\033[35m"
CYAN = "\033[36m"
LIGHTGREY = "\033[37m"
DARKGREY = "\033[90m"
LIGHTRED = "\033[91m"
LIGHTGREEN = "\033[92m"
YELLOW = "\033[93m"
LIGHTBLUE = "\033[94m"
PINK = "\033[95m"
LIGHTCYAN = "\033[96m"
RESET = "\033[0m"

Obs = namedtuple("Obs", "active lines obs inventory")


def get_nearest(_from, _to, objects):
    items = [(np.array(p), o) for p, o in objects.items()]
    candidates = [(p, np.sum(np.abs(_from - p))) for p, o in items if o == _to]
    if candidates:
        return min(candidates, key=lambda c: c[1])


def objective(interaction, obj):
    if interaction == Env.sell:
        return Env.merchant
    return obj


class Env(ppo.control_flow.env.Env):
    wood = "wood"
    gold = "gold"
    iron = "iron"
    merchant = "merchant"
    bridge = "=bridge"
    water = "stream"
    wall = "#wall"
    agent = "Agent"
    mine = "mine"
    sell = "sell"
    goto = "goto"
    items = [wood, gold, iron]
    terrain = [merchant, water, wall, bridge, agent]
    world_contents = items + terrain
    behaviors = [mine, sell, goto]
    colors = [RESET, GREEN, YELLOW, LIGHTGREY, PINK, BLUE, DARKGREY, RESET, RESET]

    def __init__(self, num_subtasks, temporal_extension, world_size=6, **kwargs):
        self.temporal_extension = temporal_extension
        self.loops = None

        def subtasks():
            for obj in self.items:
                for interaction in self.behaviors:
                    yield interaction, obj

        self.subtasks = list(subtasks())
        num_subtasks = len(self.subtasks)
        super().__init__(num_subtasks=num_subtasks, **kwargs)
        self.world_size = world_size
        self.world_shape = (len(self.world_contents), self.world_size, self.world_size)

        def lower_level_actions():
            yield self.mine
            yield self.goto
            yield self.sell
            for i in range(-1, 2):
                for j in range(-1, 2):
                    yield np.array([i, j])

        self.lower_level_actions = list(lower_level_actions())
        self.action_space = spaces.MultiDiscrete(
            np.array(
                ppo.control_flow.env.Action(
                    upper=num_subtasks + 1,
                    delta=2 * self.n_lines,
                    ag=2,
                    dg=2,
                    lower=len(self.lower_level_actions),
                    ptr=self.n_lines,
                )
            )
        )
        self.observation_space.spaces.update(
            obs=spaces.Box(low=0, high=1, shape=self.world_shape),
            lines=spaces.MultiDiscrete(
                np.array(
                    [
                        [
                            len(Line.types),
                            1 + len(self.behaviors),
                            1 + len(self.items),
                            1 + self.max_loops,
                        ]
                    ]
                    * (self.n_lines + 1)
                )
            ),
            inventory=spaces.MultiDiscrete(
                np.array([self.world_size ** 2] * len(self.items))
            ),
        )

    def print_obs(self, obs):
        obs, inventory = obs
        obs = obs.transpose(1, 2, 0).astype(int)
        grid_size = 3  # obs.astype(int).sum(-1).max()  # max objects per grid
        chars = [" "] + [o for (o, *_) in self.world_contents]
        for i, row in enumerate(obs):
            colors = []
            string = []
            for j, channel in enumerate(row):
                int_ids = 1 + np.arange(channel.size)
                number = channel * int_ids
                crop = sorted(number, reverse=True)[:grid_size]
                for x in crop:
                    colors.append(self.colors[x])
                    string.append(chars[x])
                colors.append(RESET)
                string.append("|")
                # string += "".join(self.colors[x] + chars[x] + RESET for x in crop) + "|"
            print(*[c for p in zip(colors, string) for c in p], sep="")
            print("-" * len(string))
        for i, c in zip(self.items, inventory):
            print(i, c)

    def line_str(self, line):
        line = super().line_str(line)
        if type(line) is Subtask:
            return f"{line} {self.subtasks.index(line.id)}"
        return line

    @functools.lru_cache(maxsize=200)
    def preprocess_line(self, line):
        if type(line) in (Else, EndIf, EndWhile, EndLoop, Padding):
            return [Line.types.index(type(line)), 0, 0, 0]
        elif type(line) is Loop:
            return [Line.types.index(Loop), 0, 0, line.id]
        elif type(line) is Subtask:
            i, o = line.id
            i, o = self.behaviors.index(i), self.items.index(o)
            return [Line.types.index(Subtask), i + 1, o + 1, 0]
        elif type(line) in (While, If):
            return [Line.types.index(type(line)), 0, self.items.index(line.id) + 1, 0]
        else:
            raise RuntimeError()

    def world_array(self, objects, agent_pos):
        world = np.zeros(self.world_shape)
        for p, o in list(objects.items()) + [(agent_pos, self.agent)]:
            p = np.array(p)
            world[tuple((self.world_contents.index(o), *p))] = 1

        return world

    @staticmethod
    def evaluate_line(line, objects, condition_evaluations, loops):
        if line is None:
            return None
        if type(line) is Subtask:
            return 1
        else:
            evaluation = line.id in objects.values()
            if type(line) in (If, While):
                condition_evaluations += [evaluation]
            return evaluation

    def generators(self) -> Tuple[Iterator[State], List[Line]]:
        line_types = self.choose_line_types()
        while_count = line_types.count(While)
        if while_count >= len(self.items) - 1:
            return self.generators()

        # get forward and backward transition edges
        line_transitions = defaultdict(list)
        reverse_transitions = defaultdict(list)
        for _from, _to in self.get_transitions(line_types):
            line_transitions[_from].append(_to)
            reverse_transitions[_to].append(_from)

        # get flattened generator of index, truthy values
        def index_truthiness_generator() -> Generator[int, None, None]:
            loop_count = 0
            j = 0
            if_evaluations = []
            while j in line_transitions:
                t = self.random.choice(2)

                # make sure not to exceed max_loops
                if line_types[j] is Loop:
                    if loop_count == self.max_loops:
                        t = 0
                    if t:
                        loop_count += 1
                    else:
                        loop_count = 0
                elif line_types[j] is If:
                    if_evaluations.append(t)
                elif line_types[j] is Else:
                    t = not if_evaluations[-1]
                elif line_types[j] is EndIf:
                    if_evaluations.pop()
                yield j, t
                j = line_transitions[j][int(t)]

        index_truthiness = list(index_truthiness_generator())
        instruction_lines = [l(None) for l in line_types]  # instantiate line types

        # identify while blocks
        blocks = defaultdict(list)
        whiles = []
        for i, line_type in enumerate(line_types):
            if line_type is While:
                whiles.append(i)
            elif line_type is EndWhile:
                whiles.pop()
            else:
                for _while in whiles:
                    blocks[_while].append(i)

        # select line inside while blocks to be a build behavior
        # so as to prevent infinite while loops
        while_index = {}  # type: Dict[int, line]
        for i, indices in blocks.items():
            indices = set(indices) - set(while_index.keys())
            while_index[self.random.choice(list(indices))] = i

        # determine whether whiles are truthy (since last time we see
        # noinspection PyTypeChecker
        first_truthy = dict(reversed(index_truthiness))

        # choose existing and non_existing
        size = while_count + 1
        non_existing = list(self.random.choice(self.items, replace=False, size=size))
        existing = [o for o in self.items if o not in non_existing]

        # assign while
        for i, line in reversed(list(enumerate(instruction_lines))):
            # need to go in reverse because while can modify existing
            if type(line) is While and line.id is None:
                line.id = item = self.random.choice(non_existing)
                if item in non_existing and first_truthy[i]:
                    non_existing.remove(item)
                    # print(i, "existing", existing)

        # assign Subtask
        visited_lines = [i for i, _ in index_truthiness]
        visited_lines_set = set(visited_lines)
        for i, line in enumerate(instruction_lines):
            if type(line) is Subtask:

                if i in while_index and i in visited_lines_set:
                    behavior = self.mine
                    item = instruction_lines[while_index[i]].id
                    assert item is not None  # need to go forward to avoid this
                else:
                    behavior = self.random.choice(self.behaviors)
                    item = self.random.choice(
                        existing if i in visited_lines_set else non_existing
                    )
                line.id = (behavior, item)

        # populate world
        world = Counter()
        for i in visited_lines:
            line = instruction_lines[i]
            if type(line) is Subtask:
                behavior, item = line.id
                world[item] += 1
                if sum(world.values()) > self.world_size ** 2:
                    return self.generators()
        virtual_world = Counter(world)

        # assign other visited lines
        for i, truthy in index_truthiness:
            line = instruction_lines[i]
            if type(line) is Subtask:
                behavior, item = line.id
                if behavior in (self.mine, self.sell):
                    virtual_world[item] -= 1
            elif type(line) is If:
                # NOTE: this will not work if If is inside a loop
                if truthy:
                    sample_from = [o for o, c in virtual_world.items() if c > 0]
                    line.id = self.random.choice(sample_from)
                else:
                    sample_from = [o for o in self.items if virtual_world[o] == 0]
                    line.id = self.random.choice(sample_from)
            elif type(line) in (Else, EndIf, EndWhile, EndLoop, Padding):
                line.id = 0
            elif type(line) is Loop:
                line.id = 0 if line.id is None else line.id + 1
            else:
                assert type(line) is While
                assert line.id is not None

        # assign unvisited lines
        for line in instruction_lines:
            if line.id is None:
                line.id = self.subtasks[self.random.choice(len(self.subtasks))]
        lines = instruction_lines

        def state_generator() -> State:
            assert self.max_nesting_depth == 1
            objects = self.populate_world(lines)
            agent_pos = next(p for p, o in objects.items() if o == self.agent)
            del objects[tuple(agent_pos)]

            line_iterator = self.line_generator(lines)
            condition_evaluations = []
            self.time_remaining = 200 if self.evaluating else self.time_to_waste
            self.loops = None
            inventory = Counter()
            subtask_complete = False

            def next_subtask(l):
                while True:
                    if l is None:
                        l = line_iterator.send(None)
                    else:
                        if type(lines[l]) is Loop:
                            if self.loops is None:
                                self.loops = lines[l].id
                            else:
                                self.loops -= 1
                        l = line_iterator.send(
                            self.evaluate_line(
                                lines[l], objects, condition_evaluations, self.loops
                            )
                        )
                        if self.loops == 0:
                            self.loops = None
                    if l is None or type(lines[l]) is Subtask:
                        break
                if l is not None:
                    assert type(lines[l]) is Subtask
                    be, it = lines[l].id
                    if be in (self.mine, self.goto):
                        if it not in objects.values():
                            return None
                    elif be == self.sell:
                        if (
                            it not in objects.values()
                            or self.merchant not in objects.values()
                        ):
                            return None

                    self.time_remaining += 2 * self.world_size
                    return l

            possible_objects = list(objects.values())
            prev, ptr = 0, next_subtask(None)
            term = False
            while True:
                term |= not self.time_remaining
                subtask_id, lower_level_index = yield State(
                    obs=(self.world_array(objects, agent_pos), inventory),
                    prev=prev,
                    ptr=ptr,
                    term=term,
                    subtask_complete=subtask_complete,
                )
                subtask_complete = False
                # for i, a in enumerate(self.lower_level_actions):
                # print(i, a)
                # lower_level_index = int(input("go:"))
                if self.lower_level == "train-alone":
                    interaction, obj = lines[ptr].id
                else:
                    interaction, obj = self.subtasks[subtask_id]
                if self.lower_level == "hardcoded":
                    lower_level_action = self.get_lower_level_action(
                        interaction=interaction,
                        obj=obj,
                        agent_pos=agent_pos,
                        objects=objects,
                    )
                else:
                    lower_level_action = self.lower_level_actions[lower_level_index]
                self.time_remaining -= 1
                tgt_interaction, tgt_obj = lines[ptr].id
                tgt_obj = objective(*lines[ptr].id)

                if type(lower_level_action) is str:
                    if lower_level_action == self.mine:
                        done = (
                            lower_level_action == tgt_interaction
                            and objects.get(tuple(agent_pos), None) == tgt_obj
                        )
                        if tuple(agent_pos) in objects:
                            standing_on = objects[tuple(agent_pos)]
                            if standing_on in self.items:
                                inventory[standing_on] += 1
                                if done:
                                    possible_objects.remove(standing_on)
                                del objects[tuple(agent_pos)]
                    elif lower_level_action == self.goto:
                        done = (
                            lower_level_action == tgt_interaction
                            and objects.get(tuple(agent_pos), None) == tgt_obj
                        )
                    elif lower_level_action == self.sell:
                        standing_on = objects.get(tuple(agent_pos), None)
<<<<<<< HEAD
                        commodity = obj
                        if (standing_on == self.merchant) and inventory[commodity] > 0:
=======
                        commodity = lower_level_action
                        if standing_on == self.merchant and inventory[commodity] > 0:
>>>>>>> d53f8889
                            inventory[commodity] -= 1
                            done = True
                        else:
                            done = False

                    if done:
                        prev, ptr = ptr, next_subtask(ptr)
                        subtask_complete = True

                elif type(lower_level_action) is np.ndarray:
                    if self.temporal_extension:
                        lower_level_action = np.clip(lower_level_action, -1, 1)
                    new_pos = agent_pos + lower_level_action
                    moving_into = objects.get(tuple(new_pos), None)
                    if (
                        np.all(0 <= new_pos)
                        and np.all(new_pos < self.world_size)
                        and moving_into != self.wall
                        # and (moving_into != self.water or inventory[self.wood] > 0)
                    ):
                        agent_pos = new_pos
                else:
                    assert lower_level_action is None

        return state_generator(), lines

    def populate_world(self, lines):
        def subtask_ids():
            for line in lines:
                if type(line) is Subtask:
                    _i, _o = line.id
                    if _i == self.sell:
                        yield self.merchant
                        yield _o
                    else:
                        yield _o

        def loop_objects():
            active_loops = []
            for i, line in enumerate(lines):
                if type(line) is Loop:
                    active_loops += [line]
                elif type(line) is EndLoop:
                    active_loops.pop()
                elif type(line) is Subtask:
                    if active_loops:
                        _i, _o = line.id
                        loop_num = active_loops[-1].id
                        for _ in range(loop_num):
                            yield _o

        def while_objects():
            while_blocks = defaultdict(list)  # while line: child subtasks
            active_whiles = []
            for i, line in enumerate(lines):
                if type(line) is While:
                    active_whiles += [i]
                elif type(line) is EndWhile:
                    active_whiles.pop()
                elif type(line) is Subtask:
                    if active_whiles:
                        while_blocks[active_whiles[-1]] += [i]

            for while_line, block in while_blocks.items():
                obj = lines[while_line].id
                l = self.random.choice(block)
                line_id = self.mine, obj
                lines[l] = Subtask(line_id)
                if not self.evaluating and obj in self.world_contents:
                    num_obj = self.random.randint(self.max_while_objects + 1)
                    for _ in range(num_obj):
                        yield obj

        object_list = (
            [self.agent]
            + list(subtask_ids())
            + list(loop_objects())
            + list(while_objects())
        )
        num_random_objects = (self.world_size ** 2) - self.world_size  # for water
        object_list = object_list[:num_random_objects]
        indexes = self.random.choice(
            self.world_size * (self.world_size - 1),
            size=num_random_objects,
            replace=False,
        )
        vertical_water = self.random.choice(2)
        world_shape = (
            [self.world_size, self.world_size - 1]
            if vertical_water
            else [self.world_size - 1, self.world_size]
        )
        positions = np.array(list(zip(*np.unravel_index(indexes, world_shape))))
        wall_indexes = positions[:, 0] % 2 * positions[:, 1] % 2
        wall_positions = positions[wall_indexes == 1]
        object_positions = positions[wall_indexes == 0]
        num_walls = (
            self.random.choice(len(wall_positions)) if len(wall_positions) else 0
        )
        object_positions = object_positions[: len(object_list)]
        if len(object_list) == len(object_positions):
            wall_positions = wall_positions[:num_walls]
        positions = np.concatenate([object_positions, wall_positions])
        objects = {
            **{
                tuple(p): (self.wall if o is None else o)
                for o, p in itertools.zip_longest(object_list, positions)
            }
        }
        assert objects[tuple(positions[0])] == self.agent
        nearest_wood = get_nearest(positions[0], self.wood, objects)
        if nearest_wood:
            agent_i, agent_j = positions[0]
            (wood_i, wood_j), _ = nearest_wood
            candidate_water_indices = [
                i
                for i in range(self.world_size)
                if not (
                    (agent_j <= i <= wood_j or wood_j <= i <= agent_j)
                    if vertical_water
                    else (agent_i <= i <= wood_i or wood_i <= i <= agent_i)
                )
            ]
            if candidate_water_indices:
                water_index = self.random.choice(candidate_water_indices)
                positions[positions[:, vertical_water] >= water_index] += np.array(
                    [0, 1] if vertical_water else [1, 0]
                )
                assert water_index not in positions[:, vertical_water]
                objects.update(
                    {
                        (i, water_index)
                        if vertical_water
                        else (water_index, i): self.water
                        for i in range(self.world_size)
                    }
                )
        return objects

    def assign_line_ids(self, lines):
        excluded = self.random.randint(len(self.items), size=self.num_excluded_objects)
        included_objects = [o for i, o in enumerate(self.items) if i not in excluded]

        interaction_ids = self.random.choice(len(self.behaviors), size=len(lines))
        object_ids = self.random.choice(len(included_objects), size=len(lines))
        line_ids = self.random.choice(len(self.items), size=len(lines))

        for line, line_id, interaction_id, object_id in zip(
            lines, line_ids, interaction_ids, object_ids
        ):
            if line is Subtask:
                subtask_id = (
                    self.behaviors[interaction_id],
                    included_objects[object_id],
                )
                yield Subtask(subtask_id)
            elif line is Loop:
                yield Loop(self.random.randint(1, 1 + self.max_loops))
            else:
                assert type(line) is While
                assert line.id is not None

        # assign unvisited lines
        for line in instruction_lines:
            if line.id is None:
                line.id = self.subtasks[self.random.choice(len(self.subtasks))]
        lines = instruction_lines

        def state_generator() -> Generator[State, int, None]:
            pos = self.random.randint(self.world_size, size=2)
            objects = {}
            flattened = [o for o, c in world.items() for _ in range(c)]
            for o, p in zip(
                flattened,
                self.random.choice(
                    self.world_size ** 2, replace=False, size=len(flattened)
                ),
            ):
                p = np.unravel_index(p, (self.world_size, self.world_size))
                objects[tuple(p)] = o

            self.time_remaining = 200 if self.evaluating else self.time_to_waste
            self.loops = None

            def subtask_generator() -> Generator[int, None, None]:
                for l, _ in index_truthiness:
                    if type(lines[l]) is Subtask:
                        yield l

            def get_nearest(to):
                candidates = [(np.array(p)) for p, o in objects.items() if o == to]
                if candidates:
                    return min(candidates, key=lambda k: np.sum(np.abs(pos - k)))

            def agent_generator() -> Generator[
                Union[np.ndarray, str], Tuple[str, str], None
            ]:
                subtask, objective, move = None, None, None
                while True:
                    (chosen_behavior, chosen_object) = yield move
                    # if new_subtask != subtask:
                    #     subtask = new_subtask
                    objective = get_nearest(chosen_object)
                    if objective is None:
                        move = None
                    elif np.all(objective == pos):
                        move = chosen_behavior
                    else:
                        move = np.array(objective) - pos
                        if self.temporal_extension:
                            move = np.clip(move, -1, 1)

            def world_array() -> np.ndarray:
                array = np.zeros(self.world_shape)
                for p, o in list(objects.items()) + [(pos, self.agent)]:
                    p = np.array(p)
                    array[tuple((self.world_contents.index(o), *p))] = 1

                return array

            subtask_iterator = subtask_generator()
            agent_iterator = agent_generator()
            next(agent_iterator)

            def next_subtask():
                try:
                    l = next(subtask_iterator)
                except StopIteration:
                    return
                if l is not None:
                    assert type(lines[l]) is Subtask
                    _, o = lines[l].id
                    n = get_nearest(o)
                    if n is not None:
                        self.time_remaining += 1 + np.max(np.abs(pos - n))
                return l

            prev, ptr = 0, next_subtask()
            term = False
            while True:
                term |= not self.time_remaining
                subtask_id = yield State(
                    obs=world_array(), prev=prev, ptr=ptr, term=term,
                )
                self.time_remaining -= 1
                chosen_subtask = self.subtasks[subtask_id]
                agent_move = agent_iterator.send(chosen_subtask)
                tgt_move, tgt_object = lines[ptr].id
                if (
                    tuple(pos) in objects
                    and tgt_object == objects[tuple(pos)]
                    and tgt_move is self.goto
                    or (agent_move is not None and tuple(agent_move) == tuple(tgt_move))
                ):
                    prev, ptr = ptr, next_subtask()

                def check_fail():
                    if objects[tuple(pos)] != tgt_object:
                        return True

                if type(agent_move) in (np.ndarray, tuple):
                    pos += agent_move
                    if np.any(pos >= self.world_size) or np.any(pos < 0):
                        import ipdb

                        ipdb.set_trace()

                elif agent_move == self.mine:
                    term = check_fail() or term
                    del objects[tuple(pos)]
                elif agent_move == self.sell:
                    term = check_fail() or term
                    objects[tuple(pos)] = self.bridge
                elif agent_move in [self.goto, None]:
                    pass
                else:
                    raise RuntimeError

        return state_generator(), lines


def build_parser(p):
    ppo.control_flow.env.build_parser(p)
    p.add_argument(
        "--no-temporal-extension", dest="temporal_extension", action="store_false"
    )
    return p

    def get_observation(self, obs, **kwargs):
        obs, inventory = obs
        obs = super().get_observation(obs=obs, **kwargs)
        obs.update(inventory=np.array([inventory[i] for i in self.items]))
        # if not self.observation_space.contains(obs):
        #     import ipdb
        #
        #     ipdb.set_trace()
        #     self.observation_space.contains(obs)
        return obs

    @staticmethod
    def get_lower_level_action(interaction, obj, agent_pos, objects):
        obj = objective(interaction, obj)
        if objects.get(tuple(agent_pos), None) == obj:
            return interaction
        else:
            nearest = get_nearest(_from=agent_pos, _to=obj, objects=objects)
            if nearest:
                n, d = nearest
                return n - agent_pos


def build_parser(p):
    ppo.control_flow.env.build_parser(p)
    p.add_argument(
        "--no-temporal-extension", dest="temporal_extension", action="store_false"
    )
    p.add_argument("--max-while-objects", type=float, default=2)
    p.add_argument("--num-excluded-objects", type=int, default=2)
    p.add_argument("--world-size", type=int, required=True)


if __name__ == "__main__":
    import argparse

    parser = argparse.ArgumentParser()
    build_parser(parser)
    parser.add_argument("--seed", default=0, type=int)
    ppo.control_flow.env.main(
        Env(rank=0, lower_level="train-alone", **hierarchical_parse_args(parser))
    )<|MERGE_RESOLUTION|>--- conflicted
+++ resolved
@@ -430,13 +430,8 @@
                         )
                     elif lower_level_action == self.sell:
                         standing_on = objects.get(tuple(agent_pos), None)
-<<<<<<< HEAD
                         commodity = obj
                         if (standing_on == self.merchant) and inventory[commodity] > 0:
-=======
-                        commodity = lower_level_action
-                        if standing_on == self.merchant and inventory[commodity] > 0:
->>>>>>> d53f8889
                             inventory[commodity] -= 1
                             done = True
                         else:
