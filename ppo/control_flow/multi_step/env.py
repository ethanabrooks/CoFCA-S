<<<<<<< HEAD
from collections import defaultdict
=======
import functools
from collections import Counter, defaultdict
>>>>>>> f3a2190d
from copy import copy

import numpy as np
from gym import spaces
from rl_utils import hierarchical_parse_args

import ppo.control_flow.env
from ppo import keyboard_control
from ppo.control_flow.env import build_parser, State
from ppo.control_flow.lines import (
    Subtask,
    Padding,
    Line,
    While,
    If,
    EndWhile,
    Else,
    EndIf,
)


def clip(a, b, pair_min, pair_max):
    return min(pair_max, max(pair_min, a)), min(pair_max, max(pair_min, b))


def sum_pair(a, b):
    return a + b


def minus_pair(a, b, c, d):
    return a - c, b - d


def abs_pair(a, b):
    return abs(a), abs(b)


class Env(ppo.control_flow.env.Env):
    wood = "wood"
    gold = "gold"
    iron = "iron"
    merchant = "merchant"
    bridge = "bridge"
    agent = "agent"
    mine = "mine"
    build = "build"
    visit = "visit"
    objects = [wood, gold, iron, merchant]
    other_objects = [bridge, agent]
    world_objects = objects + other_objects
    interactions = [mine, build, visit]

    def __init__(
        self,
        world_size,
        max_while_objects,
        num_subtasks,
        num_excluded_objects,
        **kwargs,
    ):
        self.num_excluded_objects = num_excluded_objects
        self.max_while_objects = max_while_objects

        def subtasks():
            for obj in self.objects:
                for interaction in self.interactions:
                    yield interaction, obj

        self.subtasks = list(subtasks())
        num_subtasks = len(self.subtasks)
        super().__init__(num_subtasks=num_subtasks, **kwargs)
        self.world_size = world_size
        self.world_shape = (len(self.world_objects), self.world_size, self.world_size)

        self.action_space = spaces.MultiDiscrete(
            np.array([num_subtasks + 1, 2 * self.n_lines, 2, 2, self.n_lines])
        )
        self.observation_space.spaces.update(
            obs=spaces.Box(low=0, high=1, shape=self.world_shape),
            lines=spaces.MultiDiscrete(
                np.array(
                    [
                        [
                            len(self.line_types),
                            1 + len(self.interactions),
                            1 + len(self.objects),
                        ]
                    ]
                    * self.n_lines
                )
            ),
        )

    def line_str(self, line: Line):
        if isinstance(line, Subtask):
            i, o = line.id
            return f"Subtask {self.subtasks.index(line.id)}: {line.id}"
        elif isinstance(line, (If, While)):
            return f"{line}: {line.id}"
        else:
            return f"{line}"

    def print_obs(self, obs):
        obs = obs.transpose(1, 2, 0).astype(int)
        grid_size = obs.astype(int).sum(-1).max()  # max objects per grid
        chars = [" "] + [o for o, *_ in self.world_objects]
        for i, row in enumerate(obs):
            string = ""
            for j, channel in enumerate(row):
                int_ids = 1 + np.arange(channel.size)
                number = channel * int_ids
                crop = sorted(number, reverse=True)[:grid_size]
                string += "".join(chars[x] for x in crop) + "|"
            print(string)
            print("-" * len(string))

    @functools.lru_cache(maxsize=200)
    def preprocess_line(self, line):
        if line is Padding:
            return [self.line_types.index(Padding), 0, 0]
        elif type(line) is Else:
            return [self.line_types.index(Else), 0, 0]
        elif type(line) is Subtask:
            i, o = line.id
            i, o = self.interactions.index(i), self.objects.index(o)
            return [self.line_types.index(Subtask), i + 1, o + 1]
        else:
            return [
                self.line_types.index(type(line)),
                0,
                self.objects.index(line.id) + 1,
            ]

    def state_generator(self, lines) -> State:
        assert self.max_nesting_depth == 1
        agent_pos = self.random.randint(0, self.world_size, size=2)
        offset = self.random.randint(1 + self.world_size - self.world_size, size=2)

        def get_obs():
            world = np.zeros(self.world_shape)
            for o, p in object_pos + [(self.agent, agent_pos)]:
                p = np.array(p) + offset
                world[tuple((self.world_objects.index(o), *p))] = 1
            return world

        object_pos = self.populate_world(lines)
        line_iterator = self.line_generator(lines)
        condition_evaluations = defaultdict(list)
        self.time_remaining = self.time_to_waste

        def evaluate_line(l):
            if l is None:
                return None
            line = lines[l]
            if type(line) is Subtask:
                return 1
            else:
                evaluation = any(o == line.id for o, _ in object_pos)
                if type(line) in (If, While):
                    condition_evaluations[type(line)] += [evaluation]
                return evaluation

        def get_nearest(to):
            candidates = [np.array(p) for o, p in object_pos if o == to]
            if candidates:
                return min(candidates, key=lambda k: np.sum(np.abs(agent_pos - k)))

        def next_subtask(l):
            l = line_iterator.send(evaluate_line(l))
            while not (l is None or type(lines[l]) is Subtask):
                l = line_iterator.send(evaluate_line(l))
            if l is not None:
                assert type(lines[l]) is Subtask
                _, o = lines[l].id
                n = get_nearest(o)
                if n is not None:
                    self.time_remaining += 1 + np.max(np.abs(agent_pos - n))
            return l

        possible_objects = [o for o, _ in object_pos]
        prev, ptr = 0, next_subtask(None)
        term = False
        while True:
            term |= not self.time_remaining
            subtask_id = yield State(
                obs=get_obs(),
                condition=None,
                prev=prev,
                ptr=ptr,
                condition_evaluations=condition_evaluations,
                term=term,
            )
            self.time_remaining -= 1
            interaction, obj = self.subtasks[subtask_id]

            def pair():
                return obj, tuple(agent_pos)

            def on_object():
                return pair() in object_pos  # standing on the desired object

            correct_id = (interaction, obj) == lines[ptr].id
            if on_object():
                if interaction in (self.mine, self.build):
                    object_pos.remove(pair())
                    if correct_id:
                        possible_objects.remove(obj)
                    else:
                        term = True
                if interaction == self.build:
                    object_pos.append((self.bridge, tuple(agent_pos)))
                if correct_id:
                    prev, ptr = ptr, next_subtask(ptr)
            else:
<<<<<<< HEAD
                candidates = [p for o, p in object_pos if o == obj]
                if candidates:
                    nearest = min(
                        candidates,
                        key=lambda k: sum_pair(*abs_pair(*minus_pair(*agent_pos, *k))),
                    )
                    agent_pos += clip(*minus_pair(*nearest, *agent_pos), -1, 1)
                elif correct_id:
=======
                nearest = get_nearest(obj)
                if nearest is not None:
                    agent_pos += np.clip(nearest - agent_pos, -1, 1)
                elif correct_id and obj not in possible_objects:
>>>>>>> f3a2190d
                    # subtask is impossible
                    prev, ptr = ptr, None

    def populate_world(self, lines):
        line_io = [line.id for line in lines if type(line) is Subtask]
        line_pos = self.random.randint(0, self.world_size, size=(len(line_io), 2))
        object_pos = [
            (o, tuple(pos)) for (interaction, o), pos in zip(line_io, line_pos)
        ]
        while_blocks = defaultdict(list)  # while line: child subtasks
        active_whiles = []
        for interaction, line in enumerate(lines):
            if type(line) is While:
                active_whiles += [interaction]
            elif type(line) is EndWhile:
                active_whiles.pop()
            elif active_whiles and type(line) is Subtask:
                while_blocks[active_whiles[-1]] += [interaction]
        for while_line, block in while_blocks.items():
            obj = lines[while_line].id
            l = self.random.choice(block)
            i = self.random.choice(2)
            assert self.interactions[i] in (self.mine, self.build)
            line_id = self.interactions[i], obj
            assert line_id in ((self.mine, obj), (self.build, obj))
            lines[l] = Subtask(line_id)
            if not self.evaluating and obj in self.world_objects:
                num_obj = self.random.randint(self.max_while_objects + 1)
                if num_obj:
                    pos = self.random.randint(0, self.world_size, size=(num_obj, 2))
                    object_pos += [(obj, tuple(p)) for p in pos]
        return object_pos

    def assign_line_ids(self, lines):
        excluded = self.random.randint(
            len(self.objects), size=self.num_excluded_objects
        )
        included_objects = [o for i, o in enumerate(self.objects) if i not in excluded]

        interaction_ids = self.random.choice(len(self.interactions), size=len(lines))
        object_ids = self.random.choice(len(included_objects), size=len(lines))
        line_ids = self.random.choice(len(self.objects), size=len(lines))

        for line, line_id, interaction_id, object_id in zip(
            lines, line_ids, interaction_ids, object_ids
        ):
            if line is Subtask:
                subtask_id = (
                    self.interactions[interaction_id],
                    included_objects[object_id],
                )
                yield Subtask(subtask_id)
            else:
                yield line(self.objects[line_id])


if __name__ == "__main__":
    import argparse

    parser = argparse.ArgumentParser()
    parser = build_parser(parser)
    parser.add_argument("--world-size", default=4, type=int)
    parser.add_argument("--seed", default=0, type=int)
    args = hierarchical_parse_args(parser)

    def action_fn(string):
        try:
            return int(string), 0
        except ValueError:
            return

    keyboard_control.run(Env(**args, baseline=False), action_fn=action_fn)<|MERGE_RESOLUTION|>--- conflicted
+++ resolved
@@ -1,9 +1,5 @@
-<<<<<<< HEAD
-from collections import defaultdict
-=======
 import functools
 from collections import Counter, defaultdict
->>>>>>> f3a2190d
 from copy import copy
 
 import numpy as np
@@ -23,22 +19,6 @@
     Else,
     EndIf,
 )
-
-
-def clip(a, b, pair_min, pair_max):
-    return min(pair_max, max(pair_min, a)), min(pair_max, max(pair_min, b))
-
-
-def sum_pair(a, b):
-    return a + b
-
-
-def minus_pair(a, b, c, d):
-    return a - c, b - d
-
-
-def abs_pair(a, b):
-    return abs(a), abs(b)
 
 
 class Env(ppo.control_flow.env.Env):
@@ -218,21 +198,10 @@
                 if correct_id:
                     prev, ptr = ptr, next_subtask(ptr)
             else:
-<<<<<<< HEAD
-                candidates = [p for o, p in object_pos if o == obj]
-                if candidates:
-                    nearest = min(
-                        candidates,
-                        key=lambda k: sum_pair(*abs_pair(*minus_pair(*agent_pos, *k))),
-                    )
-                    agent_pos += clip(*minus_pair(*nearest, *agent_pos), -1, 1)
-                elif correct_id:
-=======
                 nearest = get_nearest(obj)
                 if nearest is not None:
                     agent_pos += np.clip(nearest - agent_pos, -1, 1)
                 elif correct_id and obj not in possible_objects:
->>>>>>> f3a2190d
                     # subtask is impossible
                     prev, ptr = ptr, None
 
