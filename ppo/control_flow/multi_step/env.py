--- conflicted
+++ resolved
@@ -90,13 +90,9 @@
         self.world_shape = (len(self.world_contents), self.world_size, self.world_size)
 
         def lower_level_actions():
-<<<<<<< HEAD
-            yield from self.behaviors
-=======
             yield self.mine
             yield self.goto
             yield self.sell
->>>>>>> 572c5666
             for i in range(-1, 2):
                 for j in range(-1, 2):
                     yield np.array([i, j])
@@ -104,16 +100,6 @@
         self.lower_level_actions = list(lower_level_actions())
         self.action_space = spaces.MultiDiscrete(
             np.array(
-<<<<<<< HEAD
-                [
-                    num_subtasks + 1,
-                    2 * self.n_lines,
-                    2,
-                    2,
-                    len(self.lower_level_actions),
-                    self.n_lines,
-                ]
-=======
                 ppo.control_flow.env.Action(
                     upper=num_subtasks + 1,
                     delta=2 * self.n_lines,
@@ -122,7 +108,6 @@
                     lower=len(self.lower_level_actions),
                     ptr=self.n_lines,
                 )
->>>>>>> 572c5666
             )
         )
         self.observation_space.spaces.update(
@@ -398,22 +383,12 @@
             while True:
                 term |= not self.time_remaining
                 subtask_id, lower_level_index = yield State(
-<<<<<<< HEAD
-                    obs=self.world_array(objects, agent_pos),
-=======
                     obs=(self.world_array(objects, agent_pos), inventory),
->>>>>>> 572c5666
                     prev=prev,
                     ptr=ptr,
                     term=term,
                     subtask_complete=subtask_complete,
                 )
-<<<<<<< HEAD
-                # for i, a in enumerate(self.lower_level_actions):
-                # print(i, a)
-                # lower_level_index = int(input("go:"))
-                lower_level_action = self.lower_level_actions[lower_level_index]
-=======
                 subtask_complete = False
                 # for i, a in enumerate(self.lower_level_actions):
                 # print(i, a)
@@ -431,32 +406,17 @@
                     )
                 else:
                     lower_level_action = self.lower_level_actions[lower_level_index]
->>>>>>> 572c5666
                 self.time_remaining -= 1
                 tgt_interaction, tgt_obj = lines[ptr].id
                 tgt_obj = objective(*lines[ptr].id)
 
                 if type(lower_level_action) is str:
-<<<<<<< HEAD
-                    done = (
-                        lower_level_action == tgt_interaction
-                        and objects.get(tuple(agent_pos), None) == tgt_obj
-                    )
-=======
->>>>>>> 572c5666
                     if lower_level_action == self.mine:
                         done = (
                             lower_level_action == tgt_interaction
                             and objects.get(tuple(agent_pos), None) == tgt_obj
                         )
                         if tuple(agent_pos) in objects:
-<<<<<<< HEAD
-                            if done:
-                                possible_objects.remove(objects[tuple(agent_pos)])
-                            else:
-                                term = True
-                            del objects[tuple(agent_pos)]
-=======
                             standing_on = objects[tuple(agent_pos)]
                             if standing_on in self.items:
                                 inventory[standing_on] += 1
@@ -477,7 +437,6 @@
                         else:
                             done = False
 
->>>>>>> 572c5666
                     if done:
                         prev, ptr = ptr, next_subtask(ptr)
                         subtask_complete = True
@@ -486,9 +445,6 @@
                     if self.temporal_extension:
                         lower_level_action = np.clip(lower_level_action, -1, 1)
                     new_pos = agent_pos + lower_level_action
-<<<<<<< HEAD
-                    if np.all(0 <= new_pos) and np.all(new_pos < self.world_size):
-=======
                     moving_into = objects.get(tuple(new_pos), None)
                     if (
                         np.all(0 <= new_pos)
@@ -498,7 +454,6 @@
                     ):
                         if moving_into == self.water:
                             inventory[self.wood] = 0
->>>>>>> 572c5666
                         agent_pos = new_pos
                 else:
                     assert lower_level_action is None
@@ -512,10 +467,7 @@
                     _i, _o = line.id
                     if _i == self.sell:
                         yield self.merchant
-<<<<<<< HEAD
-=======
                         yield _o
->>>>>>> 572c5666
                     else:
                         yield _o
 
