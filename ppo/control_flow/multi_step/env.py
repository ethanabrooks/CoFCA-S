import copy
import functools
import itertools
from collections import defaultdict
from typing import Iterator, List, Tuple

import numpy as np
from gym import spaces
from rl_utils import hierarchical_parse_args

import ppo.control_flow.env
from ppo.control_flow.env import State
from ppo.control_flow.lines import (
    Subtask,
    Padding,
    Line,
    While,
    If,
    EndWhile,
    Else,
    EndIf,
    Loop,
    EndLoop,
)
from ppo.djikstra import shortest_path

BLACK = "\033[30m"
RED = "\033[31m"
GREEN = "\033[32m"
ORANGE = "\033[33m"
BLUE = "\033[34m"
PURPLE = "\033[35m"
CYAN = "\033[36m"
LIGHTGREY = "\033[37m"
DARKGREY = "\033[90m"
LIGHTRED = "\033[91m"
LIGHTGREEN = "\033[92m"
YELLOW = "\033[93m"
LIGHTBLUE = "\033[94m"
PINK = "\033[95m"
LIGHTCYAN = "\033[96m"
RESET = "\033[0m"


def get_nearest(_from, _to, objects):
    items = [(np.array(p), o) for p, o in objects.items()]
    candidates = [(p, np.sum(np.abs(_from - p))) for p, o in items if o == _to]
    if candidates:
        return min(candidates, key=lambda c: c[1])


def objective(interaction, obj):
    if interaction == Env.sell:
        return Env.merchant
    return obj


class Env(ppo.control_flow.env.Env):
    wood = "wood"
    gold = "gold"
    iron = "iron"
    merchant = "merchant"
    bridge = "=bridge"
    water = "stream"
    wall = "#wall"
    agent = "Agent"
    mine = "mine"
    sell = "sell"
    goto = "goto"
    items = [wood, gold, iron]
    terrain = [merchant, water, wall, bridge, agent]
    world_contents = items + terrain
    behaviors = [mine, sell, goto]
    colors = [RESET, GREEN, YELLOW, LIGHTGREY, PINK, BLUE, DARKGREY, RESET, RESET]

    def __init__(self, num_subtasks, temporal_extension, world_size=6, **kwargs):
        self.temporal_extension = temporal_extension
        self.loops = None
        self.i = 0

        def subtasks():
            for obj in self.items:
                for interaction in self.behaviors:
                    yield interaction, obj

        self.subtasks = list(subtasks())
        num_subtasks = len(self.subtasks)
        super().__init__(num_subtasks=num_subtasks, **kwargs)
        self.world_size = world_size
        self.world_shape = (len(self.world_contents), self.world_size, self.world_size)

        def lower_level_actions():
            yield from self.behaviors
            for i in range(-1, 2):
                for j in range(-1, 2):
                    yield np.array([i, j])

        self.lower_level_actions = list(lower_level_actions())
        self.action_space = spaces.MultiDiscrete(
            np.array(
                [
                    num_subtasks + 1,
                    2 * self.n_lines,
                    2,
                    2,
<<<<<<< HEAD
                    self.n_lines,
                    len(self.lower_level_actions),
=======
                    len(self.lower_level_actions),
                    self.n_lines,
>>>>>>> 9ec3fc42
                ]
            )
        )
        self.observation_space.spaces.update(
            obs=spaces.Box(low=0, high=1, shape=self.world_shape),
            lines=spaces.MultiDiscrete(
                np.array(
                    [
                        [
                            len(Line.types),
                            1 + len(self.behaviors),
                            1 + len(self.items),
                            1 + self.max_loops,
                        ]
                    ]
                    * self.n_lines
                )
            ),
        )

    def print_obs(self, obs):
        obs = obs.transpose(1, 2, 0).astype(int)
        grid_size = 3  # obs.astype(int).sum(-1).max()  # max objects per grid
        chars = [" "] + [o for (o, *_) in self.world_contents]
        for i, row in enumerate(obs):
            colors = []
            string = []
            for j, channel in enumerate(row):
                int_ids = 1 + np.arange(channel.size)
                number = channel * int_ids
                crop = sorted(number, reverse=True)[:grid_size]
                for x in crop:
                    colors.append(self.colors[x])
                    string.append(chars[x])
                colors.append(RESET)
                string.append("|")
                # string += "".join(self.colors[x] + chars[x] + RESET for x in crop) + "|"
            print(*[c for p in zip(colors, string) for c in p], sep="")
            print("-" * len(string))

    def line_str(self, line):
        line = super().line_str(line)
        if type(line) is Subtask:
            return f"{line} {self.subtasks.index(line.id)}"
        return line

    @functools.lru_cache(maxsize=200)
    def preprocess_line(self, line):
        if type(line) in (Else, EndIf, EndWhile, EndLoop, Padding):
            return [Line.types.index(type(line)), 0, 0, 0]
        elif type(line) is Loop:
            return [Line.types.index(Loop), 0, 0, line.id]
        elif type(line) is Subtask:
            i, o = line.id
            i, o = self.behaviors.index(i), self.items.index(o)
            return [Line.types.index(Subtask), i + 1, o + 1, 0]
        elif type(line) in (While, If):
            return [Line.types.index(type(line)), 0, self.items.index(line.id) + 1, 0]
        else:
            raise RuntimeError()

    def world_array(self, objects, agent_pos):
        world = np.zeros(self.world_shape)
        for p, o in list(objects.items()) + [(agent_pos, self.agent)]:
            p = np.array(p)
            world[tuple((self.world_contents.index(o), *p))] = 1

        return world

    @staticmethod
    def evaluate_line(line, objects, condition_evaluations, loops):
        if line is None:
            return None
        if type(line) is Subtask:
            return 1
        else:
            evaluation = line.id in objects.values()
            if type(line) in (If, While):
                condition_evaluations += [evaluation]
            return evaluation

    def generators(self) -> Tuple[Iterator[State], List[Line]]:
        line_types = self.choose_line_types()
        while_count = line_types.count(While)
        if while_count >= len(self.items) - 1:
            return self.generators()

        # get forward and backward transition edges
        line_transitions = defaultdict(list)
        reverse_transitions = defaultdict(list)
        for _from, _to in self.get_transitions(line_types):
            line_transitions[_from].append(_to)
            reverse_transitions[_to].append(_from)

        # get flattened generator of index, truthy values
        def index_truthiness_generator() -> Generator[int, None, None]:
            loop_count = 0
            j = 0
            if_evaluations = []
            while j in line_transitions:
                t = self.random.choice(2)

                # make sure not to exceed max_loops
                if line_types[j] is Loop:
                    if loop_count == self.max_loops:
                        t = 0
                    if t:
                        loop_count += 1
                    else:
                        loop_count = 0
                elif line_types[j] is If:
                    if_evaluations.append(t)
                elif line_types[j] is Else:
                    t = not if_evaluations[-1]
                elif line_types[j] is EndIf:
                    if_evaluations.pop()
                yield j, t
                j = line_transitions[j][int(t)]

        index_truthiness = list(index_truthiness_generator())
        instruction_lines = [l(None) for l in line_types]  # instantiate line types

        # identify while blocks
        blocks = defaultdict(list)
        whiles = []
        for i, line_type in enumerate(line_types):
            if line_type is While:
                whiles.append(i)
            elif line_type is EndWhile:
                whiles.pop()
            else:
                for _while in whiles:
                    blocks[_while].append(i)

        # select line inside while blocks to be a build behavior
        # so as to prevent infinite while loops
        while_index = {}  # type: Dict[int, line]
        for i, indices in blocks.items():
            indices = set(indices) - set(while_index.keys())
            while_index[self.random.choice(list(indices))] = i

        # determine whether whiles are truthy (since last time we see
        # noinspection PyTypeChecker
        first_truthy = dict(reversed(index_truthiness))

        # choose existing and non_existing
        size = while_count + 1
        non_existing = list(self.random.choice(self.items, replace=False, size=size))
        existing = [o for o in self.items if o not in non_existing]

        # assign while
        for i, line in reversed(list(enumerate(instruction_lines))):
            # need to go in reverse because while can modify existing
            if type(line) is While and line.id is None:
                line.id = item = self.random.choice(non_existing)
                if item in non_existing and first_truthy[i]:
                    non_existing.remove(item)
                    # print(i, "existing", existing)

        # assign Subtask
        visited_lines = [i for i, _ in index_truthiness]
        visited_lines_set = set(visited_lines)
        for i, line in enumerate(instruction_lines):
            if type(line) is Subtask:

                if i in while_index and i in visited_lines_set:
                    behavior = self.mine
                    item = instruction_lines[while_index[i]].id
                    assert item is not None  # need to go forward to avoid this
                else:
                    behavior = self.random.choice(self.behaviors)
                    item = self.random.choice(
                        existing if i in visited_lines_set else non_existing
                    )
                line.id = (behavior, item)

        # populate world
        world = Counter()
        for i in visited_lines:
            line = instruction_lines[i]
            if type(line) is Subtask:
                behavior, item = line.id
                world[item] += 1
                if sum(world.values()) > self.world_size ** 2:
                    return self.generators()
        virtual_world = Counter(world)

        # assign other visited lines
        for i, truthy in index_truthiness:
            line = instruction_lines[i]
            if type(line) is Subtask:
                behavior, item = line.id
                if behavior in (self.mine, self.sell):
                    virtual_world[item] -= 1
            elif type(line) is If:
                # NOTE: this will not work if If is inside a loop
                if truthy:
                    sample_from = [o for o, c in virtual_world.items() if c > 0]
                    line.id = self.random.choice(sample_from)
                else:
                    sample_from = [o for o in self.items if virtual_world[o] == 0]
                    line.id = self.random.choice(sample_from)
            elif type(line) in (Else, EndIf, EndWhile, EndLoop, Padding):
                line.id = 0
            elif type(line) is Loop:
                line.id = 0 if line.id is None else line.id + 1
            else:
                assert type(line) is While
                assert line.id is not None

        # assign unvisited lines
        for line in instruction_lines:
            if line.id is None:
                line.id = self.subtasks[self.random.choice(len(self.subtasks))]
        lines = instruction_lines

        def state_generator() -> State:
            assert self.max_nesting_depth == 1
            objects = self.populate_world(lines)
            agent_pos = next(p for p, o in objects.items() if o == self.agent)
            del objects[agent_pos]

            line_iterator = self.line_generator(lines)
            condition_evaluations = []
            self.time_remaining = 200 if self.evaluating else self.time_to_waste
            self.loops = None

            def next_subtask(l):
                while True:
                    if l is None:
                        l = line_iterator.send(None)
                    else:
                        if type(lines[l]) is Loop:
                            if self.loops is None:
                                self.loops = lines[l].id
                            else:
                                self.loops -= 1
                        l = line_iterator.send(
                            self.evaluate_line(
                                lines[l], objects, condition_evaluations, self.loops
                            )
                        )
                        if self.loops == 0:
                            self.loops = None
                    if l is None or type(lines[l]) is Subtask:
                        break
                if l is not None:
                    assert type(lines[l]) is Subtask
                    o = objective(*lines[l].id)
                    nearest = get_nearest(_to=o, _from=agent_pos, objects=objects)
                    if nearest is None:
                        return None
                    _, d = nearest
                    self.time_remaining += 1 + d
                    return l

            possible_objects = list(objects.values())
            prev, ptr = 0, next_subtask(None)
            term = False
            while True:
                term |= not self.time_remaining
                subtask_id, lower_level_index = yield State(
                    obs=self.world_array(objects, agent_pos),
                    prev=prev,
                    ptr=ptr,
                    term=term,
                )
<<<<<<< HEAD
                for i, a in enumerate(self.lower_level_actions):
                    print(i, a)
                lower_level_index = int(input("go:"))
                if lower_level_index > 8:
                    import ipdb

                    ipdb.set_trace()
                lower_level_action = self.lower_level_actions[lower_level_index]
                self.time_remaining -= 1
                chosen_interaction, chosen_object = self.subtasks[subtask_id]
                tgt_interaction, tgt_obj = lines[ptr].id
                lower_level_action = self.get_lower_level_action(
                    chosen_interaction, chosen_object, tuple(agent_pos), objects
                )
                if tuple(agent_pos) in objects:
                    if (
                        chosen_interaction == tgt_interaction
                        and objects[tuple(agent_pos)] == tgt_obj
                    ):
                        prev, ptr = ptr, next_subtask(ptr)
                    if (
                        type(lower_level_action) is str
                        and lower_level_action == self.mine
                    ):
                        if objects[tuple(agent_pos)] == tgt_obj:
                            possible_objects.remove(tgt_obj)
                        else:
                            term = True
                        del objects[tuple(agent_pos)]
                else:
                    if type(lower_level_action) is np.ndarray:
                        if self.temporal_extension:
                            lower_level_action = np.clip(lower_level_action, -1, 1)
                        new_pos = agent_pos + lower_level_action
                        if all(
                            [
                                np.all(0 <= new_pos),
                                np.all(new_pos < self.world_size),
                                # objects.get(tuple(new_pos), None) != self.wall,
                            ]
                        ):
                            agent_pos = new_pos

                    if tgt_obj not in possible_objects:
                        import ipdb

                        ipdb.set_trace()
=======
                # for i, a in enumerate(self.lower_level_actions):
                # print(i, a)
                # lower_level_index = int(input("go:"))
                lower_level_action = self.lower_level_actions[lower_level_index]
                self.time_remaining -= 1
                interaction, obj = self.subtasks[subtask_id]
                tgt_interaction, tgt_obj = lines[ptr].id
                tgt_obj = objective(*lines[ptr].id)

                if type(lower_level_action) is str:
                    done = (
                        lower_level_action == tgt_interaction
                        and objects.get(tuple(agent_pos), None) == tgt_obj
                    )
                    if lower_level_action == self.mine:
                        if tuple(agent_pos) in objects:
                            if done:
                                possible_objects.remove(objects[tuple(agent_pos)])
                            else:
                                term = True
                            del objects[tuple(agent_pos)]
                    if done:
                        prev, ptr = ptr, next_subtask(ptr)

                elif type(lower_level_action) is np.ndarray:
                    if self.temporal_extension:
                        lower_level_action = np.clip(lower_level_action, -1, 1)
                    new_pos = agent_pos + lower_level_action
                    if np.all(0 <= new_pos) and np.all(new_pos < self.world_size):
                        agent_pos = new_pos
                else:
                    assert lower_level_action is None
>>>>>>> 9ec3fc42

        return state_generator(), lines

    def populate_world(self, lines):
        def subtask_ids():
            for line in lines:
                if type(line) is Subtask:
                    _i, _o = line.id
                    if _i == self.sell:
                        yield self.merchant
                    else:
                        yield _o

        def loop_objects():
            active_loops = []
            for i, line in enumerate(lines):
                if type(line) is Loop:
                    active_loops += [line]
                elif type(line) is EndLoop:
                    active_loops.pop()
                elif type(line) is Subtask:
                    if active_loops:
                        _i, _o = line.id
                        loop_num = active_loops[-1].id
                        for _ in range(loop_num):
                            yield _o

        def while_objects():
            while_blocks = defaultdict(list)  # while line: child subtasks
            active_whiles = []
            for i, line in enumerate(lines):
                if type(line) is While:
                    active_whiles += [i]
                elif type(line) is EndWhile:
                    active_whiles.pop()
                elif type(line) is Subtask:
                    if active_whiles:
                        while_blocks[active_whiles[-1]] += [i]

            for while_line, block in while_blocks.items():
                obj = lines[while_line].id
                l = self.random.choice(block)
                line_id = self.mine, obj
                lines[l] = Subtask(line_id)
                if not self.evaluating and obj in self.world_contents:
                    num_obj = self.random.randint(self.max_while_objects + 1)
                    for _ in range(num_obj):
                        yield obj

        vertical_water = self.random.choice(2)
        world_shape = (
            [self.world_size, self.world_size - 1]
            if vertical_water
            else [self.world_size - 1, self.world_size]
        )

        object_list = (
            [self.agent]
            + list(subtask_ids())
            + list(loop_objects())
            + list(while_objects())
        )
        num_random_objects = (self.world_size ** 2) - self.world_size  # for water
        object_list = object_list[:num_random_objects]
        indexes = self.random.choice(
            self.world_size * (self.world_size - 1),
            size=num_random_objects,
            replace=False,
        )
        positions = np.array(list(zip(*np.unravel_index(indexes, world_shape))))
        wall_indexes = positions[:, 0] % 2 * positions[:, 1] % 2
        wall_positions = positions[wall_indexes == 1]
        object_positions = positions[wall_indexes == 0]
        num_walls = (
            self.random.choice(len(wall_positions)) if len(wall_positions) else 0
        )
        object_positions = object_positions[: len(object_list)]
        if len(object_list) == len(object_positions):
            wall_positions = wall_positions[:num_walls]
        positions = np.concatenate([object_positions, wall_positions])
        water_index = self.random.choice(self.world_size)
        positions[positions[:, vertical_water] >= water_index] += np.array(
            [0, 1] if vertical_water else [1, 0]
        )
        assert water_index not in positions[:, vertical_water]
        return {
            **{
                tuple(p): (self.wall if o is None else o)
                for o, p in itertools.zip_longest(object_list, positions)
            },
            **{
                (i, water_index) if vertical_water else (water_index, i): self.water
                for i in range(self.world_size)
            },
        }

    def assign_line_ids(self, lines):
        excluded = self.random.randint(len(self.items), size=self.num_excluded_objects)
        included_objects = [o for i, o in enumerate(self.items) if i not in excluded]

        interaction_ids = self.random.choice(len(self.behaviors), size=len(lines))
        object_ids = self.random.choice(len(included_objects), size=len(lines))
        line_ids = self.random.choice(len(self.items), size=len(lines))

        for line, line_id, interaction_id, object_id in zip(
            lines, line_ids, interaction_ids, object_ids
        ):
            if line is Subtask:
                subtask_id = (
                    self.behaviors[interaction_id],
                    included_objects[object_id],
                )
                yield Subtask(subtask_id)
            elif line is Loop:
                yield Loop(self.random.randint(1, 1 + self.max_loops))
            else:
                assert type(line) is While
                assert line.id is not None

        # assign unvisited lines
        for line in instruction_lines:
            if line.id is None:
                line.id = self.subtasks[self.random.choice(len(self.subtasks))]
        lines = instruction_lines

        def state_generator() -> Generator[State, int, None]:
            pos = self.random.randint(self.world_size, size=2)
            objects = {}
            flattened = [o for o, c in world.items() for _ in range(c)]
            for o, p in zip(
                flattened,
                self.random.choice(
                    self.world_size ** 2, replace=False, size=len(flattened)
                ),
            ):
                p = np.unravel_index(p, (self.world_size, self.world_size))
                objects[tuple(p)] = o

            self.time_remaining = 200 if self.evaluating else self.time_to_waste
            self.loops = None

            def subtask_generator() -> Generator[int, None, None]:
                for l, _ in index_truthiness:
                    if type(lines[l]) is Subtask:
                        yield l

            def get_nearest(to):
                candidates = [(np.array(p)) for p, o in objects.items() if o == to]
                if candidates:
                    return min(candidates, key=lambda k: np.sum(np.abs(pos - k)))

            def agent_generator() -> Generator[
                Union[np.ndarray, str], Tuple[str, str], None
            ]:
                subtask, objective, move = None, None, None
                while True:
                    (chosen_behavior, chosen_object) = yield move
                    # if new_subtask != subtask:
                    #     subtask = new_subtask
                    objective = get_nearest(chosen_object)
                    if objective is None:
                        move = None
                    elif np.all(objective == pos):
                        move = chosen_behavior
                    else:
                        move = np.array(objective) - pos
                        if self.temporal_extension:
                            move = np.clip(move, -1, 1)

            def world_array() -> np.ndarray:
                array = np.zeros(self.world_shape)
                for p, o in list(objects.items()) + [(pos, self.agent)]:
                    p = np.array(p)
                    array[tuple((self.world_contents.index(o), *p))] = 1

                return array

            subtask_iterator = subtask_generator()
            agent_iterator = agent_generator()
            next(agent_iterator)

            def next_subtask():
                try:
                    l = next(subtask_iterator)
                except StopIteration:
                    return
                if l is not None:
                    assert type(lines[l]) is Subtask
                    _, o = lines[l].id
                    n = get_nearest(o)
                    if n is not None:
                        self.time_remaining += 1 + np.max(np.abs(pos - n))
                return l

            prev, ptr = 0, next_subtask()
            term = False
            while True:
                term |= not self.time_remaining
                subtask_id = yield State(
                    obs=world_array(), prev=prev, ptr=ptr, term=term,
                )
                self.time_remaining -= 1
                chosen_subtask = self.subtasks[subtask_id]
                agent_move = agent_iterator.send(chosen_subtask)
                tgt_move, tgt_object = lines[ptr].id
                if (
                    tuple(pos) in objects
                    and tgt_object == objects[tuple(pos)]
                    and tgt_move is self.goto
                    or (agent_move is not None and tuple(agent_move) == tuple(tgt_move))
                ):
                    prev, ptr = ptr, next_subtask()

                def check_fail():
                    if objects[tuple(pos)] != tgt_object:
                        return True

                if type(agent_move) in (np.ndarray, tuple):
                    pos += agent_move
                    if np.any(pos >= self.world_size) or np.any(pos < 0):
                        import ipdb

                        ipdb.set_trace()

                elif agent_move == self.mine:
                    term = check_fail() or term
                    del objects[tuple(pos)]
                elif agent_move == self.sell:
                    term = check_fail() or term
                    objects[tuple(pos)] = self.bridge
                elif agent_move in [self.goto, None]:
                    pass
                else:
                    raise RuntimeError

        return state_generator(), lines


def build_parser(p):
    ppo.control_flow.env.build_parser(p)
    p.add_argument(
        "--no-temporal-extension", dest="temporal_extension", action="store_false"
    )
    return p

    def get_lower_level_action(self, interaction, obj, agent_pos, objects):
        obj = objective(interaction, obj)
        if objects.get(tuple(agent_pos), None) == obj:
            return interaction
        else:
            nearest = get_nearest(_from=agent_pos, _to=obj, objects=objects)
            if nearest:
                n, d = nearest
                return n - agent_pos


if __name__ == "__main__":
    import argparse

    parser = argparse.ArgumentParser()
    parser = build_parser(parser)
    parser.add_argument("--world-size", default=4, type=int)
    parser.add_argument("--seed", default=0, type=int)
    ppo.control_flow.env.main(Env(rank=0, **hierarchical_parse_args(parser)))<|MERGE_RESOLUTION|>--- conflicted
+++ resolved
@@ -103,13 +103,8 @@
                     2 * self.n_lines,
                     2,
                     2,
-<<<<<<< HEAD
-                    self.n_lines,
-                    len(self.lower_level_actions),
-=======
                     len(self.lower_level_actions),
                     self.n_lines,
->>>>>>> 9ec3fc42
                 ]
             )
         )
@@ -377,55 +372,6 @@
                     ptr=ptr,
                     term=term,
                 )
-<<<<<<< HEAD
-                for i, a in enumerate(self.lower_level_actions):
-                    print(i, a)
-                lower_level_index = int(input("go:"))
-                if lower_level_index > 8:
-                    import ipdb
-
-                    ipdb.set_trace()
-                lower_level_action = self.lower_level_actions[lower_level_index]
-                self.time_remaining -= 1
-                chosen_interaction, chosen_object = self.subtasks[subtask_id]
-                tgt_interaction, tgt_obj = lines[ptr].id
-                lower_level_action = self.get_lower_level_action(
-                    chosen_interaction, chosen_object, tuple(agent_pos), objects
-                )
-                if tuple(agent_pos) in objects:
-                    if (
-                        chosen_interaction == tgt_interaction
-                        and objects[tuple(agent_pos)] == tgt_obj
-                    ):
-                        prev, ptr = ptr, next_subtask(ptr)
-                    if (
-                        type(lower_level_action) is str
-                        and lower_level_action == self.mine
-                    ):
-                        if objects[tuple(agent_pos)] == tgt_obj:
-                            possible_objects.remove(tgt_obj)
-                        else:
-                            term = True
-                        del objects[tuple(agent_pos)]
-                else:
-                    if type(lower_level_action) is np.ndarray:
-                        if self.temporal_extension:
-                            lower_level_action = np.clip(lower_level_action, -1, 1)
-                        new_pos = agent_pos + lower_level_action
-                        if all(
-                            [
-                                np.all(0 <= new_pos),
-                                np.all(new_pos < self.world_size),
-                                # objects.get(tuple(new_pos), None) != self.wall,
-                            ]
-                        ):
-                            agent_pos = new_pos
-
-                    if tgt_obj not in possible_objects:
-                        import ipdb
-
-                        ipdb.set_trace()
-=======
                 # for i, a in enumerate(self.lower_level_actions):
                 # print(i, a)
                 # lower_level_index = int(input("go:"))
@@ -458,7 +404,6 @@
                         agent_pos = new_pos
                 else:
                     assert lower_level_action is None
->>>>>>> 9ec3fc42
 
         return state_generator(), lines
 
