--- conflicted
+++ resolved
@@ -103,14 +103,6 @@
         else:
             return [self.line_types.index(Else), 0, 0]
             i, o = self.parse_id(line.id)
-<<<<<<< HEAD
-            line_type = self.line_types.index(type(line))
-            return [
-                line_type,
-                1 + self.interactions.index(i) if type(line) is Subtask else 0,
-                1 + self.line_objects.index(o),
-            ]
-=======
             if type(line) in (If, While):
                 return [
                     self.line_types.index(type(line)),
@@ -123,7 +115,6 @@
                     1 + self.interactions.index(i),
                     1 + self.line_objects.index(o),
                 ]
->>>>>>> 74debddb
 
     def state_generator(self, lines) -> State:
         assert self.max_nesting_depth == 1
