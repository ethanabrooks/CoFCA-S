--- conflicted
+++ resolved
@@ -101,75 +101,28 @@
     @functools.lru_cache(maxsize=200)
     def preprocess_line(self, line):
         if type(line) in (Else, EndIf, EndWhile, EndLoop, Padding):
-<<<<<<< HEAD
-            return [self.line_types.index(type(line)), 0, 0, 0, 0]
-        elif type(line) is Loop:
-            return [self.line_types.index(Loop), 0, 0, 0, line.id]
-=======
             return [Line.types.index(type(line)), 0, 0, 0]
         elif type(line) is Loop:
             return [Line.types.index(Loop), 0, 0, line.id]
->>>>>>> badf01b1
         elif type(line) is Subtask:
             i, o = line.id
             i, o = self.behaviors.index(i), self.items.index(o)
             return [Line.types.index(Subtask), i + 1, o + 1, 0]
         elif type(line) in (While, If):
-<<<<<<< HEAD
-            o1, o2 = line.id
-            return [
-                self.line_types.index(type(line)),
-                0,
-                self.items.index(line.id) + 1,
-                0,
-            ]
-        else:
-            raise RuntimeError()
-
-    @staticmethod
-    def evaluate_line(line, objects, condition_evaluations, loops):
-        if line is None:
-            return None
-        elif type(line) is Loop:
-            return loops > 0
-        elif type(line) in (While, If):
-            o1, o2 = line.id
-            pos_obj = defaultdict(set)
-            for o, p in object_pos:
-                pos_obj[p].add(o)
-
-                count1 = sum(1 for _, ob_set in pos_obj.items() if o1 in ob_set)
-                count2 = sum(1 for _, ob_set in pos_obj.items() if o2 in ob_set)
-                evaluation = count1 < count2
-
-        else:
-            return 1
-
-    def world_array(self, object_pos, agent_pos):
-=======
             return [Line.types.index(type(line)), 0, self.items.index(line.id) + 1, 0]
         else:
             raise RuntimeError()
 
     def world_array(self, objects, agent_pos):
->>>>>>> badf01b1
         world = np.zeros(self.world_shape)
         for p, o in list(objects.items()) + [(agent_pos, self.agent)]:
             p = np.array(p)
-<<<<<<< HEAD
-            world[tuple((self.world_objects.index(o), *p))] = 1
-        return world
-
-    @staticmethod
-    def evaluate_line(line, object_pos, condition_evaluations):
-=======
             world[tuple((self.world_contents.index(o), *p))] = 1
 
         return world
 
     @staticmethod
     def evaluate_line(line, objects, condition_evaluations, loops):
->>>>>>> badf01b1
         if line is None:
             return None
         if type(line) is Subtask:
@@ -317,17 +270,9 @@
 
         def state_generator() -> State:
             assert self.max_nesting_depth == 1
-<<<<<<< HEAD
-            agent_pos = self.random.randint(0, self.world_size, size=2)
-            total = sum(world.values())
-            positions = self.random.randint(0, self.world_size, size=(total, 2))
-            objects = [o for o,c in world.items() for _ in range(c)]
-            object_pos = list(zip(objects, map(tuple, positions)))
-=======
             objects = self.populate_world(lines)
             agent_pos = next(p for p, o in objects.items() if o == self.agent)
 
->>>>>>> badf01b1
             line_iterator = self.line_generator(lines)
             condition_evaluations = []
             self.time_remaining = 200 if self.evaluating else self.time_to_waste
@@ -413,25 +358,6 @@
         return state_generator(), lines
 
     def populate_world(self, lines):
-<<<<<<< HEAD
-        line_io = [line.id for line in lines if type(line) is Subtask]
-        line_pos = self.random.randint(0, self.world_size, size=(len(line_io), 2))
-        object_pos = [
-            (o, tuple(pos)) for (interaction, o), pos in zip(line_io, line_pos)
-        ]
-        while_blocks = defaultdict(list)  # while line: child subtasks
-        active_whiles = []
-        active_loops = []
-        loop_obj = []
-        loop_count = 0
-        for i, line in enumerate(lines):
-            if type(line) is While:
-                active_whiles += [i]
-            elif type(line) is EndWhile:
-                active_whiles.pop()
-            elif type(line) is Loop:
-                line.id = 0 if line.id is None else line.id + 1
-=======
         def subtask_ids():
             for line in lines:
                 if type(line) is Subtask:
@@ -538,7 +464,6 @@
                 yield Subtask(subtask_id)
             elif line is Loop:
                 yield Loop(self.random.randint(1, 1 + self.max_loops))
->>>>>>> badf01b1
             else:
                 assert type(line) is While
                 assert line.id is not None
