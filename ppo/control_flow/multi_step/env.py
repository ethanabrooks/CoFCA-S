import functools
import itertools
from collections import defaultdict, Counter, namedtuple
from typing import Iterator, List, Tuple

import numpy as np
from gym import spaces
from rl_utils import hierarchical_parse_args

import ppo.control_flow.env
from ppo.control_flow.env import State
from ppo.control_flow.lines import (
    Subtask,
    Padding,
    Line,
    While,
    If,
    EndWhile,
    Else,
    EndIf,
    Loop,
    EndLoop,
)

BLACK = "\033[30m"
RED = "\033[31m"
GREEN = "\033[32m"
ORANGE = "\033[33m"
BLUE = "\033[34m"
PURPLE = "\033[35m"
CYAN = "\033[36m"
LIGHTGREY = "\033[37m"
DARKGREY = "\033[90m"
LIGHTRED = "\033[91m"
LIGHTGREEN = "\033[92m"
YELLOW = "\033[93m"
LIGHTBLUE = "\033[94m"
PINK = "\033[95m"
LIGHTCYAN = "\033[96m"
RESET = "\033[0m"

Obs = namedtuple("Obs", "active lines obs inventory")


def get_nearest(_from, _to, objects):
    items = [(np.array(p), o) for p, o in objects.items()]
    candidates = [(p, np.max(np.abs(_from - p))) for p, o in items if o == _to]
    if candidates:
        return min(candidates, key=lambda c: c[1])


def objective(interaction, obj):
    if interaction == Env.sell:
        return Env.merchant
    return obj


class Env(ppo.control_flow.env.Env):
    wood = "wood"
    gold = "gold"
    iron = "iron"
    merchant = "merchant"
    bridge = "=bridge"
    water = "stream"
    wall = "#wall"
    agent = "Agent"
    mine = "mine"
    sell = "sell"
    goto = "goto"
    items = [wood, gold, iron]
    terrain = [merchant, water, wall, bridge, agent]
    world_contents = items + terrain
    behaviors = [mine, sell, goto]
    colors = {
        wood: GREEN,
        gold: YELLOW,
        iron: LIGHTGREY,
        merchant: PINK,
        wall: RESET,
        water: BLUE,
        bridge: RESET,
        agent: RED,
    }

    def __init__(
        self,
        max_while_objects,
        num_subtasks,
        num_excluded_objects,
        temporal_extension,
        world_size=6,
        **kwargs,
    ):
        self.temporal_extension = temporal_extension
        self.num_excluded_objects = num_excluded_objects
        self.max_while_objects = max_while_objects
        self.loops = None

        def subtasks():
            for obj in self.items:
                for interaction in self.behaviors:
                    yield interaction, obj

        self.subtasks = list(subtasks())
        num_subtasks = len(self.subtasks)
        super().__init__(num_subtasks=num_subtasks, **kwargs)
        self.world_size = world_size
        self.world_shape = (len(self.world_contents), self.world_size, self.world_size)

        def lower_level_actions():
            yield from self.behaviors
            for i in range(-1, 2):
                for j in range(-1, 2):
                    yield np.array([i, j])

        self.lower_level_actions = list(lower_level_actions())
        self.action_space = spaces.MultiDiscrete(
            np.array(
                ppo.control_flow.env.Action(
                    upper=num_subtasks + 1,
                    delta=2 * self.n_lines,
                    ag=2,
                    dg=2,
                    lower=len(self.lower_level_actions),
                    ptr=self.n_lines,
                )
            )
        )
        self.observation_space.spaces.update(
            obs=spaces.Box(low=0, high=1, shape=self.world_shape),
            lines=spaces.MultiDiscrete(
                np.array(
                    [
                        [
                            len(Line.types),
                            1 + len(self.behaviors),
                            1 + len(self.items),
                            1 + self.max_loops,
                        ]
                    ]
                    * self.n_lines
                )
            ),
            inventory=spaces.MultiDiscrete(
                np.array([self.world_size ** 2] * len(self.items))
            ),
        )

    def print_obs(self, obs):
        obs, inventory = obs
        obs = obs.transpose(1, 2, 0).astype(int)
        grid_size = 3  # obs.astype(int).sum(-1).max()  # max objects per grid
        chars = [" "] + [o for (o, *_) in self.world_contents]
        for i, row in enumerate(obs):
            colors = []
            string = []
            for j, channel in enumerate(row):
                int_ids = 1 + np.arange(channel.size)
                number = channel * int_ids
                crop = sorted(number, reverse=True)[:grid_size]
                for x in crop:
                    colors.append(self.colors[self.world_contents[x - 1]])
                    string.append(chars[x])
                colors.append(RESET)
                string.append("|")
            print(*[c for p in zip(colors, string) for c in p], sep="")
            print("-" * len(string))
        for i, c in zip(self.items, inventory):
            print(i, c)

    def line_str(self, line):
        line = super().line_str(line)
        if type(line) is Subtask:
            return f"{line} {self.subtasks.index(line.id)}"
        return line

    @functools.lru_cache(maxsize=200)
    def preprocess_line(self, line):
        if type(line) in (Else, EndIf, EndWhile, EndLoop, Padding):
            return [Line.types.index(type(line)), 0, 0, 0]
        elif type(line) is Loop:
            return [Line.types.index(Loop), 0, 0, line.id]
        elif type(line) is Subtask:
            i, o = line.id
            i, o = self.behaviors.index(i), self.items.index(o)
            return [Line.types.index(Subtask), i + 1, o + 1, 0]
        elif type(line) in (While, If):
            return [Line.types.index(type(line)), 0, self.items.index(line.id) + 1, 0]
        else:
            raise RuntimeError()

    def world_array(self, objects, agent_pos):
        world = np.zeros(self.world_shape)
        for p, o in list(objects.items()) + [(agent_pos, self.agent)]:
            p = np.array(p)
            world[tuple((self.world_contents.index(o), *p))] = 1

        return world

    @staticmethod
    def evaluate_line(line, objects, condition_evaluations, loops):
        if line is None:
            return None
        elif type(line) is Loop:
            return loops > 0
        if type(line) is Subtask:
            return 1
        else:
            evaluation = line.id in objects.values()
            if type(line) in (If, While):
                condition_evaluations += [evaluation]
            return evaluation

    def generators(self) -> Tuple[Iterator[State], List[Line]]:
        line_types = self.choose_line_types()
        lines = list(self.assign_line_ids(line_types))

        def state_generator() -> State:
            assert self.max_nesting_depth == 1
            objects = self.populate_world(lines)
            agent_pos = next(p for p, o in objects.items() if o == self.agent)
            del objects[agent_pos]

            line_iterator = self.line_generator(lines)
            condition_evaluations = []
            self.time_remaining = 200 if self.evaluating else 0
            self.loops = None
            inventory = Counter()
            subtask_complete = False

            def next_subtask(l):
                while True:
                    if l is None:
                        l = line_iterator.send(None)
                    else:
                        if type(lines[l]) is Loop:
                            if self.loops is None:
                                self.loops = lines[l].id
                            else:
                                self.loops -= 1
                        l = line_iterator.send(
                            self.evaluate_line(
                                lines[l], objects, condition_evaluations, self.loops
                            )
                        )
                        if self.loops == 0:
                            self.loops = None
                    if l is None or type(lines[l]) is Subtask:
                        break
                if l is not None:
                    assert type(lines[l]) is Subtask
                    be, it = lines[l].id
                    if it not in objects.values():
                        return None
                    elif be == self.sell:
                        if self.merchant not in objects.values():
                            return None
<<<<<<< HEAD
                    self.time_remaining += 2 * self.world_size + self.time_to_waste
=======
                    self.time_remaining += 2 * self.world_size
>>>>>>> 2f52bb60
                    return l

            possible_objects = list(objects.values())
            prev, ptr = 0, next_subtask(None)
            term = False
            while True:
                term |= not self.time_remaining
                subtask_id, lower_level_index = yield State(
                    obs=(self.world_array(objects, agent_pos), inventory),
                    prev=prev,
                    ptr=ptr,
                    term=term,
                    subtask_complete=subtask_complete,
                )
                subtask_complete = False
                # for i, a in enumerate(self.lower_level_actions):
                # print(i, a)
                # lower_level_index = int(input("go:"))
                if self.lower_level == "train-alone":
                    interaction, obj = lines[ptr].id
                else:
                    interaction, obj = self.subtasks[subtask_id]
                if self.lower_level == "hardcoded":
                    lower_level_action = self.get_lower_level_action(
                        interaction=interaction,
                        obj=obj,
                        agent_pos=agent_pos,
                        objects=objects,
                    )
                    # print("lower level action:", lower_level_action)
                else:
                    lower_level_action = self.lower_level_actions[lower_level_index]
                self.time_remaining -= 1
                tgt_interaction, tgt_obj = lines[ptr].id

                if type(lower_level_action) is str:
                    standing_on = objects.get(tuple(agent_pos), None)
                    done = (
                        lower_level_action == tgt_interaction
                        and standing_on == objective(*lines[ptr].id)
                    )
                    if lower_level_action == self.mine:
                        if tuple(agent_pos) in objects:
<<<<<<< HEAD
                            if standing_on in self.items:
                                if done or ((self.sell, standing_on) == lines[ptr].id):
                                    possible_objects.remove(standing_on)
                                else:
                                    term = True
                                inventory[standing_on] += 1
                                del objects[tuple(agent_pos)]
=======
                            if (
                                done
                                or (
                                    tgt_interaction == self.sell
                                    and standing_on == tgt_obj
                                )
                                or standing_on == self.wood
                            ):
                                possible_objects.remove(standing_on)
                            else:
                                term = True
                            if standing_on in self.items:
                                inventory[standing_on] += 1
                            del objects[tuple(agent_pos)]
>>>>>>> 2f52bb60
                    elif lower_level_action == self.sell:
                        done = done and (
                            self.lower_level == "hardcoded" or inventory[tgt_obj] > 0
                        )
                    if done:
                        prev, ptr = ptr, next_subtask(ptr)
                        subtask_complete = True

                elif type(lower_level_action) is np.ndarray:
                    if self.temporal_extension:
                        lower_level_action = np.clip(lower_level_action, -1, 1)
                    new_pos = agent_pos + lower_level_action
                    moving_into = objects.get(tuple(new_pos), None)
                    if (
                        np.all(0 <= new_pos)
                        and np.all(new_pos < self.world_size)
                        and (
                            self.lower_level == "hardcoded"
                            or (
                                moving_into != self.wall
                                and (
                                    moving_into != self.water
                                    or inventory[self.wood] > 0
                                )
                            )
                        )
                    ):
                        if moving_into == self.water:
                            inventory[self.wood] = 0
                        agent_pos = new_pos
                else:
                    assert lower_level_action is None

        return state_generator(), lines

    def populate_world(self, lines):
        def subtask_ids():
            for line in lines:
                if type(line) is Subtask:
                    _i, _o = line.id
                    if _i == self.sell:
                        yield self.merchant
                        yield _o
                    else:
                        yield _o

        def loop_objects():
            active_loops = []
            for i, line in enumerate(lines):
                if type(line) is Loop:
                    active_loops += [line]
                elif type(line) is EndLoop:
                    active_loops.pop()
                elif type(line) is Subtask:
                    if active_loops:
                        _i, _o = line.id
                        loop_num = active_loops[-1].id
                        for _ in range(loop_num):
                            yield _o

        def while_objects():
            while_blocks = defaultdict(list)  # while line: child subtasks
            active_whiles = []
            for i, line in enumerate(lines):
                if type(line) is While:
                    active_whiles += [i]
                elif type(line) is EndWhile:
                    active_whiles.pop()
                elif type(line) is Subtask:
                    if active_whiles:
                        while_blocks[active_whiles[-1]] += [i]

            for while_line, block in while_blocks.items():
                obj = lines[while_line].id
                l = self.random.choice(block)
                line_id = self.mine, obj
                lines[l] = Subtask(line_id)
                if not self.evaluating and obj in self.world_contents:
                    num_obj = self.random.randint(self.max_while_objects + 1)
                    for _ in range(num_obj):
                        yield obj

        subtask_list = list(subtask_ids())
        loop_list = list(loop_objects())
        while_list = list(while_objects())
        object_list = [self.agent] + subtask_list + loop_list + while_list
        num_random_objects = self.world_size ** 2
        use_water = self.wood in object_list[: num_random_objects - self.world_size]
        if use_water:
            # condition for stream
            num_random_objects -= self.world_size
        object_list = object_list[:num_random_objects]
        indexes = self.random.choice(
            num_random_objects, size=num_random_objects, replace=False
        )
        vertical_water = self.random.choice(2)
        world_shape = (
            (
                [self.world_size, self.world_size - 1]
                if vertical_water
                else [self.world_size - 1, self.world_size]
            )
            if use_water
            else [self.world_size, self.world_size]
        )
        positions = np.array(list(zip(*np.unravel_index(indexes, world_shape))))
        wall_indexes = positions[:, 0] % 2 * positions[:, 1] % 2
        wall_positions = positions[wall_indexes == 1]
        object_positions = positions[wall_indexes == 0]
        num_walls = (
            self.random.choice(len(wall_positions)) if len(wall_positions) else 0
        )
        object_positions = object_positions[: len(object_list)]
        if len(object_list) == len(object_positions):
            wall_positions = wall_positions[:num_walls]
        positions = np.concatenate([object_positions, wall_positions])
        objects = {}
        if use_water:
            water_index = self.random.choice(self.world_size)
            positions[positions[:, vertical_water] >= water_index] += np.array(
                [0, 1] if vertical_water else [1, 0]
            )
            objects.update(
                {
                    (i, water_index) if vertical_water else (water_index, i): self.water
                    for i in range(self.world_size)
                }
            )
            assert water_index not in positions[:, vertical_water]
        objects.update(
            {
                tuple(p): (self.wall if o is None else o)
                for o, p in itertools.zip_longest(object_list, positions)
            }
        )
        return objects

    def assign_line_ids(self, lines):
        excluded = self.random.randint(len(self.items), size=self.num_excluded_objects)
        included_objects = [o for i, o in enumerate(self.items) if i not in excluded]

        interaction_ids = self.random.choice(len(self.behaviors), size=len(lines))
        object_ids = self.random.choice(len(included_objects), size=len(lines))
        line_ids = self.random.choice(len(self.items), size=len(lines))

        for line, line_id, interaction_id, object_id in zip(
            lines, line_ids, interaction_ids, object_ids
        ):
            if line is Subtask:
                subtask_id = (
                    self.behaviors[interaction_id],
                    included_objects[object_id],
                )
                yield Subtask(subtask_id)
            elif line is Loop:
                yield Loop(self.random.randint(1, 1 + self.max_loops))
            else:
                yield line(self.items[line_id])

    def get_observation(self, obs, **kwargs):
        obs, inventory = obs
        obs = super().get_observation(obs=obs, **kwargs)
        obs.update(inventory=np.array([inventory[i] for i in self.items]))
        # if not self.observation_space.contains(obs):
        #     import ipdb
        #
        #     ipdb.set_trace()
        #     self.observation_space.contains(obs)
        return obs

    @staticmethod
    def get_lower_level_action(interaction, obj, agent_pos, objects):
        obj = objective(interaction, obj)
        standing_on = objects.get(tuple(agent_pos), None)
        if standing_on == obj:
            return interaction
        else:
            nearest = get_nearest(_from=agent_pos, _to=obj, objects=objects)
            if nearest:
                n, d = nearest
                return n - agent_pos


def build_parser(p):
    ppo.control_flow.env.build_parser(p)
    p.add_argument(
        "--no-temporal-extension", dest="temporal_extension", action="store_false"
    )
    p.add_argument("--max-while-objects", type=float, default=2)
    p.add_argument("--num-excluded-objects", type=int, default=2)
    p.add_argument("--world-size", type=int, required=True)


if __name__ == "__main__":
    import argparse

    parser = argparse.ArgumentParser()
    build_parser(parser)
    parser.add_argument("--seed", default=0, type=int)
    ppo.control_flow.env.main(
        Env(rank=0, lower_level="train-alone", **hierarchical_parse_args(parser))
    )<|MERGE_RESOLUTION|>--- conflicted
+++ resolved
@@ -255,11 +255,7 @@
                     elif be == self.sell:
                         if self.merchant not in objects.values():
                             return None
-<<<<<<< HEAD
-                    self.time_remaining += 2 * self.world_size + self.time_to_waste
-=======
                     self.time_remaining += 2 * self.world_size
->>>>>>> 2f52bb60
                     return l
 
             possible_objects = list(objects.values())
@@ -303,15 +299,6 @@
                     )
                     if lower_level_action == self.mine:
                         if tuple(agent_pos) in objects:
-<<<<<<< HEAD
-                            if standing_on in self.items:
-                                if done or ((self.sell, standing_on) == lines[ptr].id):
-                                    possible_objects.remove(standing_on)
-                                else:
-                                    term = True
-                                inventory[standing_on] += 1
-                                del objects[tuple(agent_pos)]
-=======
                             if (
                                 done
                                 or (
@@ -326,7 +313,6 @@
                             if standing_on in self.items:
                                 inventory[standing_on] += 1
                             del objects[tuple(agent_pos)]
->>>>>>> 2f52bb60
                     elif lower_level_action == self.sell:
                         done = done and (
                             self.lower_level == "hardcoded" or inventory[tgt_obj] > 0
