--- conflicted
+++ resolved
@@ -112,13 +112,8 @@
                     2 * self.n_lines,
                     2,
                     2,
-<<<<<<< HEAD
-                    self.n_lines,
-                    len(self.lower_level_actions),
-=======
                     len(self.lower_level_actions),
                     self.n_lines,
->>>>>>> 9ec3fc42
                 ]
             )
         )
@@ -257,41 +252,13 @@
                     ptr=ptr,
                     term=term,
                 )
-<<<<<<< HEAD
-                for i, a in enumerate(self.lower_level_actions):
-                    print(i, a)
-                lower_level_index = int(input("go:"))
-                if lower_level_index > 8:
-                    import ipdb
-
-                    ipdb.set_trace()
-=======
                 # for i, a in enumerate(self.lower_level_actions):
                 # print(i, a)
                 # lower_level_index = int(input("go:"))
->>>>>>> 9ec3fc42
                 lower_level_action = self.lower_level_actions[lower_level_index]
                 self.time_remaining -= 1
                 interaction, obj = self.subtasks[subtask_id]
                 tgt_interaction, tgt_obj = lines[ptr].id
-<<<<<<< HEAD
-
-                if tuple(agent_pos) in objects:
-                    correct = (
-                        objects[tuple(agent_pos)] == tgt_obj
-                        and interaction == tgt_interaction
-                    )
-                    if (
-                        type(lower_level_action) is str
-                        and lower_level_action == self.mine
-                    ):
-                        if correct:
-                            possible_objects.remove(obj)
-                        else:
-                            term = True
-                        del objects[tuple(agent_pos)]
-                    if correct:
-=======
                 tgt_obj = objective(*lines[ptr].id)
 
                 if type(lower_level_action) is str:
@@ -307,7 +274,6 @@
                                 term = True
                             del objects[tuple(agent_pos)]
                     if done:
->>>>>>> 9ec3fc42
                         prev, ptr = ptr, next_subtask(ptr)
 
                 elif type(lower_level_action) is np.ndarray:
@@ -317,17 +283,7 @@
                     if np.all(0 <= new_pos) and np.all(new_pos < self.world_size):
                         agent_pos = new_pos
                 else:
-<<<<<<< HEAD
-                    if type(lower_level_action) is np.ndarray:
-                        if self.temporal_extension:
-                            lower_level_action = np.clip(lower_level_action, -1, 1)
-                        agent_pos += lower_level_action
-                    elif tgt_obj not in possible_objects:
-                        # subtask is impossible
-                        prev, ptr = ptr, None
-=======
                     assert lower_level_action is None
->>>>>>> 9ec3fc42
 
         return state_generator(), lines
 
