--- conflicted
+++ resolved
@@ -1,8 +1,4 @@
-<<<<<<< HEAD
-from collections import OrderedDict
-=======
 from collections import Counter, defaultdict
->>>>>>> f091907d
 
 import numpy as np
 from gym import spaces
@@ -11,12 +7,7 @@
 import ppo.control_flow.env
 from ppo import keyboard_control
 from ppo.control_flow.env import build_parser, State
-<<<<<<< HEAD
-from ppo.control_flow.lines import While, EndWhile, Subtask, Padding
-from ppo.control_flow.env import Obs
-=======
 from ppo.control_flow.lines import Subtask, Padding, Line, While, If, EndWhile
->>>>>>> f091907d
 
 
 class Env(ppo.control_flow.env.Env):
@@ -36,11 +27,6 @@
         )
         self.observation_space.spaces.update(
             obs=spaces.Box(low=0, high=1, shape=self.world_shape),
-<<<<<<< HEAD
-            # lines=spaces.MultiDiscrete(
-            #     np.array([[len(self.line_types), num_subtasks]] * self.n_lines)
-            # ),
-=======
             lines=spaces.MultiDiscrete(
                 np.array(
                     [
@@ -53,7 +39,6 @@
                     * self.n_lines
                 )
             ),
->>>>>>> f091907d
         )
 
     def line_str(self, line: Line):
@@ -89,12 +74,6 @@
                 self.interactions.index(i),
                 self.line_objects.index(o),
             ]
-
-    # def format_line(self, line):
-    #     if type(line) is Subtask:
-    #         return [self.line_types.index(Subtask), line.id]
-    #     else:
-    #         return [self.line_types.index(line), 0]
 
     def state_generator(self, lines) -> State:
         assert self.max_nesting_depth == 1
