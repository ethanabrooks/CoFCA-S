--- conflicted
+++ resolved
@@ -1,22 +1,13 @@
 import functools
-<<<<<<< HEAD
-from collections import defaultdict, Counter
-from typing import Iterator, List, Tuple, Generator, Dict, Union, Optional
-=======
 import itertools
 from collections import defaultdict
 from typing import Iterator, List, Tuple
->>>>>>> 30dd48a4
 
 import numpy as np
 from gym import spaces
 from rl_utils import hierarchical_parse_args
 
 import ppo.control_flow.env
-<<<<<<< HEAD
-from ppo import keyboard_control
-=======
->>>>>>> 30dd48a4
 from ppo.control_flow.env import State
 from ppo.control_flow.lines import (
     Subtask,
@@ -73,11 +64,7 @@
     terrain = [water, wall, bridge, agent]
     world_contents = items + terrain
     behaviors = [mine, sell, goto]
-<<<<<<< HEAD
-    line_types = list(Line.types)
-=======
     colors = [RESET, GREEN, YELLOW, LIGHTGREY, PINK, BLUE, DARKGREY, RESET, RESET]
->>>>>>> 30dd48a4
 
     def __init__(
         self,
@@ -127,13 +114,8 @@
 
     def print_obs(self, obs):
         obs = obs.transpose(1, 2, 0).astype(int)
-<<<<<<< HEAD
-        grid_size = 2  # obs.astype(int).sum(-1).max()  # max objects per grid
-        chars = [" "] + [o for o, *_ in self.world_contents]
-=======
         grid_size = 3  # obs.astype(int).sum(-1).max()  # max objects per grid
         chars = [" "] + [o for (o, *_) in self.world_contents]
->>>>>>> 30dd48a4
         for i, row in enumerate(obs):
             colors = []
             string = []
@@ -195,211 +177,6 @@
 
     def generators(self) -> Tuple[Iterator[State], List[Line]]:
         line_types = self.choose_line_types()
-<<<<<<< HEAD
-        # if there are too many while loops,
-        # all items will be eliminated and tasks become impossible
-        while_count = 0
-        for line_type in line_types:
-            if line_type is EndWhile:
-                while_count += 1
-            if while_count >= len(self.items) - 1:
-                # too many while_loops
-                return self.generators()
-        assert not while_count >= len(self.items) - 1  # TODO
-
-        # get forward and backward transition edges
-        line_transitions = defaultdict(list)
-        reverse_transitions = defaultdict(list)
-        for _from, _to in self.get_transitions(line_types):
-            line_transitions[_from].append(_to)
-            reverse_transitions[_to].append(_from)
-
-        # get flattened generator of index, truthy values
-        def index_truthiness_generator() -> Generator[int, None, None]:
-            loop_count = 0
-            j = 0
-            if_evaluations = []
-            while j in line_transitions:
-                t = self.random.choice(2)
-
-                # make sure not to exceed max_loops
-                if line_types[j] is Loop:
-                    if loop_count == self.max_loops:
-                        t = 0
-                    if t:
-                        loop_count += 1
-                    else:
-                        loop_count = 0
-                elif line_types[j] is If:
-                    if_evaluations.append(t)
-                elif line_types[j] is Else:
-                    t = not if_evaluations[-1]
-                elif line_types[j] is EndIf:
-                    if_evaluations.pop()
-                yield j, t
-                j = line_transitions[j][int(t)]
-
-        index_truthiness = list(index_truthiness_generator())
-        lines = [l(None) for l in line_types]  # instantiate line types
-
-        blocks = defaultdict(list)
-        whiles = []
-        for i, line_type in enumerate(line_types):
-            if line_type is While:
-                whiles.append(i)
-            elif line_type is EndWhile:
-                whiles.pop()
-            else:
-                for w in whiles:
-                    blocks[w].append(i)
-
-        # select line inside while blocks to be a build behavior
-        # so as to prevent infinite while loops
-        while_index = {}  # type: Dict[int, line]
-        for i, indices in blocks.items():
-            indices = set(indices) - set(while_index.keys())
-            while_index[self.random.choice(list(indices))] = lines[i]
-
-        # go through lines in reverse to assign ids and put objects in the world
-        existing = list(
-            self.random.choice(self.items, size=len(self.items) - while_count - 1)
-        )
-        non_existing = list(set(self.items) - set(existing))
-
-        world = Counter()
-        for i, truthy in reversed(index_truthiness):
-            line = lines[i]
-            if type(line) is Subtask:
-                if not line.id:
-                    subtasks = [s for s in self.subtasks]
-                    try:
-                        item = while_index[i].id
-                        assert item is not None
-                        behavior = self.mine
-                        subtasks.remove((self.mine, item))
-                    except KeyError:
-                        behavior, item = subtasks[self.random.choice(len(subtasks))]
-                    line.id = (behavior, item)
-                behavior, item = line.id
-                if not world[item] or behavior in [self.mine, self.sell]:
-                    world[item] += 1
-            elif type(line) is If:
-                if not line.id:
-                    line.id = self.random.choice(existing if truthy else non_existing)
-                if truthy and not world[line.id]:
-                    world[line.id] += 1
-            elif type(line) is While:
-                if not line.id:
-                    line.id = self.random.choice(non_existing)  # type: str
-                if truthy and not line.id in existing:
-                    existing.append(line.id)
-                    non_existing.remove(line.id)
-            elif type(line) is Loop:
-                if line.id is None:
-                    line.id = 0
-                else:
-                    line.id += 1
-            else:
-                line.id = 0
-            if sum(world.values()) > self.world_size ** 2:
-                # can't fit all objects on map
-                return self.generators()
-
-        # assign unvisited lines
-        for line in lines:
-            if line.id is None:
-                line.id = self.subtasks[self.random.choice(len(self.subtasks))]
-
-        def state_generator() -> Generator[State, int, None]:
-            pos = self.random.randint(self.world_size, size=2)
-            objects = {}
-            flattened = [o for o, c in world.items() for _ in range(c)]
-            for o, p in zip(
-                flattened,
-                self.random.choice(
-                    self.world_size ** 2, replace=False, size=len(flattened)
-                ),
-            ):
-                p = np.unravel_index(p, (self.world_size, self.world_size))
-                objects[tuple(p)] = o
-
-            object_pos = [(o, p) for p, o in objects.items()]
-            time_remaining = 200 if self.evaluating else self.time_to_waste
-            self.loops = None
-
-            def subtask_generator() -> Generator[int, None, None]:
-                for l, _ in index_truthiness:
-                    if type(lines[l]) is Subtask:
-                        yield l
-
-            subtask_iterator = subtask_generator()
-
-            def get_nearest(obj: str) -> np.ndarray:
-                candidates = [np.array(p) for p, o in objects.items() if obj == o]
-                if candidates:
-                    return min(candidates, key=lambda k: np.sum(np.abs(pos - k)))
-
-            possible_objects = [o for o, _ in object_pos]
-            term = False
-
-            def world_array() -> np.ndarray:
-                array = np.zeros(self.world_shape)
-                for p, o in objects.items():
-                    if o is not None:
-                        p = np.array(p)
-                        array[tuple((self.world_contents.index(o), *p))] = 1
-                array[tuple((self.world_contents.index(self.agent), *pos))] = 1
-                return array
-
-            def next_subtask() -> Optional[int]:
-                return next(subtask_iterator, None)
-
-            subtask_iterator = subtask_generator()
-
-            prev, ptr = 0, next_subtask()
-            if ptr is not None:
-                _, o = lines[ptr].id
-                nearest = get_nearest(o)
-                if nearest is None:
-                    import ipdb
-
-                    ipdb.set_trace()
-                time_remaining += max(np.abs(nearest - pos)) + 1
-            while True:
-                term |= not time_remaining
-                subtask_id = yield State(
-                    obs=world_array(), prev=prev, ptr=ptr, term=term
-                )
-                time_remaining -= 1
-                interaction, obj = self.subtasks[subtask_id]
-
-                def pair():
-                    return obj, tuple(pos)
-
-                def on_object():
-                    return pair() in object_pos  # standing on the desired object
-
-                correct_id = (interaction, obj) == lines[ptr].id
-                if on_object():
-                    if interaction in (self.mine, self.sell):
-                        object_pos.remove(pair())
-                        if correct_id:
-                            possible_objects.remove(obj)
-                        else:
-                            term = True
-                    if interaction == self.sell:
-                        object_pos.append((self.bridge, tuple(pos)))
-                    if correct_id:
-                        prev, ptr = ptr, next_subtask()
-                else:
-                    nearest = get_nearest(obj)
-                    if nearest is not None:
-                        delta = nearest - pos
-                        if self.temporal_extension:
-                            delta = np.clip(delta, -1, 1)
-                        pos += delta
-                    elif correct_id and obj not in possible_objects:
-=======
         lines = list(self.assign_line_ids(line_types))
 
         def state_generator() -> State:
@@ -482,7 +259,6 @@
                             lower_level_action = np.clip(lower_level_action, -1, 1)
                         agent_pos += lower_level_action
                     elif tgt_obj not in possible_objects:
->>>>>>> 30dd48a4
                         # subtask is impossible
                         prev, ptr = ptr, None
 
