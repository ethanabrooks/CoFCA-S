import copy
import functools
import itertools
from collections import Counter, namedtuple
from typing import Iterator, List, Tuple

import numpy as np
from gym import spaces
from rl_utils import hierarchical_parse_args

import ppo.control_flow.env
from ppo.control_flow.env import State
from ppo.control_flow.lines import (
    Subtask,
    Padding,
    Line,
    While,
    If,
    EndWhile,
    Else,
    EndIf,
    Loop,
    EndLoop,
)

BLACK = "\033[30m"
RED = "\033[31m"
GREEN = "\033[32m"
ORANGE = "\033[33m"
BLUE = "\033[34m"
PURPLE = "\033[35m"
CYAN = "\033[36m"
LIGHTGREY = "\033[37m"
DARKGREY = "\033[90m"
LIGHTRED = "\033[91m"
LIGHTGREEN = "\033[92m"
YELLOW = "\033[93m"
LIGHTBLUE = "\033[94m"
PINK = "\033[95m"
LIGHTCYAN = "\033[96m"
RESET = "\033[0m"

Obs = namedtuple("Obs", "active lines obs inventory")


def get_nearest(_from, _to, objects):
    items = [(np.array(p), o) for p, o in objects.items()]
    candidates = [(p, np.max(np.abs(_from - p))) for p, o in items if o == _to]
    if candidates:
        return min(candidates, key=lambda c: c[1])


def objective(interaction, obj):
    if interaction == Env.sell:
        return Env.merchant
    return obj


def subtasks():
    for obj in Env.items:
        for interaction in Env.behaviors:
            yield interaction, obj


# @match(Subtask)
# class perform(object):
#     def Mine(item):
#         raise NotImplementedError
#
#     def GoTo(coord):
#         raise NotImplementedError
#
#     def Place(item, coord):
#         raise NotImplementedError
#
#     def BuildBridge():
#         raise NotImplementedError
#
#     def Sell(item):
#         raise NotImplementedError


class Env(ppo.control_flow.env.Env):
    wood = "wood"
    gold = "gold"
    iron = "iron"
    merchant = "merchant"
    bridge = "=bridge"
    water = "stream"
    wall = "#wall"
    agent = "Agent"
    mine = "mine"
    sell = "sell"
    goto = "goto"
    items = [wood, gold, iron]
    terrain = [merchant, water, wall, bridge, agent]
    world_contents = items + terrain
    behaviors = [sell, mine]
    colors = {
        wood: GREEN,
        gold: YELLOW,
        iron: LIGHTGREY,
        merchant: PINK,
        wall: RESET,
        water: BLUE,
        bridge: RESET,
        agent: RED,
    }

    def __init__(
        self,
        num_subtasks,
        temporal_extension,
        term_on,
        max_world_resamples,
        max_instruction_resamples,
        max_while_loops,
        use_water,
        world_size=6,
        **kwargs,
    ):
        self.max_instruction_resamples = max_instruction_resamples
        self.max_world_resamples = max_world_resamples
        self.max_while_loops = max_while_loops
        self.term_on = term_on
        self.temporal_extension = temporal_extension
        self.loops = None
        self.whiles = None
        self.impossible = None
        self.use_water = use_water

        self.subtasks = list(subtasks())
        num_subtasks = len(self.subtasks)
        super().__init__(num_subtasks=num_subtasks, **kwargs)
        self.world_size = world_size
        self.world_shape = (len(self.world_contents), self.world_size, self.world_size)

        def lower_level_actions():
            yield self.mine
            yield self.goto
            yield self.sell
            for i in range(-1, 2):
                for j in range(-1, 2):
                    yield np.array([i, j])

        self.lower_level_actions = list(lower_level_actions())
        self.action_space = spaces.MultiDiscrete(
            np.array(
                ppo.control_flow.env.Action(
                    upper=num_subtasks + 2,
                    delta=2 * self.n_lines,
                    dg=2,
                    lower=len(self.lower_level_actions),
                    ptr=self.n_lines,
                )
            )
        )
        self.observation_space.spaces.update(
            obs=spaces.Box(low=0, high=1, shape=self.world_shape),
            lines=spaces.MultiDiscrete(
                np.array(
                    [
                        [
                            len(Line.types),
                            1 + len(self.behaviors),
                            2 + len(self.items),
                            1 + self.max_loops,
                        ]
                    ]
                    * (self.n_lines + 1)
                )
            ),
            inventory=spaces.MultiBinary(len(self.items)),
        )

    def print_obs(self, obs):
        obs, inventory = obs
        obs = obs.transpose(1, 2, 0).astype(int)
        grid_size = 3  # obs.astype(int).sum(-1).max()  # max objects per grid
        chars = [" "] + [o for (o, *_) in self.world_contents]
        for i, row in enumerate(obs):
            colors = []
            string = []
            for j, channel in enumerate(row):
                int_ids = 1 + np.arange(channel.size)
                number = channel * int_ids
                crop = sorted(number, reverse=True)[:grid_size]
                for x in crop:
                    colors.append(self.colors[self.world_contents[x - 1]])
                    string.append(chars[x])
                colors.append(RESET)
                string.append("|")
            print(*[c for p in zip(colors, string) for c in p], sep="")
            print("-" * len(string))
        for i, c in zip(self.items, inventory):
            print(i, c)

    def line_str(self, line):
        line = super().line_str(line)
        if type(line) is Subtask:
            return f"{line} {self.subtasks.index(line.id)}"
        return line

    @staticmethod
    @functools.lru_cache(maxsize=200)
    def preprocess_line(line):
        def item_index(item):
            if item == Env.water:
                return len(Env.items)
            else:
                return Env.items.index(item)

        if type(line) in (Else, EndIf, EndWhile, EndLoop, Padding):
            return [Line.types.index(type(line)), 0, 0, 0]
        elif type(line) is Loop:
            return [Line.types.index(Loop), 0, 0, line.id]
        elif type(line) is Subtask:
            i, o = line.id
            i, o = Env.behaviors.index(i), item_index(o)
            return [Line.types.index(Subtask), i + 1, o + 1, 0]
        elif type(line) in (While, If):
            return [Line.types.index(type(line)), 0, item_index(line.id) + 1, 0]
        else:
            raise RuntimeError()

    def world_array(self, objects, agent_pos):
        world = np.zeros(self.world_shape)
        for p, o in list(objects.items()) + [(agent_pos, self.agent)]:
            p = np.array(p)
            world[tuple((self.world_contents.index(o), *p))] = 1

        return world

    @staticmethod
    def evaluate_line(line, counts, condition_evaluations, loops):
        if line is None:
            return None
<<<<<<< HEAD
        if type(line) is Subtask:
            return 1
        else:
            evaluation = counts[Env.iron] > counts[Env.gold]
            if type(line) in (If, While):
                condition_evaluations += [evaluation]
=======
        elif type(line) is Loop:
            return loops > 0
        elif type(line) in (If, While):
            if line.id == Env.iron:
                evaluation = counts[Env.iron] > counts[Env.gold]
            elif line.id == Env.gold:
                evaluation = counts[Env.gold] > counts[Env.wood]
            elif line.id == Env.wood:
                evaluation = counts[Env.wood] > counts[Env.iron]
            else:
                raise RuntimeError
            condition_evaluations += [evaluation]
>>>>>>> 4e4a2721
            return evaluation
        else:
            return 1

    def feasible(self, objects, lines):
        line_iterator = self.line_generator(lines)
        l = next(line_iterator)
        loops = 0
        whiles = 0
        counts = Counter()
        for o in objects:
            counts[o] += 1
        while l is not None:
            line = lines[l]
            if type(line) is Subtask:
                behavior, resource = line.id
                if behavior == self.sell:
                    required = {self.merchant, resource}
                elif behavior == self.mine:
                    required = {resource}
                else:
                    required = {resource}
                for resource in required:
                    if counts[resource] <= 0:
                        return False
                if behavior in self.sell:
                    counts[resource] -= 1
                elif behavior == self.mine:
                    counts[resource] -= 1
            elif type(line) is Loop:
                loops += 1
            elif type(line) is While:
                whiles += 1
                if whiles > self.max_while_loops:
                    return True
            evaluation = self.evaluate_line(line, counts, [], loops)
            l = line_iterator.send(evaluation)
        return True

    @staticmethod
    def count_objects(objects):
        counts = Counter()
        for o in objects.values():
            counts[o] += 1
        return counts

    def generators(self, count=0) -> Tuple[Iterator[State], List[Line]]:
        n_lines = (
            self.eval_lines
            if self.evaluating
            else self.random.random_integers(self.min_lines, self.max_lines)
        )
        line_types = list(
            Line.generate_types(
                n_lines,
                remaining_depth=self.max_nesting_depth,
                random=self.random,
                legal_lines=self.control_flow_types,
            )
        )
        lines = list(self.assign_line_ids(line_types))
        assert self.max_nesting_depth == 1
        agent_pos, objects, feasible = self.populate_world(lines)
        if not feasible and (
            self.max_instruction_resamples is None
            or count < self.max_instruction_resamples
        ):
            return self.generators(count + 1)

        def state_generator(agent_pos) -> State:
            line_iterator = self.line_generator(lines)
            condition_evaluations = []
            if self.lower_level == "train-alone":
                self.time_remaining = 0
            else:
                self.time_remaining = 200 if self.evaluating else self.time_to_waste
            self.loops = None
            self.whiles = 0
            self.impossible = False
            inventory = Counter()
            subtask_complete = False

            def next_subtask(l):
                while True:
                    if l is None:
                        l = line_iterator.send(None)
                    else:
                        if type(lines[l]) is Loop:
                            if self.loops is None:
                                self.loops = lines[l].id
                            else:
                                self.loops -= 1
                        elif type(lines[l]) is While:
                            self.whiles += 1
                            if self.whiles > self.max_while_loops:
                                return None
                        counts = self.count_objects(objects)
                        l = line_iterator.send(
                            self.evaluate_line(
                                lines[l], counts, condition_evaluations, self.loops
                            )
                        )
                        if self.loops == 0:
                            self.loops = None
                    if l is None or type(lines[l]) is Subtask:
                        break
                if l is not None:
                    assert type(lines[l]) is Subtask
                    be, it = lines[l].id
                    if it not in objects.values():
                        self.impossible = True
                    elif be == self.sell:
                        if self.merchant not in objects.values():
                            self.impossible = True
                    time_delta = 3 * self.world_size
                    if self.lower_level == "train-alone":
                        self.time_remaining = time_delta + self.time_to_waste
                    else:
                        self.time_remaining += time_delta
                    return l

            possible_objects = list(objects.values())
            prev, ptr = 0, next_subtask(None)
            term = False
            while True:
                term |= not self.time_remaining
                subtask_id, lower_level_index = yield State(
                    obs=(self.world_array(objects, agent_pos), inventory),
                    prev=prev,
                    ptr=ptr,
                    term=term,
                    subtask_complete=subtask_complete,
                    impossible=self.impossible,
                )
                subtask_complete = False
                # for i, a in enumerate(self.lower_level_actions):
                # print(i, a)
                # try:
                # lower_level_index = int(input("go:"))
                # except ValueError:
                # pass
                if self.lower_level == "train-alone":
                    interaction, resource = lines[ptr].id
                elif subtask_id < len(self.subtasks):
                    # interaction, obj = lines[agent_ptr].id
                    interaction, resource = self.subtasks[subtask_id]
                else:
                    if self.impossible:
                        ptr = None  # success
                    else:
                        term = True  # failure
                    yield State(
                        obs=(self.world_array(objects, agent_pos), inventory),
                        prev=prev,
                        ptr=ptr,
                        term=term,
                        subtask_complete=subtask_complete,
                        impossible=self.impossible,
                    )

                if self.lower_level == "hardcoded":
                    lower_level_action = self.get_lower_level_action(
                        interaction=interaction,
                        resource=resource,
                        agent_pos=agent_pos,
                        objects=objects,
                    )
                    # print("lower level action:", lower_level_action)
                else:
                    lower_level_action = self.lower_level_actions[lower_level_index]
                self.time_remaining -= 1
                tgt_interaction, tgt_obj = lines[ptr].id

                if type(lower_level_action) is str:
                    standing_on = objects.get(tuple(agent_pos), None)
                    done = (
                        lower_level_action == tgt_interaction
                        and standing_on == objective(*lines[ptr].id)
                    )
                    if lower_level_action == self.mine:
                        done = (
                            lower_level_action == tgt_interaction
                            and objects.get(tuple(agent_pos), None) == tgt_obj
                        )
                        if tuple(agent_pos) in objects:
                            if (
                                done
                                or (
                                    tgt_interaction == self.sell
                                    and standing_on == tgt_obj
                                )
                                or standing_on == self.wood
                            ):
                                if While in self.control_flow_types:
                                    possible_objects.remove(standing_on)
                            elif self.mine in self.term_on:
                                term = True
                            if (
                                standing_on in self.items
                                and inventory[standing_on] == 0
                            ):
                                inventory[standing_on] = 1
                            del objects[tuple(agent_pos)]
                    elif lower_level_action == self.sell:
                        done = done and (
                            self.lower_level == "hardcoded" or inventory[tgt_obj] > 0
                        )
                        if done:
                            inventory[tgt_obj] -= 1
                        elif self.sell in self.term_on:
                            term = True
                    elif (
                        lower_level_action == self.goto
                        and not done
                        and self.goto in self.term_on
                    ):
                        term = True
                    if done:
                        prev, ptr = ptr, next_subtask(ptr)
                        subtask_complete = True

                elif type(lower_level_action) is np.ndarray:
                    if self.temporal_extension:
                        lower_level_action = np.clip(lower_level_action, -1, 1)
                    new_pos = agent_pos + lower_level_action
                    moving_into = objects.get(tuple(new_pos), None)
                    if (
                        np.all(0 <= new_pos)
                        and np.all(new_pos < self.world_size)
                        and (
                            self.lower_level == "hardcoded"
                            or (
                                moving_into != self.wall
                                and (
                                    moving_into != self.water
                                    or inventory[self.wood] > 0
                                )
                            )
                        )
                    ):
                        agent_pos = new_pos
                        if moving_into == self.water:
                            # build bridge
                            del objects[tuple(new_pos)]
                            inventory[self.wood] -= 1
                else:
                    assert lower_level_action is None

        return state_generator(agent_pos), lines

    def populate_world(self, lines, count=0):
        max_random_objects = self.world_size ** 2
        num_subtask = sum(1 for l in lines if type(l) is Subtask)
        num_random_objects = np.random.randint(max_random_objects)
        object_list = [self.agent] + list(
            self.random.choice(self.items + [self.merchant], size=num_random_objects)
        )
        feasible = True
        if not self.feasible(object_list, lines):
            if count >= self.max_world_resamples:
                feasible = False
            else:
                return self.populate_world(lines, count=count + 1)
        use_water = (
            self.use_water and num_random_objects < max_random_objects - self.world_size
        )
        if use_water:
            vertical_water = self.random.choice(2)
            world_shape = (
                [self.world_size, self.world_size - 1]
                if vertical_water
                else [self.world_size - 1, self.world_size]
            )
        else:
            world_shape = (self.world_size, self.world_size)
        indexes = self.random.choice(
            np.prod(world_shape),
            size=min(np.prod(world_shape), max_random_objects),
            replace=False,
        )
        positions = np.array(list(zip(*np.unravel_index(indexes, world_shape))))
        wall_indexes = positions[:, 0] % 2 * positions[:, 1] % 2
        wall_positions = positions[wall_indexes == 1]
        object_positions = positions[wall_indexes == 0]
        num_walls = (
            self.random.choice(len(wall_positions)) if len(wall_positions) else 0
        )
        object_positions = object_positions[: len(object_list)]
        if len(object_list) == len(object_positions):
            wall_positions = wall_positions[:num_walls]
        positions = np.concatenate([object_positions, wall_positions])
        if use_water:
            water_index = self.random.randint(1, self.world_size - 1)
            positions[positions[:, vertical_water] >= water_index] += np.array(
                [0, 1] if vertical_water else [1, 0]
            )
            assert water_index not in positions[:, vertical_water]
        objects = {
            tuple(p): (self.wall if o is None else o)
            for o, p in itertools.zip_longest(object_list, positions)
        }
        agent_pos = next(p for p, o in objects.items() if o == self.agent)
        del objects[agent_pos]
        if use_water:
            assert object_list[0] == self.agent
            agent_i, agent_j = positions[0]
            for p, o in objects.items():
                if o == self.wood:
                    pi, pj = p
                    if vertical_water:
                        if (water_index < pj and water_index < agent_j) or (
                            water_index > pj and water_index > agent_j
                        ):
                            objects = {
                                **objects,
                                **{
                                    (i, water_index): self.water
                                    for i in range(self.world_size)
                                },
                            }
                    else:
                        if (water_index < pi and water_index < agent_i) or (
                            water_index > pi and water_index > agent_i
                        ):
                            objects = {
                                **objects,
                                **{
                                    (water_index, i): self.water
                                    for i in range(self.world_size)
                                },
                            }

        return agent_pos, objects, feasible

    def assign_line_ids(self, line_types):
        behaviors = self.random.choice(self.behaviors, size=len(line_types))
        items = self.random.choice(self.items, size=len(line_types))
        while_obj = None
        available = [x for x in self.items]
        lines = []
        for line_type, behavior, item in zip(line_types, behaviors, items):
            if line_type is Subtask:
                if not available:
                    return self.assign_line_ids(line_types)
                subtask_id = (behavior, self.random.choice(available))
                lines += [Subtask(subtask_id)]
            elif line_type is Loop:
                lines += [Loop(self.random.randint(1, 1 + self.max_loops))]
            elif line_type is While:
                while_obj = item
                lines += [line_type(item)]
            elif line_type is If:
                lines += [line_type(item)]
            elif line_type is EndWhile:
                if while_obj in available:
                    available.remove(while_obj)
                while_obj = None
                lines += [EndWhile(0)]
            else:
                lines += [line_type(0)]
        return lines

    def get_observation(self, obs, **kwargs):
        obs, inventory = obs
        obs = super().get_observation(obs=obs, **kwargs)
        obs.update(inventory=np.array([inventory[i] for i in self.items]))
        # if not self.observation_space.contains(obs):
        #     import ipdb
        #
        #     ipdb.set_trace()
        #     self.observation_space.contains(obs)
        return obs

    @staticmethod
    def get_lower_level_action(interaction, resource, agent_pos, objects):
        resource = objective(interaction, resource)
        if objects.get(tuple(agent_pos), None) == resource:
            return interaction
        else:
            nearest = get_nearest(_from=agent_pos, _to=resource, objects=objects)
            if nearest:
                n, d = nearest
                return n - agent_pos


def build_parser(
    p,
    default_max_world_resamples=None,
    default_max_while_loops=None,
    default_max_instruction_resamples=None,
    **kwargs,
):
    ppo.control_flow.env.build_parser(p, **kwargs)
    p.add_argument(
        "--no-temporal-extension", dest="temporal_extension", action="store_false"
    )
    p.add_argument("--no-water", dest="use_water", action="store_false")
    p.add_argument(
        "--max-world-resamples",
        type=int,
        required=default_max_world_resamples is None,
        default=default_max_world_resamples,
    )
    p.add_argument(
        "--max-instruction-resamples",
        type=int,
        required=False,
        default=default_max_instruction_resamples,
    )
    p.add_argument(
        "--max-while-loops",
        type=int,
        required=default_max_while_loops is None,
        default=default_max_while_loops,
    )
    p.add_argument("--world-size", type=int, required=True)
    p.add_argument(
        "--term-on", nargs="+", choices=[Env.sell, Env.mine, Env.goto], required=True
    )


if __name__ == "__main__":
    import argparse

    parser = argparse.ArgumentParser()
    build_parser(parser)
    parser.add_argument("--seed", default=0, type=int)
    ppo.control_flow.env.main(
        Env(rank=0, lower_level="train-alone", **hierarchical_parse_args(parser))
    )<|MERGE_RESOLUTION|>--- conflicted
+++ resolved
@@ -235,14 +235,6 @@
     def evaluate_line(line, counts, condition_evaluations, loops):
         if line is None:
             return None
-<<<<<<< HEAD
-        if type(line) is Subtask:
-            return 1
-        else:
-            evaluation = counts[Env.iron] > counts[Env.gold]
-            if type(line) in (If, While):
-                condition_evaluations += [evaluation]
-=======
         elif type(line) is Loop:
             return loops > 0
         elif type(line) in (If, While):
@@ -255,7 +247,6 @@
             else:
                 raise RuntimeError
             condition_evaluations += [evaluation]
->>>>>>> 4e4a2721
             return evaluation
         else:
             return 1
