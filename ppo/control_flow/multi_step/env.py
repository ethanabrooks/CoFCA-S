<<<<<<< HEAD
=======
import functools
>>>>>>> 91021011
from collections import Counter, defaultdict
from copy import copy

import numpy as np
from gym import spaces
from rl_utils import hierarchical_parse_args

import ppo.control_flow.env
from ppo import keyboard_control
from ppo.control_flow.env import build_parser, State
from ppo.control_flow.lines import Subtask, Padding, Line, While, If, EndWhile, Else


class Env(ppo.control_flow.env.Env):
<<<<<<< HEAD
    subtask_objects = ["pig", "sheep", "cat", "greenbot"]
    other_objects = ["ice", "agent"]
    line_objects = [x for x in subtask_objects]
    world_objects = subtask_objects + other_objects
    interactions = ["pickup", "transform", "visit"]
=======
    wood = "wood"
    gold = "gold"
    iron = "iron"
    merchant = "merchant"
    water = "water"
    bridge = "bridge"
    agent = "agent"
    mine = "mine"
    sell = "sell"
    objects = [wood, gold, iron, merchant, water]
    other_objects = [bridge, agent]
    world_objects = objects + other_objects
    interactions = [mine, bridge, sell]  # place
>>>>>>> 91021011

    def __init__(
        self,
        world_size,
        max_while_objects,
        time_to_waste,
        num_subtasks,
        num_excluded_objects,
        **kwargs,
    ):
        self.num_excluded_objects = num_excluded_objects
        self.max_while_objects = max_while_objects
        self.time_to_waste = time_to_waste
<<<<<<< HEAD
        num_subtasks = len(self.subtask_objects) * len(self.interactions)
        super().__init__(num_subtasks=num_subtasks, **kwargs)
        self.world_size = world_size
        self.world_shape = (len(self.world_objects), self.world_size, self.world_size)
=======

        def subtasks():
            for interaction in self.interactions:
                for obj in self.objects:
                    yield interaction, obj

        self.subtask_id_to_strings = list(subtasks())
        num_subtasks = len(self.subtask_id_to_strings)
        super().__init__(num_subtasks=num_subtasks, **kwargs)
        self.world_size = world_size
        self.world_shape = (len(self.world_objects), self.world_size, self.world_size)

>>>>>>> 91021011
        self.action_space = spaces.MultiDiscrete(
            np.array([num_subtasks + 1, 2 * self.n_lines, 2, 2])
        )
        self.observation_space.spaces.update(
            obs=spaces.Box(low=0, high=1, shape=self.world_shape),
            lines=spaces.MultiDiscrete(
                np.array(
                    [
                        [
                            len(self.line_types),
                            1 + len(self.interactions),
<<<<<<< HEAD
                            1 + len(self.line_objects),
=======
                            1 + len(self.objects),
>>>>>>> 91021011
                        ]
                    ]
                    * self.n_lines
                )
            ),
        )

<<<<<<< HEAD
        self.subtask_id_to_tuple = {}
        self.subtask_tuple_to_id = {}
        self.subtask_id_to_strings = {}
        self.subtask_strings_to_id = {}
        for i, interaction in enumerate(self.interactions):
            for o, obj in enumerate(self.subtask_objects):
                subtask_id = o * len(self.interactions) + i
                self.subtask_id_to_tuple[subtask_id] = i, o
                self.subtask_tuple_to_id[i, o] = subtask_id
                self.subtask_id_to_strings[subtask_id] = interaction, obj
                self.subtask_strings_to_id[interaction, obj] = subtask_id

    def line_str(self, line: Line):
        if isinstance(line, Subtask):
            i, o = self.subtask_id_to_strings[line.id]
            return f"{line}: {i} {o}"
        elif isinstance(line, (If, While)):
            return f"{line}: {self.line_objects[line.id]}"
=======
    def line_str(self, line: Line):
        if isinstance(line, Subtask):
            i, o = line.id
            return f"{line}: {i} {o}"
        elif isinstance(line, (If, While)):
            return f"{line}: {line.id}"
>>>>>>> 91021011
        else:
            return f"{line}"

    def print_obs(self, obs):
        obs = obs.transpose(1, 2, 0).astype(int)
        grid_size = obs.astype(int).sum(-1).max()  # max objects per grid
        chars = [" "] + [o for o, *_ in self.world_objects]
        for i, row in enumerate(obs):
            string = ""
            for j, channel in enumerate(row):
                int_ids = 1 + np.arange(channel.size)
                number = channel * int_ids
                crop = sorted(number, reverse=True)[:grid_size]
                string += "".join(chars[x] for x in crop) + "|"
            print(string)
            print("-" * len(string))

<<<<<<< HEAD
=======
    @functools.lru_cache(maxsize=200)
>>>>>>> 91021011
    def preprocess_line(self, line):
        if line is Padding:
            return [self.line_types.index(Padding), 0, 0]
        elif type(line) is Else:
            return [self.line_types.index(Else), 0, 0]
        elif type(line) is Subtask:
<<<<<<< HEAD
            i, o = self.subtask_id_to_tuple[line.id]
            return [self.line_types.index(Subtask), i + 1, o + 1]
        else:
            return [self.line_types.index(type(line)), 0, line.id + 1]
=======
            i, o = line.id
            i, o = self.interactions.index(i), self.objects.index(o)
            return [self.line_types.index(Subtask), i + 1, o + 1]
        else:
            o = self.objects.index(line.id)
            return [self.line_types.index(type(line)), 0, o + 1]
>>>>>>> 91021011

    def state_generator(self, lines) -> State:
        assert self.max_nesting_depth == 1
        agent_pos = self.random.randint(0, self.world_size, size=2)
<<<<<<< HEAD

        def build_world():
            world = np.zeros(self.world_shape)
            for o, p in object_pos + [("agent", agent_pos)]:
                world[tuple((self.world_objects.index(o), *p))] = 1
            return world

        line_io = [
            self.subtask_id_to_strings[line.id]
            for line in lines
            if type(line) is Subtask
        ]
        line_pos = self.random.randint(0, self.world_size, size=(len(line_io), 2))
        object_pos = [
            (o, tuple(pos)) for (interaction, o), pos in zip(line_io, line_pos)
        ]

        while_blocks = defaultdict(list)  # while line: child subtasks
        active_whiles = []
        for interaction, line in enumerate(lines):
            if type(line) is While:
                active_whiles += [interaction]
            elif type(line) is EndWhile:
                active_whiles.pop()
            elif active_whiles and type(line) is Subtask:
                while_blocks[active_whiles[-1]] += [interaction]
        for while_line, block in while_blocks.items():
            o = lines[while_line].id
            obj = self.line_objects[o]
            l = self.random.choice(block)
            i = self.random.choice(2)
            assert self.interactions[i] in ("pickup", "transform")
            line_id = self.subtask_strings_to_id[self.interactions[i], obj]
            assert self.subtask_id_to_strings[line_id] in (
                ("pickup", obj),
                ("transform", obj),
            )
            lines[l] = Subtask(line_id)
            if not self.evaluating and obj in self.world_objects:
                num_obj = self.random.randint(self.max_while_objects + 1)
                if num_obj:
                    pos = self.random.randint(0, self.world_size, size=(num_obj, 2))
                    object_pos += [(obj, tuple(p)) for p in pos]

=======
        offset = self.random.randint(1 + self.world_size - self.world_size, size=2)

        def world_array():
            world = np.zeros(self.world_shape)
            for o, p in object_pos + [(self.agent, agent_pos)]:
                p = np.array(p) + offset
                world[tuple((self.world_objects.index(o), *p))] = 1
            return world

        object_pos = self.populate_world(lines)
>>>>>>> 91021011
        line_iterator = self.line_generator(lines)
        condition_evaluations = defaultdict(list)
        times = Counter(on_subtask=0, to_complete=0)

        def evaluate_line(l):
            if l is None:
                return None
            line = lines[l]
            if type(line) is Subtask:
                return 1
            else:
<<<<<<< HEAD
                evaluation = any(o == self.line_objects[line.id] for o, _ in object_pos)
=======
                evaluation = any(o == line.id for o, _ in object_pos)
>>>>>>> 91021011
                if type(line) in (If, While):
                    condition_evaluations[type(line)] += [evaluation]
                return evaluation

        def get_nearest(to):
            candidates = [np.array(p) for o, p in object_pos if o == to]
            if candidates:
                return min(candidates, key=lambda k: np.sum(np.abs(agent_pos - k)))

        def next_subtask(l):
            l = line_iterator.send(evaluate_line(l))
            while not (l is None or type(lines[l]) is Subtask):
                l = line_iterator.send(evaluate_line(l))
            if l is not None:
                assert type(lines[l]) is Subtask
<<<<<<< HEAD
                _, o = self.subtask_id_to_strings[lines[l].id]
=======
                _, o = lines[l].id
>>>>>>> 91021011
                n = get_nearest(o)
                if n is not None:
                    times["to_complete"] = 1 + np.max(np.abs(agent_pos - n))
                    times["on_subtask"] = 0
            return l

        possible_objects = [o for o, _ in object_pos]
        prev, curr = 0, next_subtask(None)
        term = False
        while True:
            term |= times["on_subtask"] - times["to_complete"] > self.time_to_waste
            subtask_id = yield State(
<<<<<<< HEAD
                obs=build_world(),
=======
                obs=world_array(),
>>>>>>> 91021011
                condition=None,
                prev=prev,
                curr=curr,
                condition_evaluations=condition_evaluations,
                term=term,
            )
            times["on_subtask"] += 1
            interaction, obj = self.subtask_id_to_strings[subtask_id]

            def pair():
                return obj, tuple(agent_pos)

            def on_object():
                return pair() in object_pos  # standing on the desired object

<<<<<<< HEAD
            correct_id = subtask_id == lines[curr].id
            if on_object():
                if interaction in ("pickup", "transform"):
=======
            correct_id = lines[curr].id == (
                (interaction, obj) if type(lines[curr]) is Subtask else obj
            )
            if on_object():
                if interaction in (self.mine, self.bridge):
>>>>>>> 91021011
                    object_pos.remove(pair())
                    if correct_id:
                        possible_objects.remove(obj)
                    else:
                        term = True
<<<<<<< HEAD
                if interaction == "transform":
                    object_pos.append(("ice", tuple(agent_pos)))
=======
                if interaction == self.bridge:
                    object_pos.append((self.bridge, tuple(agent_pos)))
>>>>>>> 91021011
                if correct_id:
                    prev, curr = curr, next_subtask(curr)
            else:
                nearest = get_nearest(obj)
                if nearest is not None:
                    agent_pos += np.clip(nearest - agent_pos, -1, 1)
                elif correct_id and obj not in possible_objects:
                    # subtask is impossible
                    prev, curr = curr, None
<<<<<<< HEAD

    def assign_line_ids(self, lines):
        num_objects = len(self.line_objects)
        excluded = self.random.randint(num_objects, size=self.num_excluded_objects)
        # print("excluding:")
        # for i in excluded:
        # print(self.line_objects[i])
        included_object_ids = [i for i in range(num_objects) if i not in excluded]

        interaction_ids = self.random.choice(len(self.interactions), size=len(lines))
        object_ids = self.random.choice(len(included_object_ids), size=len(lines))
        line_ids = self.random.choice(len(self.line_objects), size=len(lines))
=======

    def populate_world(self, lines):
        # place subtask objects
        line_io = [line.id for line in lines if type(line) is Subtask]
        line_pos = self.random.randint(0, self.world_size, size=(len(line_io), 2))
        object_pos = [
            (o, tuple(pos))
            for (interaction, o), pos in zip(line_io, line_pos)
            if o != self.water
        ]

        # prevent infinite loops
        while_blocks = defaultdict(list)  # while line: child subtasks
        active_whiles = []
        for interaction, line in enumerate(lines):
            if type(line) is While:
                active_whiles += [interaction]
            elif type(line) is EndWhile:
                active_whiles.pop()
            elif active_whiles and type(line) is Subtask:
                while_blocks[active_whiles[-1]] += [interaction]
        for while_line, block in while_blocks.items():
            obj = lines[while_line].id
            line_id = self.mine, obj
            l = self.random.choice(block)
            lines[l] = Subtask(line_id)
            if not self.evaluating and obj in self.world_objects:
                num_obj = self.random.randint(self.max_while_objects + 1)
                if num_obj:
                    pos = self.random.randint(0, self.world_size, size=(num_obj, 2))
                    object_pos += [(obj, tuple(p)) for p in pos]

        # river
        x = self.random.randint(0, self.world_size)
        vertical = self.random.randint(2)
        for i in range(0, self.world_size):
            object_pos += [(self.water, (x, i) if vertical else (i, x))]

        return object_pos

    def assign_line_ids(self, lines):
        num_objects = len(self.objects)
        excluded = self.random.randint(num_objects, size=self.num_excluded_objects)
        included_objects = [o for i, o in enumerate(self.objects) if i not in excluded]

        interaction_ids = self.random.choice(len(self.interactions), size=len(lines))
        object_ids = self.random.choice(len(included_objects), size=len(lines))
        line_ids = self.random.choice(len(self.objects), size=len(lines))
>>>>>>> 91021011

        for line, line_id, interaction_id, object_id in zip(
            lines, line_ids, interaction_ids, object_ids
        ):
            if line is Subtask:
<<<<<<< HEAD
                subtask_id = self.subtask_tuple_to_id[
                    interaction_id, included_object_ids[object_id]
                ]
                yield Subtask(subtask_id)
            else:
                yield line(line_id)
=======
                subtask_id = (
                    self.interactions[interaction_id],
                    included_objects[object_id],
                )
                yield Subtask(subtask_id)
            else:
                yield line(self.objects[line_id])
>>>>>>> 91021011


if __name__ == "__main__":
    import argparse

    parser = argparse.ArgumentParser()
    parser = build_parser(parser)
    parser.add_argument("--world-size", default=4, type=int)
    parser.add_argument("--seed", default=0, type=int)
    args = hierarchical_parse_args(parser)

    def action_fn(string):
        try:
            return int(string), 0
        except ValueError:
            return

    keyboard_control.run(Env(**args, baseline=False), action_fn=action_fn)<|MERGE_RESOLUTION|>--- conflicted
+++ resolved
@@ -1,7 +1,4 @@
-<<<<<<< HEAD
-=======
 import functools
->>>>>>> 91021011
 from collections import Counter, defaultdict
 from copy import copy
 
@@ -16,13 +13,6 @@
 
 
 class Env(ppo.control_flow.env.Env):
-<<<<<<< HEAD
-    subtask_objects = ["pig", "sheep", "cat", "greenbot"]
-    other_objects = ["ice", "agent"]
-    line_objects = [x for x in subtask_objects]
-    world_objects = subtask_objects + other_objects
-    interactions = ["pickup", "transform", "visit"]
-=======
     wood = "wood"
     gold = "gold"
     iron = "iron"
@@ -36,7 +26,6 @@
     other_objects = [bridge, agent]
     world_objects = objects + other_objects
     interactions = [mine, bridge, sell]  # place
->>>>>>> 91021011
 
     def __init__(
         self,
@@ -50,12 +39,6 @@
         self.num_excluded_objects = num_excluded_objects
         self.max_while_objects = max_while_objects
         self.time_to_waste = time_to_waste
-<<<<<<< HEAD
-        num_subtasks = len(self.subtask_objects) * len(self.interactions)
-        super().__init__(num_subtasks=num_subtasks, **kwargs)
-        self.world_size = world_size
-        self.world_shape = (len(self.world_objects), self.world_size, self.world_size)
-=======
 
         def subtasks():
             for interaction in self.interactions:
@@ -68,7 +51,6 @@
         self.world_size = world_size
         self.world_shape = (len(self.world_objects), self.world_size, self.world_size)
 
->>>>>>> 91021011
         self.action_space = spaces.MultiDiscrete(
             np.array([num_subtasks + 1, 2 * self.n_lines, 2, 2])
         )
@@ -80,11 +62,7 @@
                         [
                             len(self.line_types),
                             1 + len(self.interactions),
-<<<<<<< HEAD
-                            1 + len(self.line_objects),
-=======
                             1 + len(self.objects),
->>>>>>> 91021011
                         ]
                     ]
                     * self.n_lines
@@ -92,33 +70,12 @@
             ),
         )
 
-<<<<<<< HEAD
-        self.subtask_id_to_tuple = {}
-        self.subtask_tuple_to_id = {}
-        self.subtask_id_to_strings = {}
-        self.subtask_strings_to_id = {}
-        for i, interaction in enumerate(self.interactions):
-            for o, obj in enumerate(self.subtask_objects):
-                subtask_id = o * len(self.interactions) + i
-                self.subtask_id_to_tuple[subtask_id] = i, o
-                self.subtask_tuple_to_id[i, o] = subtask_id
-                self.subtask_id_to_strings[subtask_id] = interaction, obj
-                self.subtask_strings_to_id[interaction, obj] = subtask_id
-
-    def line_str(self, line: Line):
-        if isinstance(line, Subtask):
-            i, o = self.subtask_id_to_strings[line.id]
-            return f"{line}: {i} {o}"
-        elif isinstance(line, (If, While)):
-            return f"{line}: {self.line_objects[line.id]}"
-=======
     def line_str(self, line: Line):
         if isinstance(line, Subtask):
             i, o = line.id
             return f"{line}: {i} {o}"
         elif isinstance(line, (If, While)):
             return f"{line}: {line.id}"
->>>>>>> 91021011
         else:
             return f"{line}"
 
@@ -136,79 +93,23 @@
             print(string)
             print("-" * len(string))
 
-<<<<<<< HEAD
-=======
     @functools.lru_cache(maxsize=200)
->>>>>>> 91021011
     def preprocess_line(self, line):
         if line is Padding:
             return [self.line_types.index(Padding), 0, 0]
         elif type(line) is Else:
             return [self.line_types.index(Else), 0, 0]
         elif type(line) is Subtask:
-<<<<<<< HEAD
-            i, o = self.subtask_id_to_tuple[line.id]
-            return [self.line_types.index(Subtask), i + 1, o + 1]
-        else:
-            return [self.line_types.index(type(line)), 0, line.id + 1]
-=======
             i, o = line.id
             i, o = self.interactions.index(i), self.objects.index(o)
             return [self.line_types.index(Subtask), i + 1, o + 1]
         else:
             o = self.objects.index(line.id)
             return [self.line_types.index(type(line)), 0, o + 1]
->>>>>>> 91021011
 
     def state_generator(self, lines) -> State:
         assert self.max_nesting_depth == 1
         agent_pos = self.random.randint(0, self.world_size, size=2)
-<<<<<<< HEAD
-
-        def build_world():
-            world = np.zeros(self.world_shape)
-            for o, p in object_pos + [("agent", agent_pos)]:
-                world[tuple((self.world_objects.index(o), *p))] = 1
-            return world
-
-        line_io = [
-            self.subtask_id_to_strings[line.id]
-            for line in lines
-            if type(line) is Subtask
-        ]
-        line_pos = self.random.randint(0, self.world_size, size=(len(line_io), 2))
-        object_pos = [
-            (o, tuple(pos)) for (interaction, o), pos in zip(line_io, line_pos)
-        ]
-
-        while_blocks = defaultdict(list)  # while line: child subtasks
-        active_whiles = []
-        for interaction, line in enumerate(lines):
-            if type(line) is While:
-                active_whiles += [interaction]
-            elif type(line) is EndWhile:
-                active_whiles.pop()
-            elif active_whiles and type(line) is Subtask:
-                while_blocks[active_whiles[-1]] += [interaction]
-        for while_line, block in while_blocks.items():
-            o = lines[while_line].id
-            obj = self.line_objects[o]
-            l = self.random.choice(block)
-            i = self.random.choice(2)
-            assert self.interactions[i] in ("pickup", "transform")
-            line_id = self.subtask_strings_to_id[self.interactions[i], obj]
-            assert self.subtask_id_to_strings[line_id] in (
-                ("pickup", obj),
-                ("transform", obj),
-            )
-            lines[l] = Subtask(line_id)
-            if not self.evaluating and obj in self.world_objects:
-                num_obj = self.random.randint(self.max_while_objects + 1)
-                if num_obj:
-                    pos = self.random.randint(0, self.world_size, size=(num_obj, 2))
-                    object_pos += [(obj, tuple(p)) for p in pos]
-
-=======
         offset = self.random.randint(1 + self.world_size - self.world_size, size=2)
 
         def world_array():
@@ -219,7 +120,6 @@
             return world
 
         object_pos = self.populate_world(lines)
->>>>>>> 91021011
         line_iterator = self.line_generator(lines)
         condition_evaluations = defaultdict(list)
         times = Counter(on_subtask=0, to_complete=0)
@@ -231,11 +131,7 @@
             if type(line) is Subtask:
                 return 1
             else:
-<<<<<<< HEAD
-                evaluation = any(o == self.line_objects[line.id] for o, _ in object_pos)
-=======
                 evaluation = any(o == line.id for o, _ in object_pos)
->>>>>>> 91021011
                 if type(line) in (If, While):
                     condition_evaluations[type(line)] += [evaluation]
                 return evaluation
@@ -251,11 +147,7 @@
                 l = line_iterator.send(evaluate_line(l))
             if l is not None:
                 assert type(lines[l]) is Subtask
-<<<<<<< HEAD
-                _, o = self.subtask_id_to_strings[lines[l].id]
-=======
                 _, o = lines[l].id
->>>>>>> 91021011
                 n = get_nearest(o)
                 if n is not None:
                     times["to_complete"] = 1 + np.max(np.abs(agent_pos - n))
@@ -268,11 +160,7 @@
         while True:
             term |= times["on_subtask"] - times["to_complete"] > self.time_to_waste
             subtask_id = yield State(
-<<<<<<< HEAD
-                obs=build_world(),
-=======
                 obs=world_array(),
->>>>>>> 91021011
                 condition=None,
                 prev=prev,
                 curr=curr,
@@ -288,29 +176,18 @@
             def on_object():
                 return pair() in object_pos  # standing on the desired object
 
-<<<<<<< HEAD
-            correct_id = subtask_id == lines[curr].id
-            if on_object():
-                if interaction in ("pickup", "transform"):
-=======
             correct_id = lines[curr].id == (
                 (interaction, obj) if type(lines[curr]) is Subtask else obj
             )
             if on_object():
                 if interaction in (self.mine, self.bridge):
->>>>>>> 91021011
                     object_pos.remove(pair())
                     if correct_id:
                         possible_objects.remove(obj)
                     else:
                         term = True
-<<<<<<< HEAD
-                if interaction == "transform":
-                    object_pos.append(("ice", tuple(agent_pos)))
-=======
                 if interaction == self.bridge:
                     object_pos.append((self.bridge, tuple(agent_pos)))
->>>>>>> 91021011
                 if correct_id:
                     prev, curr = curr, next_subtask(curr)
             else:
@@ -320,20 +197,6 @@
                 elif correct_id and obj not in possible_objects:
                     # subtask is impossible
                     prev, curr = curr, None
-<<<<<<< HEAD
-
-    def assign_line_ids(self, lines):
-        num_objects = len(self.line_objects)
-        excluded = self.random.randint(num_objects, size=self.num_excluded_objects)
-        # print("excluding:")
-        # for i in excluded:
-        # print(self.line_objects[i])
-        included_object_ids = [i for i in range(num_objects) if i not in excluded]
-
-        interaction_ids = self.random.choice(len(self.interactions), size=len(lines))
-        object_ids = self.random.choice(len(included_object_ids), size=len(lines))
-        line_ids = self.random.choice(len(self.line_objects), size=len(lines))
-=======
 
     def populate_world(self, lines):
         # place subtask objects
@@ -382,20 +245,11 @@
         interaction_ids = self.random.choice(len(self.interactions), size=len(lines))
         object_ids = self.random.choice(len(included_objects), size=len(lines))
         line_ids = self.random.choice(len(self.objects), size=len(lines))
->>>>>>> 91021011
 
         for line, line_id, interaction_id, object_id in zip(
             lines, line_ids, interaction_ids, object_ids
         ):
             if line is Subtask:
-<<<<<<< HEAD
-                subtask_id = self.subtask_tuple_to_id[
-                    interaction_id, included_object_ids[object_id]
-                ]
-                yield Subtask(subtask_id)
-            else:
-                yield line(line_id)
-=======
                 subtask_id = (
                     self.interactions[interaction_id],
                     included_objects[object_id],
@@ -403,7 +257,6 @@
                 yield Subtask(subtask_id)
             else:
                 yield line(self.objects[line_id])
->>>>>>> 91021011
 
 
 if __name__ == "__main__":
