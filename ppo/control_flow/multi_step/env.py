--- conflicted
+++ resolved
@@ -79,22 +79,6 @@
                 )
             ),
         )
-
-        self.subtask_id_to_tuple = {}
-        self.subtask_id_to_strings = {}
-        self.subtask_strings_to_id = {}
-        self.line_id_to_strings = {}
-        self.line_strings_to_id = {}
-        for i, interaction in enumerate(self.interactions):
-            for o, obj in enumerate(self.subtask_objects):
-                subtask_id = o * len(self.interactions) + i
-                self.subtask_id_to_tuple[subtask_id] = i, o
-                self.subtask_id_to_strings[subtask_id] = interaction, obj
-                self.subtask_strings_to_id[interaction, obj] = subtask_id
-            for o, obj in enumerate(self.line_objects):
-                line_id = o * len(self.interactions) + i
-                self.line_id_to_strings[line_id] = interaction, obj
-                self.line_strings_to_id[interaction, obj] = line_id
 
     def line_str(self, line: Line):
         if isinstance(line, Subtask):
@@ -277,17 +261,6 @@
             lines, line_ids, interaction_ids, object_ids
         ):
             if line is Subtask:
-<<<<<<< HEAD
-                interaction = self.interactions[interaction_id]
-                if interaction == self.mine:
-                    subtask_id = interaction, included_objects[obj_id]
-                elif interaction == self.bridge:
-                    subtask_id = interaction, self.water
-                elif interaction == self.sell:
-                    subtask_id = interaction, self.merchant
-                else:
-                    raise RuntimeError
-=======
                 obj = included_objects[object_id]
                 if obj == self.water:
                     interaction = self.bridge
@@ -296,15 +269,9 @@
                 else:
                     interaction = self.mine
                 subtask_id = (interaction, included_objects[object_id])
->>>>>>> 17dde6e5
                 yield Subtask(subtask_id)
             else:
                 yield line(self.objects[line_id])
-
-    def increment_curriculum(self):
-        self.n_lines = min(self.n_lines + 1, self.max_lines)
-        self.time_limit = self.world_size * self.n_lines
-        self.set_spaces()
 
 
 if __name__ == "__main__":
