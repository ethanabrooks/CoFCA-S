--- conflicted
+++ resolved
@@ -1,21 +1,14 @@
 import copy
 import functools
 from collections import defaultdict, Counter
-<<<<<<< HEAD
-from typing import Iterator, List, Tuple, Generator, Dict
-=======
 from typing import Iterator, List, Tuple, Generator, Dict, Union, Optional
->>>>>>> efa5d008
 
 import numpy as np
 from gym import spaces
 from rl_utils import hierarchical_parse_args
 
 import ppo.control_flow.env
-<<<<<<< HEAD
-=======
 from ppo import keyboard_control
->>>>>>> efa5d008
 from ppo.control_flow.env import State
 from ppo.control_flow.lines import (
     Subtask,
@@ -210,82 +203,6 @@
                 whiles.append(i)
             elif line_type is EndWhile:
                 whiles.pop()
-<<<<<<< HEAD
-            else:
-                for _while in whiles:
-                    blocks[_while].append(i)
-
-        # select line inside while blocks to be a build behavior
-        # so as to prevent infinite while loops
-        while_index = {}  # type: Dict[int, line]
-        for i, indices in blocks.items():
-            indices = set(indices) - set(while_index.keys())
-            while_index[self.random.choice(list(indices))] = i
-
-        # determine whether whiles are truthy (since last time we see
-        # noinspection PyTypeChecker
-        first_truthy = dict(reversed(index_truthiness))
-
-        # choose existing and non_existing
-        size = while_count + 1
-        non_existing = list(self.random.choice(self.items, replace=False, size=size))
-        existing = [o for o in self.items if o not in non_existing]
-
-        # assign while
-        for i, line in reversed(list(enumerate(instruction_lines))):
-            # need to go in reverse because while can modify existing
-            if type(line) is While and line.id is None:
-                line.id = item = self.random.choice(non_existing)
-                if item in non_existing and first_truthy[i]:
-                    non_existing.remove(item)
-                    # print(i, "existing", existing)
-
-        # assign Subtask
-        visited_lines = [i for i, _ in index_truthiness]
-        visited_lines_set = set(visited_lines)
-        for i, line in enumerate(instruction_lines):
-            if type(line) is Subtask:
-
-                if i in while_index and i in visited_lines_set:
-                    behavior = self.mine
-                    item = instruction_lines[while_index[i]].id
-                    assert item is not None  # need to go forward to avoid this
-                else:
-                    behavior = self.random.choice(self.behaviors)
-                    item = self.random.choice(
-                        existing if i in visited_lines_set else non_existing
-                    )
-                line.id = (behavior, item)
-
-        # populate world
-        world = Counter()
-        for i in visited_lines:
-            line = instruction_lines[i]
-            if type(line) is Subtask:
-                behavior, item = line.id
-                world[item] += 1
-                if sum(world.values()) > self.world_size ** 2:
-                    return self.generators()
-        virtual_world = Counter(world)
-
-        # assign other visited lines
-        for i, truthy in index_truthiness:
-            line = instruction_lines[i]
-            if type(line) is Subtask:
-                behavior, item = line.id
-                if behavior in (self.mine, self.sell):
-                    virtual_world[item] -= 1
-            elif type(line) is If:
-                # NOTE: this will not work if If is inside a loop
-                if truthy:
-                    sample_from = [o for o, c in virtual_world.items() if c > 0]
-                    line.id = self.random.choice(sample_from)
-                else:
-                    sample_from = [o for o in self.items if virtual_world[o] == 0]
-                    line.id = self.random.choice(sample_from)
-            elif type(line) in (Else, EndIf, EndWhile, EndLoop, Padding):
-                line.id = 0
-=======
             else:
                 for _while in whiles:
                     blocks[_while].append(i)
@@ -477,7 +394,6 @@
                 active_whiles += [i]
             elif type(line) is EndWhile:
                 active_whiles.pop()
->>>>>>> efa5d008
             elif type(line) is Loop:
                 line.id = 0 if line.id is None else line.id + 1
             else:
