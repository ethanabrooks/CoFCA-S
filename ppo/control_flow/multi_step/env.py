from collections import Counter, defaultdict

import numpy as np
from gym import spaces
from rl_utils import hierarchical_parse_args

import ppo.control_flow.env
from ppo import keyboard_control
from ppo.control_flow.env import build_parser, State
from ppo.control_flow.lines import Subtask, Padding, Line, While, If, EndWhile


class Env(ppo.control_flow.env.Env):
    subtask_objects = ["pig", "sheep", "cat", "greenbot"]
    other_objects = ["ice", "agent"]
    line_objects = subtask_objects + ["monkey"]
    world_objects = subtask_objects + other_objects
    interactions = ["pickup", "transform", "visit"]

    def __init__(self, world_size, num_subtasks, **kwargs):
        assert num_subtasks == len(self.subtask_objects) * len(self.interactions)
        super().__init__(num_subtasks=num_subtasks, **kwargs)
        self.world_size = world_size
        self.world_shape = (len(self.world_objects), self.world_size, self.world_size)
        self.action_space = spaces.MultiDiscrete(
            np.array([self.num_subtasks + 1, 2 * self.n_lines, 2, 2])
        )
        self.observation_space.spaces.update(
            obs=spaces.Box(low=0, high=1, shape=self.world_shape),
            lines=spaces.MultiDiscrete(
                np.array(
                    [
                        [
                            len(self.line_types),
<<<<<<< HEAD
                            len(self.interactions),
                            len(self.line_objects),
=======
                            1 + len(self.interactions),
                            1 + len(self.line_objects),
>>>>>>> 4fe3eb1e
                        ]
                    ]
                    * self.n_lines
                )
            ),
        )

    def line_str(self, line: Line):
        i, o = self.parse_id(line.id)
        if isinstance(line, Subtask):
            return f"{line}: {i} {o}"
        elif isinstance(line, (If, While)):
            return f"{line}: {o}"
        else:
            return f"{line}"

    def print_obs(self, obs):
        obs = obs.transpose(1, 2, 0).astype(int)
        grid_size = obs.astype(int).sum(-1).max()  # max objects per grid
        chars = [" "] + [o for o, *_ in self.world_objects]
        for i, row in enumerate(obs):
            string = ""
            for j, channel in enumerate(row):
                int_ids = 1 + np.arange(channel.size)
                number = channel * int_ids
                crop = sorted(number, reverse=True)[:grid_size]
                string += "".join(chars[x] for x in crop) + "|"
            print(string)
            print("-" * len(string))

    def preprocess_line(self, line):
        if line is Padding:
<<<<<<< HEAD
            return [self.line_types.index(line), 0, 0]
        else:
            i, o = self.parse_id(line.id)
            return [
                self.line_types.index(type(line)),
                self.interactions.index(i),
                self.line_objects.index(o),
=======
            return [self.line_types.index(Padding), 0, 0]
        else:
            i, o = self.parse_id(line.id)
            line_type = self.line_types.index(type(line))
            return [
                line_type,
                1 + self.interactions.index(i) if type(line) is Subtask else 0,
                1 + self.line_objects.index(o),
>>>>>>> 4fe3eb1e
            ]

    def state_generator(self, lines) -> State:
        assert self.max_nesting_depth == 1
        agent_pos = self.random.randint(0, self.world_size, size=2)

        def build_world():
            world = np.zeros(self.world_shape)
            for o, p in object_pos + [("agent", agent_pos)]:
                world[tuple((self.world_objects.index(o), *p))] = 1
            return world

        line_io = [self.parse_id(line.id) for line in lines if type(line) is Subtask]
        line_pos = self.random.randint(0, self.world_size, size=(len(line_io), 2))
        object_pos = [
            (o, tuple(pos)) for (interaction, o), pos in zip(line_io, line_pos)
        ]

        while_blocks = defaultdict(list)  # while line: child subtasks
        active_whiles = []
        for interaction, line in enumerate(lines):
            if type(line) is While:
                active_whiles += [interaction]
            elif type(line) is EndWhile:
                active_whiles.pop()
            elif active_whiles and type(line) is Subtask:
                while_blocks[active_whiles[-1]] += [interaction]
        for while_line, block in while_blocks.items():
            _, obj = self.parse_id(lines[while_line].id)
            l = self.random.choice(block)
            i = self.random.choice(2)
            assert self.interactions[i] in ("pickup", "transform")
            o = self.line_objects.index(obj)
            line_id = o * len(self.interactions) + i
            assert self.parse_id(line_id) in (("pickup", obj), ("transform", obj))
            lines[l] = Subtask(line_id)
<<<<<<< HEAD
=======
            if self.random.random() < 0.5 and obj in self.world_objects:
                object_pos += [
                    (obj, tuple(self.random.randint(0, self.world_size, size=2)))
                ]
>>>>>>> 4fe3eb1e

        line_iterator = self.line_generator(lines)
        condition_evaluations = defaultdict(list)

        def evaluate_line(l):
            if l is None:
                return None
            line = lines[l]
            if type(line) is Subtask:
                return 1
            else:
                _, tgt = self.parse_id(line.id)
                evaluation = any(o == tgt for o, _ in object_pos)
                if type(line) in (If, While):
                    condition_evaluations[type(line)] += [evaluation]
                return evaluation

        def next_subtask(l):
            l = line_iterator.send(evaluate_line(l))
            while not (l is None or type(lines[l]) is Subtask):
                l = line_iterator.send(evaluate_line(l))
            return l

        prev, curr = 0, next_subtask(None)
        while True:
            subtask_id = yield State(
                obs=build_world(),
                condition=None,
                prev=prev,
                curr=curr,
                condition_evaluations=condition_evaluations,
            )
            interaction, obj = self.parse_id(subtask_id)

            def pair():
                return obj, tuple(agent_pos)

            def on_object():
                return pair() in object_pos  # standing on the desired object

            correct_id = subtask_id == lines[curr].id
            if on_object():
                if interaction in ("pickup", "transform"):
                    object_pos.remove(pair())
                if interaction == "transform":
                    object_pos.append(("ice", tuple(agent_pos)))
                prev, curr = curr, next_subtask(curr)
            else:
                candidates = [np.array(p) for o, p in object_pos if o == obj]
                if candidates:
                    nearest = min(
                        candidates, key=lambda k: np.sum(np.abs(agent_pos - k))
                    )
                    agent_pos += np.clip(nearest - agent_pos, -1, 1)
                elif correct_id:
                    # subtask is impossible
                    prev, curr = curr, next_subtask(curr)

    def build_lines(self):
        num_line_ids = len(self.interactions) * len(self.line_objects)
        return [
            line(self.random.randint(num_line_ids))
            if type(line) not in (Subtask, Padding)
            else line
            for line in (super().build_lines())
        ]

    def parse_id(self, line_id):
        i = line_id % len(self.interactions)
        o = line_id // len(self.interactions)
        return self.interactions[i], self.line_objects[o]


if __name__ == "__main__":
    import argparse

    parser = argparse.ArgumentParser()
    parser = build_parser(parser)
    parser.add_argument("--world-size", default=4, type=int)
    parser.add_argument("--seed", default=0, type=int)
    args = hierarchical_parse_args(parser)

    def action_fn(string):
        try:
            return int(string), 0
        except ValueError:
            return

    keyboard_control.run(Env(**args, baseline=False), action_fn=action_fn)<|MERGE_RESOLUTION|>--- conflicted
+++ resolved
@@ -32,13 +32,8 @@
                     [
                         [
                             len(self.line_types),
-<<<<<<< HEAD
-                            len(self.interactions),
-                            len(self.line_objects),
-=======
                             1 + len(self.interactions),
                             1 + len(self.line_objects),
->>>>>>> 4fe3eb1e
                         ]
                     ]
                     * self.n_lines
@@ -71,15 +66,6 @@
 
     def preprocess_line(self, line):
         if line is Padding:
-<<<<<<< HEAD
-            return [self.line_types.index(line), 0, 0]
-        else:
-            i, o = self.parse_id(line.id)
-            return [
-                self.line_types.index(type(line)),
-                self.interactions.index(i),
-                self.line_objects.index(o),
-=======
             return [self.line_types.index(Padding), 0, 0]
         else:
             i, o = self.parse_id(line.id)
@@ -88,7 +74,6 @@
                 line_type,
                 1 + self.interactions.index(i) if type(line) is Subtask else 0,
                 1 + self.line_objects.index(o),
->>>>>>> 4fe3eb1e
             ]
 
     def state_generator(self, lines) -> State:
@@ -125,13 +110,10 @@
             line_id = o * len(self.interactions) + i
             assert self.parse_id(line_id) in (("pickup", obj), ("transform", obj))
             lines[l] = Subtask(line_id)
-<<<<<<< HEAD
-=======
             if self.random.random() < 0.5 and obj in self.world_objects:
                 object_pos += [
                     (obj, tuple(self.random.randint(0, self.world_size, size=2)))
                 ]
->>>>>>> 4fe3eb1e
 
         line_iterator = self.line_generator(lines)
         condition_evaluations = defaultdict(list)
