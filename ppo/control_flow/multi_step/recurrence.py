from collections import namedtuple

import torch
import torch.nn.functional as F
from gym import spaces
from torch import nn as nn

import ppo.control_flow.recurrence
from ppo.distributions import FixedCategorical, Categorical
from ppo.utils import init_
import numpy as np

RecurrentState = namedtuple(
    "RecurrentState", "a d ag dg p v h h2 a_probs d_probs ag_probs dg_probs"
)


class Recurrence(ppo.control_flow.recurrence.Recurrence):
    def __init__(
        self,
        hidden_size,
        gate_coef,
        num_layers,
        activation,
        conv_hidden_size,
        kernel_size,
<<<<<<< HEAD
        forward_first,
        **kwargs
    ):
        self.forward_first = forward_first
=======
        nl_2,
        gate_h,
        **kwargs
    ):
        self.gate_h = gate_h
        self.nl_2 = nl_2
>>>>>>> 798eb348
        self.conv_hidden_size = conv_hidden_size
        super().__init__(
            hidden_size=hidden_size,
            num_layers=num_layers,
            activation=activation,
            **kwargs
        )
        self.gate_coef = gate_coef
        self.action_size = 4
        d = self.obs_spaces.obs.shape[0]
        layers = [
            nn.Conv2d(
                d,
                conv_hidden_size,
                kernel_size=kernel_size,
                stride=2 if kernel_size == 2 else 1,
                padding=0,
            ),
            nn.ReLU(),
        ]
        # if kernel_size < 4:
        # layers += [
        # nn.Conv2d(
        # conv_hidden_size,
        # conv_hidden_size,
        # kernel_size=2,
        # stride=2,
        # padding=0,
        # ),
        # nn.ReLU(),
        # ]
        self.conv = nn.Sequential(*layers)
        self.d_gate = Categorical(hidden_size, 2)
        self.a_gate = Categorical(hidden_size, 2)
        self.state_sizes = RecurrentState(
            **self.state_sizes._asdict(),
            h2=hidden_size,
            ag_probs=2,
            dg_probs=2,
            ag=1,
            dg=1
        )._replace(d_probs=self.train_lines)
        ones = torch.ones(1, dtype=torch.long)
        self.register_buffer("ones", ones)
        line_nvec = torch.tensor(self.obs_spaces.lines.nvec[0, :-1])
        offset = F.pad(line_nvec.cumsum(0), [1, 0])
        self.register_buffer("offset", offset)

    def set_n_lines(self, n_lines):
        super().set_n_lines(n_lines)
        self.state_sizes = self.state_sizes._replace(d_probs=n_lines)

    def build_embed_task(self, hidden_size):
        return nn.EmbeddingBag(self.obs_spaces.lines.nvec[0].sum(), hidden_size)

    @property
    def gru_in_size(self):
        in_size = self.hidden_size + self.conv_hidden_size
        if self.no_pointer:
            return in_size + 2 * self.hidden_size
        else:
            return in_size + self.encoder_hidden_size

    @staticmethod
    def eval_lines_space(n_eval_lines, train_lines_space):
        return spaces.MultiDiscrete(
            np.repeat(train_lines_space.nvec[:1], repeats=n_eval_lines, axis=0)
        )

    def pack(self, hxs):
        def pack():
            for name, size, hx in zip(
                RecurrentState._fields, self.state_sizes, zip(*hxs)
            ):
                x = torch.stack(hx).float()
                assert np.prod(x.shape[2:]) == size
                yield x.view(*x.shape[:2], -1)

        hx = torch.cat(list(pack()), dim=-1)
        return hx, hx[-1:]

    def parse_hidden(self, hx: torch.Tensor) -> RecurrentState:
        return RecurrentState(*torch.split(hx, self.state_sizes, dim=-1))

    def inner_loop(self, inputs, rnn_hxs):
        T, N, dim = inputs.shape
        inputs, actions = torch.split(
            inputs.detach(), [dim - self.action_size, self.action_size], dim=2
        )

        # parse non-action inputs
        inputs = self.parse_inputs(inputs)
        inputs = inputs._replace(obs=inputs.obs.view(T, N, *self.obs_spaces.obs.shape))

        # build memory
        nl = len(self.obs_spaces.lines.nvec)
        lines = inputs.lines.view(T, N, *self.obs_spaces.lines.shape)
        lines = lines.long()[0, :, :] + self.offset
        M = self.embed_task(lines.view(-1, self.obs_spaces.lines.nvec[0].size)).view(
            *lines.shape[:2], self.encoder_hidden_size
        )  # n_batch, n_lines, hidden_size

        rolled = []
        for i in range(nl):
            rolled.append(M if self.no_roll else torch.roll(M, shifts=-i, dims=1))
        rolled = torch.cat(rolled, dim=0)
        G, H = self.task_encoder(rolled)
        H = H.transpose(0, 1).reshape(nl, N, -1)
        # last = torch.zeros(nl, N, 2 * nl, self.ne, device=rnn_hxs.device)
        # last[:, :, -1] = 1
        if self.no_scan:
            P = self.beta(H).view(nl, N, -1, self.ne).softmax(2)
            half = P.size(2) // 2
        else:
            G = G.view(nl, N, nl, 2, self.encoder_hidden_size)
            B = self.beta(G).sigmoid()
            # ff, bb = (torch.unbind(x, dim=0) for x in torch.unbind(B, dim=3))
            # P = []
            # P_ = []
            # succ_probs = []
            # for i, (f, b) in enumerate(zip(ff, bb)):
            #     succ_prob = torch.cat([f[:, :-i], b[:, -i:].flip(1)], dim=1)
            #     succ_probs.append(succ_prob)
            # last = torch.zeros_like(succ_prob)
            # last[:, -1] = 1 - succ_prob[:, -1]
            # succ_prob_ = succ_prob + last
            # last[:, -1] = 1
            # fail_prob = torch.roll(1 - succ_prob_ + last, shifts=1, dims=1)
            # fail_prob_ = torch.cumprod(fail_prob, dim=1)
            # p = fail_prob_ * succ_prob_
            # P_.append(p)
            # P.append(torch.roll(p, shifts=i, dims=1))
            # P = torch.stack(P, dim=0)
            # P_ = torch.stack(P_, dim=0)
            # succ_probs = torch.stack(succ_probs, dim=0)

            # succ_prob_ = []
            # for i, x in enumerate(torch.unbind(B, dim=0)):
            #     f = x[:, :-i, 0]
            #     b = x[:, -i:, 1].flip(1)
            #     print(f[0])
            #     succ_prob_.append(torch.cat([torch.cat([f, b], dim=1)]))
            # succ_probs = torch.stack(succ_prob_, dim=0)

            permuted = B.permute(0, 3, 1, 2, 4)
            unbound = torch.unbind(permuted, dim=0)
            succ_probs = []
            for i, (f, b) in enumerate(unbound):
                f = f[:, :-i]
                b = b[:, -i:]  # .flip(1)
                fb = [f, b] if self.forward_first else [b, f]
                succ_probs.append(torch.cat(fb, dim=1))
            succ_probs = torch.stack(succ_probs, dim=0)

            # succ_probs2 = []
            # for i, b in enumerate(B):
            #     _f = b[:, :-i, 0]
            #     _b = b[:, -i:, 1]
            #     succ_probs2.append(torch.cat([_f, _b.flip(1)], dim=1))
            # succ_probs2 = torch.stack(succ_probs2, dim=0)

            last = torch.zeros_like(succ_probs)
            last[:, :, -1] = 1 - succ_probs[:, :, -1]
            succ_probs_ = succ_probs + last
            last[:, :, -1] = 1
            fail_probs = torch.roll(1 - succ_probs_ + last, shifts=1, dims=2)
            fail_probs_ = torch.cumprod(fail_probs, dim=2)
            P = fail_probs_ * succ_probs_

            P = torch.stack(
                [
                    torch.roll(p, shifts=i, dims=1)
                    for i, p in enumerate(torch.unbind(P, dim=0))
                ],
                dim=0,
            )

            # arange = torch.zeros(6).float()
            # arange[0] = 1
            # arange[1] = 1
            # B[:, :, :, 0] = 0  # arange.view(1, 1, -1, 1)
            # B[:, :, :, 1] = 1
            # B = torch.stack([f, b.flip(2)], dim=-2)
            # B = B.view(nl, N, 2 * nl, self.ne)
            # # noinspection PyTypeChecker
            # B = torch.flip(1 - last, (2,)) * B  # this ensures the first B is 0
            # # noinspection PyTypeChecker
            # zero_last = (1 - last) * B
            # B = zero_last + last  # this ensures that the last B is 1
            # rolled = torch.roll(zero_last, shifts=1, dims=2)
            # # noinspection PyTypeChecker
            # C = torch.cumprod(1 - rolled, dim=2)
            # P = B * C
            # P = P.view(nl, N, nl, 2, self.ne)
            # f, b = torch.unbind(P, dim=3)
            # half = b.size(2)
            # P = torch.cat([b.flip(2), f], dim=2)

        new_episode = torch.all(rnn_hxs == 0, dim=-1).squeeze(0)
        hx = self.parse_hidden(rnn_hxs)
        for _x in hx:
            _x.squeeze_(0)

        h = hx.h
        h2 = hx.h2
        p = hx.p.long().squeeze(-1)
        hx.a[new_episode] = self.n_a - 1
        ag_probs = hx.ag_probs
        ag_probs[new_episode, 1] = 1
        R = torch.arange(N, device=rnn_hxs.device)
        ones = self.ones.expand_as(R)
        A = torch.cat([actions[:, :, 0], hx.a.view(1, N)], dim=0).long()
        D = torch.cat([actions[:, :, 1], hx.d.view(1, N)], dim=0).long()
        AG = torch.cat([actions[:, :, 2], hx.ag.view(1, N)], dim=0).long()
        DG = torch.cat([actions[:, :, 3], hx.dg.view(1, N)], dim=0).long()

        for t in range(T):
            self.print("p", p)
            obs = self.conv(inputs.obs[t]).view(N, -1)
            x = [
                obs,
                H.sum(0) if self.no_pointer else M[R, p],
                self.embed_action(A[t - 1].clone()),
            ]
            h = self.gru(torch.cat(x, dim=-1), h)
            z = F.relu(self.zeta(h))

            def gate(gate, new, old):
                old = torch.zeros_like(new).scatter(1, old.unsqueeze(1), 1)
                return FixedCategorical(probs=gate * new + (1 - gate) * old)

            u = self.upsilon(z).softmax(dim=-1)
            # self.print("bb", torch.round(100 * bb[p, R, :, 0]))
            self.print("u", torch.round(100 * u))
            w = P[p, R]
            d_probs = (w @ u.unsqueeze(-1)).squeeze(-1)
            d_gate = self.d_gate(z)
            self.sample_new(DG[t], d_gate)
            dg = DG[t].unsqueeze(-1).float()
            self.print("dg prob", torch.round(100 * d_gate.probs[:, 1]))
            self.print("dg", dg)
<<<<<<< HEAD
            d_dist = gate(dg, d_probs, p)
            # self.print("d_probs", torch.round(100 * d_probs)[:, half:])
            self.sample_new(D[t], d_dist)
            p = D[t].clone()
            # p = torch.clamp(p, min=0, max=nl - 1)
=======
            d_dist = gate(dg, d_probs, ones * nl)
            self.print("d_probs", torch.round(100 * d_probs)[:, nl:])
            self.sample_new(D[t], d_dist)
            p = p + D[t].clone() - nl
            p = torch.clamp(p, min=0, max=nl - (2 if self.nl_2 else 1))
>>>>>>> 798eb348

            x = [
                obs,
                H.sum(0) if self.no_pointer else M[R, p],  # updated p
                self.embed_action(A[t - 1].clone()),
            ]
            h2 = self.gru(torch.cat(x, dim=-1), h2)
            z = F.relu(self.zeta(h2))
            a_gate = self.a_gate(z)
            self.sample_new(AG[t], a_gate)
            ag = AG[t].unsqueeze(-1).float()
            a_dist = gate(ag, self.actor(z).probs, A[t - 1])
            self.sample_new(A[t], a_dist)
            self.print("ag prob", torch.round(100 * a_gate.probs[:, 1]))
            self.print("ag", ag)

            if self.gate_h:
                h = dg * h_ + (1 - dg) * h
                h2 = ag * h2_ + (1 - ag) * h2
            # else:
            # h = h_
            # h2 = h2_

            yield RecurrentState(
                a=A[t],
                v=self.critic(z),
                h=h,
                h2=h2,
                p=p,
                a_probs=a_dist.probs,
                d=D[t],
                d_probs=d_dist.probs,
                ag_probs=a_gate.probs,
                dg_probs=d_gate.probs,
                ag=ag,
                dg=dg,
            )<|MERGE_RESOLUTION|>--- conflicted
+++ resolved
@@ -24,19 +24,12 @@
         activation,
         conv_hidden_size,
         kernel_size,
-<<<<<<< HEAD
-        forward_first,
-        **kwargs
-    ):
-        self.forward_first = forward_first
-=======
         nl_2,
         gate_h,
         **kwargs
     ):
         self.gate_h = gate_h
         self.nl_2 = nl_2
->>>>>>> 798eb348
         self.conv_hidden_size = conv_hidden_size
         super().__init__(
             hidden_size=hidden_size,
@@ -278,19 +271,11 @@
             dg = DG[t].unsqueeze(-1).float()
             self.print("dg prob", torch.round(100 * d_gate.probs[:, 1]))
             self.print("dg", dg)
-<<<<<<< HEAD
-            d_dist = gate(dg, d_probs, p)
-            # self.print("d_probs", torch.round(100 * d_probs)[:, half:])
-            self.sample_new(D[t], d_dist)
-            p = D[t].clone()
-            # p = torch.clamp(p, min=0, max=nl - 1)
-=======
             d_dist = gate(dg, d_probs, ones * nl)
             self.print("d_probs", torch.round(100 * d_probs)[:, nl:])
             self.sample_new(D[t], d_dist)
             p = p + D[t].clone() - nl
             p = torch.clamp(p, min=0, max=nl - (2 if self.nl_2 else 1))
->>>>>>> 798eb348
 
             x = [
                 obs,
