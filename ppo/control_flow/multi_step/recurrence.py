--- conflicted
+++ resolved
@@ -175,13 +175,6 @@
             d_dist = gate(dg, d_probs, ones * half)
             self.print("d_probs", torch.round(100 * d_probs)[:, half:])
             self.sample_new(D[t], d_dist)
-<<<<<<< HEAD
-            p = p + D[t].clone()  # TODO - half
-            if self.clamp_p:
-                p = torch.clamp(p, min=0, max=nl - 1)
-            else:
-                p = p % nl
-=======
             p = p + D[t].clone() - half
             p = torch.clamp(p, min=0, max=nl - 1)
 
@@ -200,7 +193,6 @@
             self.print("ag prob", torch.round(100 * a_gate.probs[:, 1]))
             self.print("ag", ag)
 
->>>>>>> c5f285d3
             yield RecurrentState(
                 a=A[t],
                 v=self.critic(z),
