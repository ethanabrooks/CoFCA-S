from collections import namedtuple

import torch
import torch.nn.functional as F
from gym import spaces
from torch import nn as nn

import ppo.control_flow.recurrence
from ppo.distributions import FixedCategorical, Categorical
from ppo.utils import init_
import numpy as np

RecurrentState = namedtuple(
    "RecurrentState", "a d ag dg p v h h2 a_probs d_probs ag_probs dg_probs"
)


class Recurrence(ppo.control_flow.recurrence.Recurrence):
<<<<<<< HEAD
    def __init__(self, hidden_size, gate_coef, num_layers, activation, **kwargs):
=======
    def __init__(
        self, hidden_size, gate_coef, num_layers, activation, use_conv, **kwargs
    ):
>>>>>>> ca1d0d20
        super().__init__(
            hidden_size=hidden_size,
            num_layers=num_layers,
            activation=activation,
            **kwargs
        )
        self.gate_coef = gate_coef
        self.action_size = 4
        self.gru2 = nn.GRUCell(self.gru_in_size, hidden_size)
        layers = []
        for _ in range(num_layers):
            layers.extend([init_(nn.Linear(hidden_size, hidden_size)), activation])
        self.zeta2 = nn.Sequential(*layers)
        d = self.obs_spaces.obs.shape[0]
<<<<<<< HEAD
        self.conv = nn.Sequential(
            # nn.Conv2d(d, hidden_size, kernel_size=3, padding=1),
            # nn.MaxPool2d(self.obs_spaces.obs.shape[1:]),
            init_(nn.Linear(d, hidden_size)),
            nn.ReLU(),
        )
        self.d_gate = Categorical(hidden_size, 2)
        self.a_gate = Categorical(hidden_size, 2)
        self._state_sizes = RecurrentState(
            **self._state_sizes._asdict(),
=======
        self.use_conv = use_conv
        if self.use_conv:
            self.conv = nn.Sequential(
                nn.Conv2d(d, hidden_size, kernel_size=3, padding=1),
                nn.MaxPool2d(self.obs_spaces.obs.shape[1:]),
                nn.ReLU(),
            )
        else:
            self.conv = nn.Sequential(init_(nn.Linear(d, hidden_size)), nn.ReLU())
        self.d_gate = Categorical(hidden_size, 2)
        self.a_gate = Categorical(hidden_size, 2)
        self.state_sizes = RecurrentState(
            **self.state_sizes._asdict(),
>>>>>>> ca1d0d20
            h2=hidden_size,
            ag_probs=2,
            dg_probs=2,
            ag=1,
            dg=1
        )
        ones = torch.ones(1, dtype=torch.long)
        self.register_buffer("ones", ones)
        offset = torch.tensor([[0, self.obs_spaces.lines.nvec[0, 0]]])
        self.register_buffer("offset", offset)

    def build_embed_task(self, hidden_size):
        return nn.EmbeddingBag(self.obs_spaces.lines.nvec[0].sum(), hidden_size)

    @property
    def gru_in_size(self):
        in_size = 2 * self.hidden_size
        if self.no_pointer:
            return in_size + 2 * self.hidden_size
        else:
            return in_size + self.encoder_hidden_size

    @staticmethod
    def eval_lines_space(n_eval_lines, train_lines_space):
        return spaces.MultiDiscrete(
            np.repeat(train_lines_space.nvec[:1], repeats=n_eval_lines, axis=0)
        )

    def pack(self, hxs):
        def pack():
            for name, size, hx in zip(
                RecurrentState._fields, self.state_sizes, zip(*hxs)
            ):
                x = torch.stack(hx).float()
                assert np.prod(x.shape[2:]) == size
                yield x.view(*x.shape[:2], -1)

        hx = torch.cat(list(pack()), dim=-1)
        return hx, hx[-1:]

    def parse_hidden(self, hx: torch.Tensor) -> RecurrentState:
        return RecurrentState(*torch.split(hx, self.state_sizes, dim=-1))

    def inner_loop(self, inputs, rnn_hxs):
        T, N, dim = inputs.shape
        inputs, actions = torch.split(
            inputs.detach(), [dim - self.action_size, self.action_size], dim=2
        )

        # parse non-action inputs
        inputs = self.parse_inputs(inputs)
        inputs = inputs._replace(obs=inputs.obs.view(T, N, *self.obs_spaces.obs.shape))

        # build memory
        nl = len(self.obs_spaces.lines.nvec)
        lines = inputs.lines.view(T, N, nl, 2)
        lines = lines.long()[0, :, :] + self.offset
        M = self.embed_task(lines.view(-1, 2)).view(
            *lines.shape[:2], self.encoder_hidden_size
        )  # n_batch, n_lines, hidden_size

        rolled = []
        for i in range(nl):
            rolled.append(M if self.no_roll else torch.roll(M, shifts=-i, dims=1))
        rolled = torch.cat(rolled, dim=0)
        G, H = self.task_encoder(rolled)
        H = H.transpose(0, 1).reshape(nl, N, -1)
        last = torch.zeros(nl, N, 2 * nl, self.ne, device=rnn_hxs.device)
        last[:, :, -1] = 1
        if self.no_scan:
            P = self.beta(H).view(nl, N, -1, self.ne).softmax(2)
            half = P.size(2) // 2
        else:
            G = G.view(nl, N, nl, 2, self.encoder_hidden_size)
            B = bb = self.beta(G).sigmoid()
            # arange = torch.zeros(6).float()
            # arange[0] = 1
            # arange[1] = 1
            # B[:, :, :, 0] = 0  # arange.view(1, 1, -1, 1)
            # B[:, :, :, 1] = 1
            f, b = torch.unbind(B, dim=3)
            B = torch.stack([f, b.flip(2)], dim=-2)
            B = B.view(nl, N, 2 * nl, self.ne)
            B = (1 - last).flip(2) * B  # this ensures the first B is 0
            zero_last = (1 - last) * B
            B = zero_last + last  # this ensures that the last B is 1
            rolled = torch.roll(zero_last, shifts=1, dims=2)
            C = torch.cumprod(1 - rolled, dim=2)
            P = B * C
            P = P.view(nl, N, nl, 2, self.ne)
            f, b = torch.unbind(P, dim=3)
            half = b.size(2)
            P = torch.cat([b.flip(2), f], dim=2)

        new_episode = torch.all(rnn_hxs == 0, dim=-1).squeeze(0)
        hx = self.parse_hidden(rnn_hxs)
        for _x in hx:
            _x.squeeze_(0)

        h = hx.h
        h2 = hx.h2
        p = hx.p.long().squeeze(-1)
        hx.a[new_episode] = self.n_a - 1
        ag_probs = hx.ag_probs
        ag_probs[new_episode, 1] = 1
        R = torch.arange(N, device=rnn_hxs.device)
        ones = self.ones.expand_as(R)
        A = torch.cat([actions[:, :, 0], hx.a.view(1, N)], dim=0).long()
        D = torch.cat([actions[:, :, 1], hx.d.view(1, N)], dim=0).long()
        AG = torch.cat([actions[:, :, 2], hx.ag.view(1, N)], dim=0).long()
        DG = torch.cat([actions[:, :, 3], hx.dg.view(1, N)], dim=0).long()

        for t in range(T):
            self.print("p", p)
<<<<<<< HEAD
            obs = (
                self.conv(inputs.obs[t].permute(0, 2, 3, 1))
                .view(N, -1, self.hidden_size)
                .max(dim=1)
                .values
            )
=======
            if self.use_conv:
                obs = self.conv(inputs.obs[t]).view(N, -1)
            else:
                obs = (
                    self.conv(inputs.obs[t].permute(0, 2, 3, 1))
                    .view(N, -1, self.hidden_size)
                    .max(dim=1)
                    .values
                )
>>>>>>> ca1d0d20
            x = [
                obs,
                H.sum(0) if self.no_pointer else M[R, p],
                self.embed_action(A[t - 1].clone()),
            ]
            h = self.gru(torch.cat(x, dim=-1), h)
            z = F.relu(self.zeta(h))

            def gate(gate, new, old):
                old = torch.zeros_like(new).scatter(1, old.unsqueeze(1), 1)
                return FixedCategorical(probs=gate * new + (1 - gate) * old)

            u = self.upsilon(z).softmax(dim=-1)
            self.print("bb", torch.round(100 * bb[p, R, :, 0]))
            self.print("u", torch.round(100 * u))
            w = P[p, R]
            d_probs = (w @ u.unsqueeze(-1)).squeeze(-1)
            d_gate = self.d_gate(z)
            self.sample_new(DG[t], d_gate)
            dg = DG[t].unsqueeze(-1).float()
            self.print("dg prob", torch.round(100 * d_gate.probs[:, 1]))
            self.print("dg", dg)
            d_dist = gate(dg, d_probs, ones * half)
            self.print("d_probs", torch.round(100 * d_probs)[:, half:])
            self.sample_new(D[t], d_dist)
            p = p + D[t].clone() - half
            p = torch.clamp(p, min=0, max=nl - 1)

            x = [
                obs,
                H.sum(0) if self.no_pointer else M[R, p],  # updated p
                self.embed_action(A[t - 1].clone()),
            ]
            h2 = self.gru(torch.cat(x, dim=-1), h2)
<<<<<<< HEAD
            z = F.relu(self.zeta2(h))
=======
            z = F.relu(self.zeta(h))
>>>>>>> ca1d0d20
            a_gate = self.a_gate(z)
            self.sample_new(AG[t], a_gate)
            ag = AG[t].unsqueeze(-1).float()
            a_dist = gate(ag, self.actor(z).probs, A[t - 1])
            self.sample_new(A[t], a_dist)
            self.print("ag prob", torch.round(100 * a_gate.probs[:, 1]))
            self.print("ag", ag)

            yield RecurrentState(
                a=A[t],
                v=self.critic(z),
                h=h,
                h2=h2,
                p=p,
                a_probs=a_dist.probs,
                d=D[t],
                d_probs=d_dist.probs,
                ag_probs=a_gate.probs,
                dg_probs=d_gate.probs,
                ag=ag,
                dg=dg,
            )<|MERGE_RESOLUTION|>--- conflicted
+++ resolved
@@ -16,13 +16,9 @@
 
 
 class Recurrence(ppo.control_flow.recurrence.Recurrence):
-<<<<<<< HEAD
-    def __init__(self, hidden_size, gate_coef, num_layers, activation, **kwargs):
-=======
     def __init__(
         self, hidden_size, gate_coef, num_layers, activation, use_conv, **kwargs
     ):
->>>>>>> ca1d0d20
         super().__init__(
             hidden_size=hidden_size,
             num_layers=num_layers,
@@ -37,18 +33,6 @@
             layers.extend([init_(nn.Linear(hidden_size, hidden_size)), activation])
         self.zeta2 = nn.Sequential(*layers)
         d = self.obs_spaces.obs.shape[0]
-<<<<<<< HEAD
-        self.conv = nn.Sequential(
-            # nn.Conv2d(d, hidden_size, kernel_size=3, padding=1),
-            # nn.MaxPool2d(self.obs_spaces.obs.shape[1:]),
-            init_(nn.Linear(d, hidden_size)),
-            nn.ReLU(),
-        )
-        self.d_gate = Categorical(hidden_size, 2)
-        self.a_gate = Categorical(hidden_size, 2)
-        self._state_sizes = RecurrentState(
-            **self._state_sizes._asdict(),
-=======
         self.use_conv = use_conv
         if self.use_conv:
             self.conv = nn.Sequential(
@@ -62,7 +46,6 @@
         self.a_gate = Categorical(hidden_size, 2)
         self.state_sizes = RecurrentState(
             **self.state_sizes._asdict(),
->>>>>>> ca1d0d20
             h2=hidden_size,
             ag_probs=2,
             dg_probs=2,
@@ -177,14 +160,6 @@
 
         for t in range(T):
             self.print("p", p)
-<<<<<<< HEAD
-            obs = (
-                self.conv(inputs.obs[t].permute(0, 2, 3, 1))
-                .view(N, -1, self.hidden_size)
-                .max(dim=1)
-                .values
-            )
-=======
             if self.use_conv:
                 obs = self.conv(inputs.obs[t]).view(N, -1)
             else:
@@ -194,7 +169,6 @@
                     .max(dim=1)
                     .values
                 )
->>>>>>> ca1d0d20
             x = [
                 obs,
                 H.sum(0) if self.no_pointer else M[R, p],
@@ -229,11 +203,7 @@
                 self.embed_action(A[t - 1].clone()),
             ]
             h2 = self.gru(torch.cat(x, dim=-1), h2)
-<<<<<<< HEAD
-            z = F.relu(self.zeta2(h))
-=======
             z = F.relu(self.zeta(h))
->>>>>>> ca1d0d20
             a_gate = self.a_gate(z)
             self.sample_new(AG[t], a_gate)
             ag = AG[t].unsqueeze(-1).float()
