from collections import namedtuple

import torch
import torch.nn.functional as F
from gym import spaces
from torch import nn as nn

import ppo.control_flow.recurrence
from ppo.distributions import FixedCategorical, Categorical
from ppo.utils import init_
import numpy as np

RecurrentState = namedtuple(
    "RecurrentState", "a d ag dg p v h h2 a_probs d_probs ag_probs dg_probs"
)


def gate(g, new, old):
    old = torch.zeros_like(new).scatter(1, old.unsqueeze(1), 1)
    return FixedCategorical(probs=g * new + (1 - g) * old)


class Recurrence(ppo.control_flow.recurrence.Recurrence):
    def __init__(
        self,
        hidden_size,
        gate_coef,
        num_layers,
        activation,
        conv_hidden_size,
        use_conv,
        kernel_size,
        nl_2,
        gate_h,
        **kwargs
    ):
        self.gate_h = gate_h
        self.nl_2 = nl_2
        self.conv_hidden_size = conv_hidden_size
        self.use_conv = use_conv
        super().__init__(
            hidden_size=hidden_size,
            num_layers=num_layers,
            activation=activation,
            **kwargs
        )
        self.gate_coef = gate_coef
        self.action_size = 4
        d = self.obs_spaces.obs.shape[0]
        if use_conv:
            layers = [
                nn.Conv2d(
                    d,
                    conv_hidden_size,
                    kernel_size=kernel_size,
                    stride=2 if kernel_size == 2 else 1,
                    padding=0,
                ),
                nn.ReLU(),
            ]
            if kernel_size < 4:
                layers += [
                    nn.Conv2d(
                        conv_hidden_size,
                        conv_hidden_size,
                        kernel_size=2,
                        stride=2,
                        padding=0,
                    ),
                    nn.ReLU(),
                ]
            self.conv = nn.Sequential(*layers)
        else:
            self.conv = nn.Sequential(init_(nn.Linear(d, conv_hidden_size)), nn.ReLU())

        self.d_gate = Categorical(hidden_size, 2)
        self.a_gate = Categorical(hidden_size, 2)
        self.state_sizes = RecurrentState(
            **self.state_sizes._asdict(),
            h2=hidden_size,
            ag_probs=2,
            dg_probs=2,
            ag=1,
            dg=1
        )._replace(d_probs=self.train_lines)
        ones = torch.ones(1, dtype=torch.long)
        self.register_buffer("ones", ones)
        line_nvec = torch.tensor(self.obs_spaces.lines.nvec[0, :-1])
        offset = F.pad(line_nvec.cumsum(0), [1, 0])
        self.register_buffer("offset", offset)

    def set_n_lines(self, n_lines):
        super().set_n_lines(n_lines)
        self.state_sizes = self.state_sizes._replace(d_probs=n_lines)

    def build_embed_task(self, hidden_size):
        return nn.EmbeddingBag(self.obs_spaces.lines.nvec[0].sum(), hidden_size)

    @property
    def gru_in_size(self):
        return self.hidden_size + self.conv_hidden_size + self.encoder_hidden_size

    @staticmethod
    def eval_lines_space(n_eval_lines, train_lines_space):
        return spaces.MultiDiscrete(
            np.repeat(train_lines_space.nvec[:1], repeats=n_eval_lines, axis=0)
        )

    def pack(self, hxs):
        def pack():
            for name, size, hx in zip(
                RecurrentState._fields, self.state_sizes, zip(*hxs)
            ):
                x = torch.stack(hx).float()
                assert np.prod(x.shape[2:]) == size
                yield x.view(*x.shape[:2], -1)

        hx = torch.cat(list(pack()), dim=-1)
        return hx, hx[-1:]

    def parse_hidden(self, hx: torch.Tensor) -> RecurrentState:
        return RecurrentState(*torch.split(hx, self.state_sizes, dim=-1))

    def inner_loop(self, inputs, rnn_hxs):
        T, N, dim = inputs.shape
        inputs, actions = torch.split(
            inputs.detach(), [dim - self.action_size, self.action_size], dim=2
        )

        # parse non-action inputs
        inputs = self.parse_inputs(inputs)
        inputs = inputs._replace(obs=inputs.obs.view(T, N, *self.obs_spaces.obs.shape))
        nl = len(self.obs_spaces.lines.nvec)

        # build memory
        lines = inputs.lines.view(T, N, *self.obs_spaces.lines.shape)
        lines = lines.long()[0, :, :] + self.offset
        M = self.embed_task(lines.view(-1, self.obs_spaces.lines.nvec[0].size)).view(
            *lines.shape[:2], self.encoder_hidden_size
        )  # n_batch, n_lines, hidden_size

        rolled = []
        for i in range(nl):
            rolled.append(M if self.no_roll else torch.roll(M, shifts=-i, dims=1))
        rolled = torch.cat(rolled, dim=0)
        G, H = self.task_encoder(rolled)
<<<<<<< HEAD
        H = H.transpose(0, 1).reshape(nl, N, -1)
        # last = torch.zeros(nl, N, 2 * nl, self.ne, device=rnn_hxs.device)
        # last[:, :, -1] = 1
=======
>>>>>>> 6c23cb7b
        if self.no_scan:
            H = H.transpose(0, 1).reshape(nl, N, -1)
            P = self.beta(H).view(nl, N, -1, self.ne).softmax(2)
            half = P.size(2) // 2
        else:
            G = G.view(nl, N, nl, 2, self.encoder_hidden_size)
            B = self.beta(G).sigmoid()
            # ff, bb = (torch.unbind(x, dim=0) for x in torch.unbind(B, dim=3))
            # P = []
            # P_ = []
            # succ_probs = []
            # for i, (f, b) in enumerate(zip(ff, bb)):
            #     succ_prob = torch.cat([f[:, :-i], b[:, -i:].flip(1)], dim=1)
            #     succ_probs.append(succ_prob)
            # last = torch.zeros_like(succ_prob)
            # last[:, -1] = 1 - succ_prob[:, -1]
            # succ_prob_ = succ_prob + last
            # last[:, -1] = 1
            # fail_prob = torch.roll(1 - succ_prob_ + last, shifts=1, dims=1)
            # fail_prob_ = torch.cumprod(fail_prob, dim=1)
            # p = fail_prob_ * succ_prob_
            # P_.append(p)
            # P.append(torch.roll(p, shifts=i, dims=1))
            # P = torch.stack(P, dim=0)
            # P_ = torch.stack(P_, dim=0)
            # succ_probs = torch.stack(succ_probs, dim=0)

            # succ_prob_ = []
            # for i, x in enumerate(torch.unbind(B, dim=0)):
            #     f = x[:, :-i, 0]
            #     b = x[:, -i:, 1].flip(1)
            #     print(f[0])
            #     succ_prob_.append(torch.cat([torch.cat([f, b], dim=1)]))
            # succ_probs = torch.stack(succ_prob_, dim=0)

            permuted = B.permute(0, 3, 1, 2, 4)
            unbound = torch.unbind(permuted, dim=0)
            succ_probs = []
            for i, (f, b) in enumerate(unbound):
                f = f[:, :-i]
                b = b[:, -i:]  # .flip(1)
                fb = [f, b] if self.forward_first else [b, f]
                succ_probs.append(torch.cat(fb, dim=1))
            succ_probs = torch.stack(succ_probs, dim=0)

            # succ_probs2 = []
            # for i, b in enumerate(B):
            #     _f = b[:, :-i, 0]
            #     _b = b[:, -i:, 1]
            #     succ_probs2.append(torch.cat([_f, _b.flip(1)], dim=1))
            # succ_probs2 = torch.stack(succ_probs2, dim=0)

            last = torch.zeros_like(succ_probs)
            last[:, :, -1] = 1 - succ_probs[:, :, -1]
            succ_probs_ = succ_probs + last
            last[:, :, -1] = 1
            fail_probs = torch.roll(1 - succ_probs_ + last, shifts=1, dims=2)
            fail_probs_ = torch.cumprod(fail_probs, dim=2)
            P = fail_probs_ * succ_probs_

            P = torch.stack(
                [
                    torch.roll(p, shifts=i, dims=1)
                    for i, p in enumerate(torch.unbind(P, dim=0))
                ],
                dim=0,
            )

            # arange = torch.zeros(6).float()
            # arange[0] = 1
            # arange[1] = 1
            # B[:, :, :, 0] = 0  # arange.view(1, 1, -1, 1)
            # B[:, :, :, 1] = 1
<<<<<<< HEAD
            # B = torch.stack([f, b.flip(2)], dim=-2)
            # B = B.view(nl, N, 2 * nl, self.ne)
            # # noinspection PyTypeChecker
            # B = torch.flip(1 - last, (2,)) * B  # this ensures the first B is 0
            # # noinspection PyTypeChecker
            # zero_last = (1 - last) * B
            # B = zero_last + last  # this ensures that the last B is 1
            # rolled = torch.roll(zero_last, shifts=1, dims=2)
            # # noinspection PyTypeChecker
            # C = torch.cumprod(1 - rolled, dim=2)
            # P = B * C
            # P = P.view(nl, N, nl, 2, self.ne)
            # f, b = torch.unbind(P, dim=3)
            # half = b.size(2)
            # P = torch.cat([b.flip(2), f], dim=2)
=======
            f, b = torch.unbind(B, dim=3)
            B = torch.stack([f, b.flip(2)], dim=-2)
            B = B.view(nl, N, 2 * nl, self.ne)
            last = torch.zeros(nl, N, 2 * nl, self.ne, device=rnn_hxs.device)
            last[:, :, -1] = 1
            B = (1 - last).flip(2) * B  # this ensures the first B is 0
            zero_last = (1 - last) * B
            B = zero_last + last  # this ensures that the last B is 1
            rolled = torch.roll(zero_last, shifts=1, dims=2)
            C = torch.cumprod(1 - rolled, dim=2)
            P = B * C
            P = P.view(nl, N, nl, 2, self.ne)
            f, b = torch.unbind(P, dim=3)
            P = torch.cat([b.flip(2), f], dim=2)
            half = nl
>>>>>>> 6c23cb7b

        new_episode = torch.all(rnn_hxs == 0, dim=-1).squeeze(0)

        if not new_episode.any():
            M = self.M
            P = self.P
        else:
            M = self.M = self.embed_task(
                lines.view(-1, self.obs_spaces.lines.nvec[0].size)
            ).view(
                *lines.shape[:2], self.encoder_hidden_size
            )  # n_batch, n_lines, hidden_size
            rolled = []
            for i in range(nl):
                rolled.append(M if self.no_roll else torch.roll(M, shifts=-i, dims=1))
            rolled = torch.cat(rolled, dim=0)
            G, H = self.task_encoder(rolled)
            H = H.transpose(0, 1).reshape(nl, N, -1)
            last = torch.zeros(nl, N, 2 * nl, self.ne, device=rnn_hxs.device)
            last[:, :, -1] = 1
            if self.no_scan:
                P = self.beta(H).view(nl, N, -1, self.ne).softmax(2)
            else:
                G = G.view(nl, N, nl, 2, self.encoder_hidden_size)
                B = bb = self.beta(G).sigmoid()
                # arange = torch.zeros(6).float()
                # arange[0] = 1
                # arange[1] = 1
                # B[:, :, :, 0] = 0  # arange.view(1, 1, -1, 1)
                # B[:, :, :, 1] = 1
                f, b = torch.unbind(B, dim=3)
                B = torch.stack([f, b.flip(2)], dim=-2)
                B = B.view(nl, N, 2 * nl, self.ne)
                B = (1 - last).flip(2) * B  # this ensures the first B is 0
                zero_last = (1 - last) * B
                B = zero_last + last  # this ensures that the last B is 1
                rolled = torch.roll(zero_last, shifts=1, dims=2)
                C = torch.cumprod(1 - rolled, dim=2)
                P = B * C
                P = P.view(nl, N, nl, 2, self.ne)
                f, b = torch.unbind(P, dim=3)
                P = self.P = torch.cat([b.flip(2), f], dim=2)

        half = P.size(2) // 2
        hx = self.parse_hidden(rnn_hxs)
        for _x in hx:
            _x.squeeze_(0)

        h = hx.h
        h2 = hx.h2
        p = hx.p.long().squeeze(-1)
        hx.a[new_episode] = self.n_a - 1
        ag_probs = hx.ag_probs
        ag_probs[new_episode, 1] = 1
        R = torch.arange(N, device=rnn_hxs.device)
        ones = self.ones.expand_as(R)
        A = torch.cat([actions[:, :, 0], hx.a.view(1, N)], dim=0).long()
        D = torch.cat([actions[:, :, 1], hx.d.view(1, N)], dim=0).long()
        AG = torch.cat([actions[:, :, 2], hx.ag.view(1, N)], dim=0).long()
        DG = torch.cat([actions[:, :, 3], hx.dg.view(1, N)], dim=0).long()

        for t in range(T):
            self.print("p", p)
<<<<<<< HEAD
            obs = self.conv(inputs.obs[t]).view(N, -1)
            x = [
                obs,
                # H.sum(0) if self.no_pointer else
                M[R, p],
                self.embed_action(A[t - 1].clone()),
            ]
=======
            if self.use_conv:
                obs = self.conv(inputs.obs[t]).view(N, -1)
            else:
                obs = (
                    self.conv(inputs.obs[t].permute(0, 2, 3, 1))
                    .view(N, -1, self.conv_hidden_size)
                    .max(dim=1)
                    .values
                )
            x = [obs, M[R, p], self.embed_action(A[t - 1].clone())]
>>>>>>> 6c23cb7b
            h = self.gru(torch.cat(x, dim=-1), h)
            z = F.relu(self.zeta(h))
            d_gate = self.d_gate(z)
            self.sample_new(DG[t], d_gate)
            a_gate = self.a_gate(z)
            self.sample_new(AG[t], a_gate)

            h2_ = self.gru(torch.cat(x, dim=-1), h2)
            z = F.relu(self.zeta(h2_))
            u = self.upsilon(z).softmax(dim=-1)
            # self.print("bb", torch.round(100 * bb[p, R, :, 0]))
            self.print("u", torch.round(100 * u))
            w = P[p, R]
            d_probs = (w @ u.unsqueeze(-1)).squeeze(-1)
            dg = DG[t].unsqueeze(-1).float()
            self.print("dg prob", torch.round(100 * d_gate.probs[:, 1]))
            self.print("dg", dg)
            d_dist = gate(dg, d_probs, ones * half)
            self.print("d_probs", torch.round(100 * d_probs)[:, half:])
            self.sample_new(D[t], d_dist)
<<<<<<< HEAD
            p = p + D[t].clone() - nl
            p = torch.clamp(p, min=0, max=nl - (2 if self.nl_2 else 1))
            a_gate = self.a_gate(z)
            self.sample_new(AG[t], a_gate)
=======
            p = p + D[t].clone() - half
            p = torch.clamp(p, min=0, max=nl - (2 if self.nl_2 else 1))

>>>>>>> 6c23cb7b
            ag = AG[t].unsqueeze(-1).float()
            a_dist = gate(ag, self.actor(z).probs, A[t - 1])
            self.sample_new(A[t], a_dist)
            self.print("ag prob", torch.round(100 * a_gate.probs[:, 1]))
            self.print("ag", ag)

            if self.gate_h:
<<<<<<< HEAD
                h = dg * h_ + (1 - dg) * h
=======
                h2 = dg * h2_ + (1 - dg) * h2
            else:
                h2 = h2_
>>>>>>> 6c23cb7b

            yield RecurrentState(
                a=A[t],
                v=self.critic(z),
                h=h,
                h2=h2,
                p=p,
                a_probs=a_dist.probs,
                d=D[t],
                d_probs=d_dist.probs,
                ag_probs=a_gate.probs,
                dg_probs=d_gate.probs,
                ag=ag,
                dg=dg,
            )<|MERGE_RESOLUTION|>--- conflicted
+++ resolved
@@ -144,12 +144,6 @@
             rolled.append(M if self.no_roll else torch.roll(M, shifts=-i, dims=1))
         rolled = torch.cat(rolled, dim=0)
         G, H = self.task_encoder(rolled)
-<<<<<<< HEAD
-        H = H.transpose(0, 1).reshape(nl, N, -1)
-        # last = torch.zeros(nl, N, 2 * nl, self.ne, device=rnn_hxs.device)
-        # last[:, :, -1] = 1
-=======
->>>>>>> 6c23cb7b
         if self.no_scan:
             H = H.transpose(0, 1).reshape(nl, N, -1)
             P = self.beta(H).view(nl, N, -1, self.ne).softmax(2)
@@ -223,23 +217,6 @@
             # arange[1] = 1
             # B[:, :, :, 0] = 0  # arange.view(1, 1, -1, 1)
             # B[:, :, :, 1] = 1
-<<<<<<< HEAD
-            # B = torch.stack([f, b.flip(2)], dim=-2)
-            # B = B.view(nl, N, 2 * nl, self.ne)
-            # # noinspection PyTypeChecker
-            # B = torch.flip(1 - last, (2,)) * B  # this ensures the first B is 0
-            # # noinspection PyTypeChecker
-            # zero_last = (1 - last) * B
-            # B = zero_last + last  # this ensures that the last B is 1
-            # rolled = torch.roll(zero_last, shifts=1, dims=2)
-            # # noinspection PyTypeChecker
-            # C = torch.cumprod(1 - rolled, dim=2)
-            # P = B * C
-            # P = P.view(nl, N, nl, 2, self.ne)
-            # f, b = torch.unbind(P, dim=3)
-            # half = b.size(2)
-            # P = torch.cat([b.flip(2), f], dim=2)
-=======
             f, b = torch.unbind(B, dim=3)
             B = torch.stack([f, b.flip(2)], dim=-2)
             B = B.view(nl, N, 2 * nl, self.ne)
@@ -255,7 +232,6 @@
             f, b = torch.unbind(P, dim=3)
             P = torch.cat([b.flip(2), f], dim=2)
             half = nl
->>>>>>> 6c23cb7b
 
         new_episode = torch.all(rnn_hxs == 0, dim=-1).squeeze(0)
 
@@ -319,15 +295,6 @@
 
         for t in range(T):
             self.print("p", p)
-<<<<<<< HEAD
-            obs = self.conv(inputs.obs[t]).view(N, -1)
-            x = [
-                obs,
-                # H.sum(0) if self.no_pointer else
-                M[R, p],
-                self.embed_action(A[t - 1].clone()),
-            ]
-=======
             if self.use_conv:
                 obs = self.conv(inputs.obs[t]).view(N, -1)
             else:
@@ -338,7 +305,6 @@
                     .values
                 )
             x = [obs, M[R, p], self.embed_action(A[t - 1].clone())]
->>>>>>> 6c23cb7b
             h = self.gru(torch.cat(x, dim=-1), h)
             z = F.relu(self.zeta(h))
             d_gate = self.d_gate(z)
@@ -359,16 +325,9 @@
             d_dist = gate(dg, d_probs, ones * half)
             self.print("d_probs", torch.round(100 * d_probs)[:, half:])
             self.sample_new(D[t], d_dist)
-<<<<<<< HEAD
-            p = p + D[t].clone() - nl
-            p = torch.clamp(p, min=0, max=nl - (2 if self.nl_2 else 1))
-            a_gate = self.a_gate(z)
-            self.sample_new(AG[t], a_gate)
-=======
             p = p + D[t].clone() - half
             p = torch.clamp(p, min=0, max=nl - (2 if self.nl_2 else 1))
 
->>>>>>> 6c23cb7b
             ag = AG[t].unsqueeze(-1).float()
             a_dist = gate(ag, self.actor(z).probs, A[t - 1])
             self.sample_new(A[t], a_dist)
@@ -376,13 +335,9 @@
             self.print("ag", ag)
 
             if self.gate_h:
-<<<<<<< HEAD
-                h = dg * h_ + (1 - dg) * h
-=======
                 h2 = dg * h2_ + (1 - dg) * h2
             else:
                 h2 = h2_
->>>>>>> 6c23cb7b
 
             yield RecurrentState(
                 a=A[t],
