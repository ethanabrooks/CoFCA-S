from collections import namedtuple

import torch
import torch.nn.functional as F
from gym import spaces
from torch import nn as nn

import ppo.control_flow.recurrence
from ppo.distributions import FixedCategorical, Categorical
from ppo.utils import init_
import numpy as np

RecurrentState = namedtuple(
    "RecurrentState", "a d ag dg p v h h2 a_probs d_probs ag_probs dg_probs"
)


class Recurrence(ppo.control_flow.recurrence.Recurrence):
    def __init__(
        self,
        hidden_size,
        gate_coef,
        num_layers,
        activation,
        conv_hidden_size,
        kernel_size,
        **kwargs
    ):
        self.conv_hidden_size = conv_hidden_size
        super().__init__(
            hidden_size=hidden_size,
            num_layers=num_layers,
            activation=activation,
            **kwargs
        )
        self.gate_coef = gate_coef
        self.action_size = 4
        d = self.obs_spaces.obs.shape[0]
        layers = [
            nn.Conv2d(
                d,
                conv_hidden_size,
                kernel_size=kernel_size,
                stride=2 if kernel_size == 2 else 1,
                padding=0,
            ),
            nn.ReLU(),
        ]
        if kernel_size < 4:
            layers += [
                nn.Conv2d(
                    conv_hidden_size,
                    conv_hidden_size,
                    kernel_size=2,
                    stride=2,
                    padding=0,
                ),
                nn.ReLU(),
            ]
        self.conv = nn.Sequential(*layers)
        self.d_gate = Categorical(hidden_size, 2)
        self.a_gate = Categorical(hidden_size, 2)
        self.state_sizes = RecurrentState(
            **self.state_sizes._asdict(),
            h2=hidden_size,
            ag_probs=2,
            dg_probs=2,
            ag=1,
            dg=1
        )
        ones = torch.ones(1, dtype=torch.long)
        self.register_buffer("ones", ones)
        line_nvec = torch.tensor(self.obs_spaces.lines.nvec[0, :-1])
        offset = F.pad(line_nvec.cumsum(0), [1, 0])
        self.register_buffer("offset", offset)

    def build_embed_task(self, hidden_size):
        return nn.EmbeddingBag(self.obs_spaces.lines.nvec[0].sum(), hidden_size)

    @property
    def gru_in_size(self):
        in_size = self.hidden_size + self.conv_hidden_size
        if self.no_pointer:
            return in_size + 2 * self.hidden_size
        else:
            return in_size + self.encoder_hidden_size

    @staticmethod
    def eval_lines_space(n_eval_lines, train_lines_space):
        return spaces.MultiDiscrete(
            np.repeat(train_lines_space.nvec[:1], repeats=n_eval_lines, axis=0)
        )

    def pack(self, hxs):
        def pack():
            for name, size, hx in zip(
                RecurrentState._fields, self.state_sizes, zip(*hxs)
            ):
                x = torch.stack(hx).float()
                assert np.prod(x.shape[2:]) == size
                yield x.view(*x.shape[:2], -1)

        hx = torch.cat(list(pack()), dim=-1)
        return hx, hx[-1:]

    def parse_hidden(self, hx: torch.Tensor) -> RecurrentState:
        return RecurrentState(*torch.split(hx, self.state_sizes, dim=-1))

    def inner_loop(self, inputs, rnn_hxs):
        T, N, dim = inputs.shape
        inputs, actions = torch.split(
            inputs.detach(), [dim - self.action_size, self.action_size], dim=2
        )

        # parse non-action inputs
        inputs = self.parse_inputs(inputs)
        inputs = inputs._replace(obs=inputs.obs.view(T, N, *self.obs_spaces.obs.shape))

        # build memory
<<<<<<< HEAD
        lines = inputs.lines.view(T, N, self.obs_sections.lines).long()[0, :, :]
        M = self.embed_task(lines.view(-1)).view(
            *lines.shape, self.encoder_hidden_size
=======
        nl = len(self.obs_spaces.lines.nvec)
        lines = inputs.lines.view(T, N, *self.obs_spaces.lines.shape)
        lines = lines.long()[0, :, :] + self.offset
        M = self.embed_task(lines.view(-1, self.obs_spaces.lines.nvec[0].size)).view(
            *lines.shape[:2], self.encoder_hidden_size
>>>>>>> 945014c3
        )  # n_batch, n_lines, hidden_size

        rolled = []
        for i in range(nl):
            rolled.append(M if self.no_roll else torch.roll(M, shifts=-i, dims=1))
        rolled = torch.cat(rolled, dim=0)
        G, H = self.task_encoder(rolled)
        H = H.transpose(0, 1).reshape(nl, N, -1)
        last = torch.zeros(nl, N, 2 * nl, self.ne, device=rnn_hxs.device)
        last[:, :, -1] = 1
        if self.no_scan:
            P = self.beta(H).view(nl, N, -1, self.ne).softmax(2)
            half = P.size(2) // 2
        else:
            G = G.view(nl, N, nl, 2, self.encoder_hidden_size)
<<<<<<< HEAD
            B = self.beta(G)
            # arange = 0.05 * torch.zeros(15).float()
=======
            B = bb = self.beta(G).sigmoid()
            # arange = torch.zeros(6).float()
>>>>>>> 945014c3
            # arange[0] = 1
            # arange[1] = 1
            # B[:, :, :, 0] = 0  # arange.view(1, 1, -1, 1)
            # B[:, :, :, 1] = 1
            f, b = torch.unbind(B, dim=3)
            B = torch.stack([f, b.flip(2)], dim=-2)
            B = B.view(nl, N, 2 * nl, self.ne)
<<<<<<< HEAD
=======
            B = (1 - last).flip(2) * B  # this ensures the first B is 0
>>>>>>> 945014c3
            zero_last = (1 - last) * B
            B = zero_last + last  # this ensures that the last B is 1
            rolled = torch.roll(zero_last, shifts=1, dims=2)
            C = torch.cumprod(1 - rolled, dim=2)
            P = B * C
            P = P.view(nl, N, nl, 2, self.ne)
            f, b = torch.unbind(P, dim=3)
            half = b.size(2)
            P = torch.cat([b.flip(2), f], dim=2)

        new_episode = torch.all(rnn_hxs == 0, dim=-1).squeeze(0)
        hx = self.parse_hidden(rnn_hxs)
        for _x in hx:
            _x.squeeze_(0)

        h = hx.h
        h2 = hx.h2
        p = hx.p.long().squeeze(-1)
        hx.a[new_episode] = self.n_a - 1
        ag_probs = hx.ag_probs
        ag_probs[new_episode, 1] = 1
        R = torch.arange(N, device=rnn_hxs.device)
        ones = self.ones.expand_as(R)
        A = torch.cat([actions[:, :, 0], hx.a.view(1, N)], dim=0).long()
        D = torch.cat([actions[:, :, 1], hx.d.view(1, N)], dim=0).long()
        AG = torch.cat([actions[:, :, 2], hx.ag.view(1, N)], dim=0).long()
        DG = torch.cat([actions[:, :, 3], hx.dg.view(1, N)], dim=0).long()

        for t in range(T):
            self.print("p", p)
            obs = self.conv(inputs.obs[t]).view(N, -1)
<<<<<<< HEAD
            x = [obs, H.sum(0) if self.no_pointer else M[R, p]]
            if self.no_pointer or self.include_action:
                x += [self.embed_action(A[t - 1].clone())]
=======
            x = [
                obs,
                H.sum(0) if self.no_pointer else M[R, p],
                self.embed_action(A[t - 1].clone()),
            ]
>>>>>>> 945014c3
            h = self.gru(torch.cat(x, dim=-1), h)
            z = F.relu(self.zeta(h))

            def gate(gate, new, old):
                old = torch.zeros_like(new).scatter(1, old.unsqueeze(1), 1)
                return FixedCategorical(probs=gate * new + (1 - gate) * old)

            u = self.upsilon(z).softmax(dim=-1)
            self.print("bb", torch.round(100 * bb[p, R, :, 0]))
            self.print("u", torch.round(100 * u))
            w = P[p, R]
            d_probs = (w @ u.unsqueeze(-1)).squeeze(-1)
            d_gate = self.d_gate(z)
            self.sample_new(DG[t], d_gate)
            dg = DG[t].unsqueeze(-1).float()
            self.print("dg prob", torch.round(100 * d_gate.probs[:, 1]))
            self.print("dg", dg)
            d_dist = gate(dg, d_probs, ones * half)
            self.print("d_probs", torch.round(100 * d_probs)[:, half:])
            self.sample_new(D[t], d_dist)
            p = p + D[t].clone() - half
            p = torch.clamp(p, min=0, max=nl - 1)

            x = [
                obs,
                H.sum(0) if self.no_pointer else M[R, p],  # updated p
                self.embed_action(A[t - 1].clone()),
            ]
            h2 = self.gru(torch.cat(x, dim=-1), h2)
            z = F.relu(self.zeta(h))
            a_gate = self.a_gate(z)
            self.sample_new(AG[t], a_gate)
            ag = AG[t].unsqueeze(-1).float()
            a_dist = gate(ag, self.actor(z).probs, A[t - 1])
            self.sample_new(A[t], a_dist)
            self.print("ag prob", torch.round(100 * a_gate.probs[:, 1]))
            self.print("ag", ag)

            yield RecurrentState(
                a=A[t],
                v=self.critic(z),
                h=h,
                h2=h2,
                p=p,
                a_probs=a_dist.probs,
                d=D[t],
                d_probs=d_dist.probs,
                ag_probs=a_gate.probs,
                dg_probs=d_gate.probs,
                ag=ag,
                dg=dg,
            )<|MERGE_RESOLUTION|>--- conflicted
+++ resolved
@@ -117,17 +117,11 @@
         inputs = inputs._replace(obs=inputs.obs.view(T, N, *self.obs_spaces.obs.shape))
 
         # build memory
-<<<<<<< HEAD
-        lines = inputs.lines.view(T, N, self.obs_sections.lines).long()[0, :, :]
-        M = self.embed_task(lines.view(-1)).view(
-            *lines.shape, self.encoder_hidden_size
-=======
         nl = len(self.obs_spaces.lines.nvec)
         lines = inputs.lines.view(T, N, *self.obs_spaces.lines.shape)
         lines = lines.long()[0, :, :] + self.offset
         M = self.embed_task(lines.view(-1, self.obs_spaces.lines.nvec[0].size)).view(
             *lines.shape[:2], self.encoder_hidden_size
->>>>>>> 945014c3
         )  # n_batch, n_lines, hidden_size
 
         rolled = []
@@ -143,13 +137,8 @@
             half = P.size(2) // 2
         else:
             G = G.view(nl, N, nl, 2, self.encoder_hidden_size)
-<<<<<<< HEAD
-            B = self.beta(G)
-            # arange = 0.05 * torch.zeros(15).float()
-=======
             B = bb = self.beta(G).sigmoid()
             # arange = torch.zeros(6).float()
->>>>>>> 945014c3
             # arange[0] = 1
             # arange[1] = 1
             # B[:, :, :, 0] = 0  # arange.view(1, 1, -1, 1)
@@ -157,10 +146,7 @@
             f, b = torch.unbind(B, dim=3)
             B = torch.stack([f, b.flip(2)], dim=-2)
             B = B.view(nl, N, 2 * nl, self.ne)
-<<<<<<< HEAD
-=======
             B = (1 - last).flip(2) * B  # this ensures the first B is 0
->>>>>>> 945014c3
             zero_last = (1 - last) * B
             B = zero_last + last  # this ensures that the last B is 1
             rolled = torch.roll(zero_last, shifts=1, dims=2)
@@ -192,17 +178,11 @@
         for t in range(T):
             self.print("p", p)
             obs = self.conv(inputs.obs[t]).view(N, -1)
-<<<<<<< HEAD
-            x = [obs, H.sum(0) if self.no_pointer else M[R, p]]
-            if self.no_pointer or self.include_action:
-                x += [self.embed_action(A[t - 1].clone())]
-=======
             x = [
                 obs,
                 H.sum(0) if self.no_pointer else M[R, p],
                 self.embed_action(A[t - 1].clone()),
             ]
->>>>>>> 945014c3
             h = self.gru(torch.cat(x, dim=-1), h)
             z = F.relu(self.zeta(h))
 
