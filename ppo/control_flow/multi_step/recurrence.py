--- conflicted
+++ resolved
@@ -130,63 +130,18 @@
         # parse non-action inputs
         inputs = self.parse_inputs(inputs)
         inputs = inputs._replace(obs=inputs.obs.view(T, N, *self.obs_spaces.obs.shape))
+
+        # build memory
         nl = len(self.obs_spaces.lines.nvec)
-
-        # build memory
         lines = inputs.lines.view(T, N, *self.obs_spaces.lines.shape)
         lines = lines.long()[0, :, :] + self.offset
-<<<<<<< HEAD
-=======
         M = self.embed_task(lines.view(-1, self.obs_spaces.lines.nvec[0].size)).view(
             *lines.shape[:2], self.encoder_hidden_size
         )  # n_batch, n_lines, hidden_size
 
         P = self.build_P(M, N, rnn_hxs.device, nl)
         half = P.size(2) // 2 if self.no_scan else nl
->>>>>>> f3a2190d
         new_episode = torch.all(rnn_hxs == 0, dim=-1).squeeze(0)
-
-        if not new_episode.any():
-            M = self.M
-            P = self.P
-        else:
-            M = self.M = self.embed_task(
-                lines.view(-1, self.obs_spaces.lines.nvec[0].size)
-            ).view(
-                *lines.shape[:2], self.encoder_hidden_size
-            )  # n_batch, n_lines, hidden_size
-            rolled = []
-            for i in range(nl):
-                rolled.append(M if self.no_roll else torch.roll(M, shifts=-i, dims=1))
-            rolled = torch.cat(rolled, dim=0)
-            G, H = self.task_encoder(rolled)
-            H = H.transpose(0, 1).reshape(nl, N, -1)
-            last = torch.zeros(nl, N, 2 * nl, self.ne, device=rnn_hxs.device)
-            last[:, :, -1] = 1
-            if self.no_scan:
-                P = self.beta(H).view(nl, N, -1, self.ne).softmax(2)
-            else:
-                G = G.view(nl, N, nl, 2, self.encoder_hidden_size)
-                B = bb = self.beta(G).sigmoid()
-                # arange = torch.zeros(6).float()
-                # arange[0] = 1
-                # arange[1] = 1
-                # B[:, :, :, 0] = 0  # arange.view(1, 1, -1, 1)
-                # B[:, :, :, 1] = 1
-                f, b = torch.unbind(B, dim=3)
-                B = torch.stack([f, b.flip(2)], dim=-2)
-                B = B.view(nl, N, 2 * nl, self.ne)
-                B = (1 - last).flip(2) * B  # this ensures the first B is 0
-                zero_last = (1 - last) * B
-                B = zero_last + last  # this ensures that the last B is 1
-                rolled = torch.roll(zero_last, shifts=1, dims=2)
-                C = torch.cumprod(1 - rolled, dim=2)
-                P = B * C
-                P = P.view(nl, N, nl, 2, self.ne)
-                f, b = torch.unbind(P, dim=3)
-                P = self.P = torch.cat([b.flip(2), f], dim=2)
-
-        half = P.size(2) // 2
         hx = self.parse_hidden(rnn_hxs)
         for _x in hx:
             _x.squeeze_(0)
@@ -206,15 +161,6 @@
 
         for t in range(T):
             self.print("p", p)
-<<<<<<< HEAD
-            obs = self.conv(inputs.obs[t]).view(N, -1)
-            x = [
-                obs,
-                # H.sum(0) if self.no_pointer else
-                M[R, p],
-                self.embed_action(A[t - 1].clone()),
-            ]
-=======
             if self.use_conv:
                 obs = self.conv(inputs.obs[t]).view(N, -1)
             else:
@@ -225,7 +171,6 @@
                     .values
                 )
             x = [obs, M[R, p], self.embed_action(A[t - 1].clone())]
->>>>>>> f3a2190d
             h = self.gru(torch.cat(x, dim=-1), h)
             z = F.relu(self.zeta(h))
             d_gate = self.d_gate(z)
@@ -236,12 +181,7 @@
             h2_ = self.gru(torch.cat(x, dim=-1), h2)
             z = F.relu(self.zeta(h2_))
             u = self.upsilon(z).softmax(dim=-1)
-<<<<<<< HEAD
-            # self.print("bb", torch.round(100 * bb[p, R, :, 0]))
-            self.print("u", torch.round(100 * u))
-=======
             self.print("u", u)
->>>>>>> f3a2190d
             w = P[p, R]
             d_probs = (w @ u.unsqueeze(-1)).squeeze(-1)
             dg = DG[t].unsqueeze(-1).float()
@@ -251,23 +191,8 @@
             self.print("d_probs", d_probs[:, half:])
             self.sample_new(D[t], d_dist)
             p = p + D[t].clone() - half
-<<<<<<< HEAD
-            p = torch.clamp(p, min=0, max=nl - 1)
-
-            x = [
-                obs,
-                # H.sum(0) if self.no_pointer else
-                M[R, p],  # updated p
-                self.embed_action(A[t - 1].clone()),
-            ]
-            h2 = self.gru(torch.cat(x, dim=-1), h2)
-            z = F.relu(self.zeta(h))
-            a_gate = self.a_gate(z)
-            self.sample_new(AG[t], a_gate)
-=======
             p = torch.clamp(p, min=0, max=M.size(1) - 1)
 
->>>>>>> f3a2190d
             ag = AG[t].unsqueeze(-1).float()
             a_dist = gate(ag, self.actor(z).probs, A[t - 1])
             self.sample_new(A[t], a_dist)
