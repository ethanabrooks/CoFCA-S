--- conflicted
+++ resolved
@@ -58,19 +58,6 @@
                 ),
                 nn.ReLU(),
             ]
-<<<<<<< HEAD
-            # if kernel_size < 4:
-            # layers += [
-            # nn.Conv2d(
-            # conv_hidden_size,
-            # conv_hidden_size,
-            # kernel_size=2,
-            # stride=2,
-            # padding=0,
-            # ),
-            # nn.ReLU(),
-            # ]
-=======
             if kernel_size < 4:
                 layers += [
                     nn.Conv2d(
@@ -82,7 +69,6 @@
                     ),
                     nn.ReLU(),
                 ]
->>>>>>> 91021011
             self.conv = nn.Sequential(*layers)
         else:
             self.conv = nn.Sequential(init_(nn.Linear(d, conv_hidden_size)), nn.ReLU())
@@ -108,15 +94,7 @@
 
     @property
     def gru_in_size(self):
-<<<<<<< HEAD
-        in_size = self.hidden_size + self.conv_hidden_size
-        if self.no_pointer:
-            return in_size + 2 * self.hidden_size
-        else:
-            return in_size + self.encoder_hidden_size
-=======
         return self.hidden_size + self.conv_hidden_size + self.encoder_hidden_size
->>>>>>> 91021011
 
     @staticmethod
     def eval_lines_space(n_eval_lines, train_lines_space):
@@ -240,11 +218,7 @@
             d_dist = gate(dg, d_probs, ones * nl)
             self.print("d_probs", torch.round(100 * d_probs)[:, nl:])
             self.sample_new(D[t], d_dist)
-<<<<<<< HEAD
-            p = p + D[t].clone() - nl
-=======
             p = p + D[t].clone() - half
->>>>>>> 91021011
             p = torch.clamp(p, min=0, max=nl - (2 if self.nl_2 else 1))
 
             ag = AG[t].unsqueeze(-1).float()
