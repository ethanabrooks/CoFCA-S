from collections import namedtuple

import torch
import torch.nn.functional as F
from gym import spaces
from torch import nn as nn

import ppo.control_flow.recurrence
from ppo.distributions import FixedCategorical, Categorical
from ppo.utils import init_
import numpy as np

RecurrentState = namedtuple(
    "RecurrentState", "a d ag dg p v h h2 a_probs d_probs ag_probs dg_probs"
)


class Recurrence(ppo.control_flow.recurrence.Recurrence):
    def __init__(
        self,
        hidden_size,
        gate_coef,
        num_layers,
        activation,
        conv_hidden_size,
        kernel_size,
        nl_2,
        gate_h,
        **kwargs
    ):
        self.gate_h = gate_h
        self.nl_2 = nl_2
        self.conv_hidden_size = conv_hidden_size
        super().__init__(
            hidden_size=hidden_size,
            num_layers=num_layers,
            activation=activation,
            **kwargs
        )
        self.gate_coef = gate_coef
        self.action_size = 4
        d = self.obs_spaces.obs.shape[0]
        layers = [
            nn.Conv2d(
                d,
                conv_hidden_size,
                kernel_size=kernel_size,
                stride=2 if kernel_size == 2 else 1,
                padding=0,
            ),
            nn.ReLU(),
        ]
        # if kernel_size < 4:
        # layers += [
        # nn.Conv2d(
        # conv_hidden_size,
        # conv_hidden_size,
        # kernel_size=2,
        # stride=2,
        # padding=0,
        # ),
        # nn.ReLU(),
        # ]
        self.conv = nn.Sequential(*layers)
        self.d_gate = Categorical(hidden_size, 2)
        self.a_gate = Categorical(hidden_size, 2)
        self.state_sizes = RecurrentState(
            **self.state_sizes._asdict(),
            h2=hidden_size,
            ag_probs=2,
            dg_probs=2,
            ag=1,
            dg=1
        )._replace(d_probs=self.train_lines)
        ones = torch.ones(1, dtype=torch.long)
        self.register_buffer("ones", ones)
        line_nvec = torch.tensor(self.obs_spaces.lines.nvec[0, :-1])
        offset = F.pad(line_nvec.cumsum(0), [1, 0])
        self.register_buffer("offset", offset)

    def set_n_lines(self, n_lines):
        super().set_n_lines(n_lines)
        self.state_sizes = self.state_sizes._replace(d_probs=n_lines)

    def build_embed_task(self, hidden_size):
        return nn.EmbeddingBag(self.obs_spaces.lines.nvec[0].sum(), hidden_size)

    @property
    def gru_in_size(self):
        in_size = self.hidden_size + self.conv_hidden_size
        if self.no_pointer:
            return in_size + 2 * self.hidden_size
        else:
            return in_size + self.encoder_hidden_size

    @staticmethod
    def eval_lines_space(n_eval_lines, train_lines_space):
        return spaces.MultiDiscrete(
            np.repeat(train_lines_space.nvec[:1], repeats=n_eval_lines, axis=0)
        )

    def pack(self, hxs):
        def pack():
            for name, size, hx in zip(
                RecurrentState._fields, self.state_sizes, zip(*hxs)
            ):
                x = torch.stack(hx).float()
                assert np.prod(x.shape[2:]) == size
                yield x.view(*x.shape[:2], -1)

        hx = torch.cat(list(pack()), dim=-1)
        return hx, hx[-1:]

    def parse_hidden(self, hx: torch.Tensor) -> RecurrentState:
        return RecurrentState(*torch.split(hx, self.state_sizes, dim=-1))

    def inner_loop(self, inputs, rnn_hxs):
        T, N, dim = inputs.shape
        inputs, actions = torch.split(
            inputs.detach(), [dim - self.action_size, self.action_size], dim=2
        )

        # parse non-action inputs
        inputs = self.parse_inputs(inputs)
        inputs = inputs._replace(obs=inputs.obs.view(T, N, *self.obs_spaces.obs.shape))
        nl = len(self.obs_spaces.lines.nvec)

        # build memory
        lines = inputs.lines.view(T, N, *self.obs_spaces.lines.shape)
        lines = lines.long()[0, :, :] + self.offset
<<<<<<< HEAD
        M = self.embed_task(lines.view(-1, self.obs_spaces.lines.nvec[0].size)).view(
            *lines.shape[:2], self.encoder_hidden_size
        )  # n_batch, n_lines, hidden_size

        rolled = []
        for i in range(nl):
            rolled.append(M if self.no_roll else torch.roll(M, shifts=-i, dims=1))
        rolled = torch.cat(rolled, dim=0)
        G, H = self.task_encoder(rolled)
        H = H.transpose(0, 1).reshape(nl, N, -1)
        # last = torch.zeros(nl, N, 2 * nl, self.ne, device=rnn_hxs.device)
        # last[:, :, -1] = 1
        if self.no_scan:
            P = self.beta(H).view(nl, N, -1, self.ne).softmax(2)
            half = P.size(2) // 2
        else:
            G = G.view(nl, N, nl, 2, self.encoder_hidden_size)
            B = self.beta(G).sigmoid()
            # ff, bb = (torch.unbind(x, dim=0) for x in torch.unbind(B, dim=3))
            # P = []
            # P_ = []
            # succ_probs = []
            # for i, (f, b) in enumerate(zip(ff, bb)):
            #     succ_prob = torch.cat([f[:, :-i], b[:, -i:].flip(1)], dim=1)
            #     succ_probs.append(succ_prob)
            # last = torch.zeros_like(succ_prob)
            # last[:, -1] = 1 - succ_prob[:, -1]
            # succ_prob_ = succ_prob + last
            # last[:, -1] = 1
            # fail_prob = torch.roll(1 - succ_prob_ + last, shifts=1, dims=1)
            # fail_prob_ = torch.cumprod(fail_prob, dim=1)
            # p = fail_prob_ * succ_prob_
            # P_.append(p)
            # P.append(torch.roll(p, shifts=i, dims=1))
            # P = torch.stack(P, dim=0)
            # P_ = torch.stack(P_, dim=0)
            # succ_probs = torch.stack(succ_probs, dim=0)

            # succ_prob_ = []
            # for i, x in enumerate(torch.unbind(B, dim=0)):
            #     f = x[:, :-i, 0]
            #     b = x[:, -i:, 1].flip(1)
            #     print(f[0])
            #     succ_prob_.append(torch.cat([torch.cat([f, b], dim=1)]))
            # succ_probs = torch.stack(succ_prob_, dim=0)

            permuted = B.permute(0, 3, 1, 2, 4)
            unbound = torch.unbind(permuted, dim=0)
            succ_probs = []
            for i, (f, b) in enumerate(unbound):
                f = f[:, :-i]
                b = b[:, -i:]  # .flip(1)
                fb = [f, b] if self.forward_first else [b, f]
                succ_probs.append(torch.cat(fb, dim=1))
            succ_probs = torch.stack(succ_probs, dim=0)

            # succ_probs2 = []
            # for i, b in enumerate(B):
            #     _f = b[:, :-i, 0]
            #     _b = b[:, -i:, 1]
            #     succ_probs2.append(torch.cat([_f, _b.flip(1)], dim=1))
            # succ_probs2 = torch.stack(succ_probs2, dim=0)

            last = torch.zeros_like(succ_probs)
            last[:, :, -1] = 1 - succ_probs[:, :, -1]
            succ_probs_ = succ_probs + last
            last[:, :, -1] = 1
            fail_probs = torch.roll(1 - succ_probs_ + last, shifts=1, dims=2)
            fail_probs_ = torch.cumprod(fail_probs, dim=2)
            P = fail_probs_ * succ_probs_

            P = torch.stack(
                [
                    torch.roll(p, shifts=i, dims=1)
                    for i, p in enumerate(torch.unbind(P, dim=0))
                ],
                dim=0,
            )

            # arange = torch.zeros(6).float()
            # arange[0] = 1
            # arange[1] = 1
            # B[:, :, :, 0] = 0  # arange.view(1, 1, -1, 1)
            # B[:, :, :, 1] = 1
            # B = torch.stack([f, b.flip(2)], dim=-2)
            # B = B.view(nl, N, 2 * nl, self.ne)
            # # noinspection PyTypeChecker
            # B = torch.flip(1 - last, (2,)) * B  # this ensures the first B is 0
            # # noinspection PyTypeChecker
            # zero_last = (1 - last) * B
            # B = zero_last + last  # this ensures that the last B is 1
            # rolled = torch.roll(zero_last, shifts=1, dims=2)
            # # noinspection PyTypeChecker
            # C = torch.cumprod(1 - rolled, dim=2)
            # P = B * C
            # P = P.view(nl, N, nl, 2, self.ne)
            # f, b = torch.unbind(P, dim=3)
            # half = b.size(2)
            # P = torch.cat([b.flip(2), f], dim=2)

=======
>>>>>>> cea2dec1
        new_episode = torch.all(rnn_hxs == 0, dim=-1).squeeze(0)

        if not new_episode.any():
            M = self.M
            P = self.P
        else:
            M = self.M = self.embed_task(
                lines.view(-1, self.obs_spaces.lines.nvec[0].size)
            ).view(
                *lines.shape[:2], self.encoder_hidden_size
            )  # n_batch, n_lines, hidden_size
            rolled = []
            for i in range(nl):
                rolled.append(M if self.no_roll else torch.roll(M, shifts=-i, dims=1))
            rolled = torch.cat(rolled, dim=0)
            G, H = self.task_encoder(rolled)
            H = H.transpose(0, 1).reshape(nl, N, -1)
            last = torch.zeros(nl, N, 2 * nl, self.ne, device=rnn_hxs.device)
            last[:, :, -1] = 1
            if self.no_scan:
                P = self.beta(H).view(nl, N, -1, self.ne).softmax(2)
            else:
                G = G.view(nl, N, nl, 2, self.encoder_hidden_size)
                B = bb = self.beta(G).sigmoid()
                # arange = torch.zeros(6).float()
                # arange[0] = 1
                # arange[1] = 1
                # B[:, :, :, 0] = 0  # arange.view(1, 1, -1, 1)
                # B[:, :, :, 1] = 1
                f, b = torch.unbind(B, dim=3)
                B = torch.stack([f, b.flip(2)], dim=-2)
                B = B.view(nl, N, 2 * nl, self.ne)
                B = (1 - last).flip(2) * B  # this ensures the first B is 0
                zero_last = (1 - last) * B
                B = zero_last + last  # this ensures that the last B is 1
                rolled = torch.roll(zero_last, shifts=1, dims=2)
                C = torch.cumprod(1 - rolled, dim=2)
                P = B * C
                P = P.view(nl, N, nl, 2, self.ne)
                f, b = torch.unbind(P, dim=3)
                P = self.P = torch.cat([b.flip(2), f], dim=2)

        half = P.size(2) // 2
        hx = self.parse_hidden(rnn_hxs)
        for _x in hx:
            _x.squeeze_(0)

        h = hx.h
        h2 = hx.h2
        p = hx.p.long().squeeze(-1)
        hx.a[new_episode] = self.n_a - 1
        ag_probs = hx.ag_probs
        ag_probs[new_episode, 1] = 1
        R = torch.arange(N, device=rnn_hxs.device)
        ones = self.ones.expand_as(R)
        A = torch.cat([actions[:, :, 0], hx.a.view(1, N)], dim=0).long()
        D = torch.cat([actions[:, :, 1], hx.d.view(1, N)], dim=0).long()
        AG = torch.cat([actions[:, :, 2], hx.ag.view(1, N)], dim=0).long()
        DG = torch.cat([actions[:, :, 3], hx.dg.view(1, N)], dim=0).long()

        for t in range(T):
            self.print("p", p)
            obs = self.conv(inputs.obs[t]).view(N, -1)
            x = [
                obs,
                # H.sum(0) if self.no_pointer else
                M[R, p],
                self.embed_action(A[t - 1].clone()),
            ]
            h = self.gru(torch.cat(x, dim=-1), h)
            z = F.relu(self.zeta(h))

            def gate(gate, new, old):
                old = torch.zeros_like(new).scatter(1, old.unsqueeze(1), 1)
                return FixedCategorical(probs=gate * new + (1 - gate) * old)

            u = self.upsilon(z).softmax(dim=-1)
            # self.print("bb", torch.round(100 * bb[p, R, :, 0]))
            self.print("u", torch.round(100 * u))
            w = P[p, R]
            d_probs = (w @ u.unsqueeze(-1)).squeeze(-1)
            d_gate = self.d_gate(z)
            self.sample_new(DG[t], d_gate)
            dg = DG[t].unsqueeze(-1).float()
            self.print("dg prob", torch.round(100 * d_gate.probs[:, 1]))
            self.print("dg", dg)
            d_dist = gate(dg, d_probs, ones * nl)
            self.print("d_probs", torch.round(100 * d_probs)[:, nl:])
            self.sample_new(D[t], d_dist)
            p = p + D[t].clone() - nl
            p = torch.clamp(p, min=0, max=nl - (2 if self.nl_2 else 1))

            x = [
                obs,
                # H.sum(0) if self.no_pointer else
                M[R, p],  # updated p
                self.embed_action(A[t - 1].clone()),
            ]
            h2 = self.gru(torch.cat(x, dim=-1), h2)
            z = F.relu(self.zeta(h))
            a_gate = self.a_gate(z)
            self.sample_new(AG[t], a_gate)
            ag = AG[t].unsqueeze(-1).float()
            a_dist = gate(ag, self.actor(z).probs, A[t - 1])
            self.sample_new(A[t], a_dist)
            self.print("ag prob", torch.round(100 * a_gate.probs[:, 1]))
            self.print("ag", ag)

            if self.gate_h:
                h = dg * h_ + (1 - dg) * h
                h2 = ag * h2_ + (1 - ag) * h2
            # else:
            # h = h_
            # h2 = h2_

            yield RecurrentState(
                a=A[t],
                v=self.critic(z),
                h=h,
                h2=h2,
                p=p,
                a_probs=a_dist.probs,
                d=D[t],
                d_probs=d_dist.probs,
                ag_probs=a_gate.probs,
                dg_probs=d_gate.probs,
                ag=ag,
                dg=dg,
            )<|MERGE_RESOLUTION|>--- conflicted
+++ resolved
@@ -128,7 +128,6 @@
         # build memory
         lines = inputs.lines.view(T, N, *self.obs_spaces.lines.shape)
         lines = lines.long()[0, :, :] + self.offset
-<<<<<<< HEAD
         M = self.embed_task(lines.view(-1, self.obs_spaces.lines.nvec[0].size)).view(
             *lines.shape[:2], self.encoder_hidden_size
         )  # n_batch, n_lines, hidden_size
@@ -229,8 +228,6 @@
             # half = b.size(2)
             # P = torch.cat([b.flip(2), f], dim=2)
 
-=======
->>>>>>> cea2dec1
         new_episode = torch.all(rnn_hxs == 0, dim=-1).squeeze(0)
 
         if not new_episode.any():
