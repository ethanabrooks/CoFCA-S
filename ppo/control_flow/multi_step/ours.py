import json
from collections import namedtuple

import numpy as np
import torch
import torch.nn as nn
from gym import spaces

import ppo.control_flow.multi_step.abstract_recurrence as abstract_recurrence
import ppo.control_flow.recurrence as recurrence
from ppo.agent import Agent
from ppo.control_flow.env import Action
from ppo.control_flow.multi_step.env import Obs
from ppo.distributions import FixedCategorical, Categorical
from ppo.utils import init_

RecurrentState = namedtuple(
    "RecurrentState", "a l d u dg p v lh l_probs a_probs d_probs dg_probs P"
)

ParsedInput = namedtuple("ParsedInput", "obs actions")


def gate(g, new, old):
    old = torch.zeros_like(new).scatter(1, old.unsqueeze(1), 1)
    return FixedCategorical(probs=g * new + (1 - g) * old)


def optimal_padding(kernel, stride):
    return (kernel // 2) % stride


def conv_output_dimension(h, padding, kernel, stride, dilation=1):
    return int(1 + (h + 2 * padding - dilation * (kernel - 1) - 1) / stride)


class Recurrence(abstract_recurrence.Recurrence, recurrence.Recurrence):
    def __init__(
        self,
<<<<<<< HEAD
        action_space,
        concat,
        conv_hidden_size,
        gate_coef,
        observation_space,
        lower_level_load_path,
        action_space,
        lower_level_config,
        embed_lower_hidden_size,
        **kwargs,
    ):
        self.gate_coef = gate_coef
        self.gate_hidden_size = gate_hidden_size
        self.gate_kernel_size = gate_kernel_size
        self.gate_stride = gate_stride
=======
        hidden2,
        hidden_size,
        conv_hidden_size,
        gate_hidden_size,
        gate_conv_kernel_size,
        gate_coef,
        gate_stride,
        observation_space,
        lower_level_load_path,
        lower_embed_size,
        kernel_size,
        stride,
        concat,
        action_space,
        lower_level_config,
        task_embed_size,
        **kwargs,
    ):
        self.concat = concat
        if not concat:
            conv_hidden_size = hidden_size
        self.gate_coef = gate_coef
>>>>>>> 15f4d88a
        self.conv_hidden_size = conv_hidden_size
        self.stride = stride
        self.gate_hidden_size = gate_hidden_size
        self.gate_kernel_size = gate_conv_kernel_size
        self.gate_stride = gate_stride
        observation_space = Obs(**observation_space.spaces)

        recurrence.Recurrence.__init__(
            self,
<<<<<<< HEAD
=======
            hidden_size=hidden_size,
            task_embed_size=task_embed_size if concat else hidden_size,
>>>>>>> 15f4d88a
            observation_space=observation_space,
            action_space=action_space,
            encoder_hidden_size=m_hidden_size,
            **kwargs,
        )
<<<<<<< HEAD
        abstract_recurrence.Recurrence.__init__(
            self,
            conv_hidden_size=conv_hidden_size,
            num_conv_layers=num_conv_layers,
            kernel_size=kernel_size,
            stride=stride,
        )
        self.embed_lower = nn.Embedding(
            self.action_space_nvec.lower + 1,
            # encoder_hidden_size
            gate_hidden_size,
        )

        def generate_convolutions(d, h, w):
            in_size = d + embed_lower_hidden_size

            for hidden, kernel, stride in conv_params:
                if hidden <= 0:
                    break
                kernel1 = min(h, kernel)
                kernel2 = min(w, kernel)
                stride1 = min(kernel1, stride)
                stride2 = min(kernel2, stride)
                padding1 = optimal_padding(kernel1, stride1)
                padding2 = optimal_padding(kernel2, stride2)
                if h > 1 or w > 1:
                    yield (
                        nn.Conv2d(
                            in_channels=in_size,
                            out_channels=hidden,
                            kernel_size=(kernel1, kernel2),
                            stride=(stride1, stride2),
                            padding=(padding1, padding2),
                        )
                    )
                    h = conv_output_dimension(
                        h, padding=padding1, kernel=kernel1, stride=stride1
                    )
                    w = conv_output_dimension(
                        w, padding=padding2, kernel=kernel2, stride=stride2
                    )
                else:
                    yield Flatten()
                    yield nn.Linear(in_size, hidden)
                yield nn.ReLU()
                in_size = hidden

        _, H, W, = self.obs_spaces.obs.shape
        kernel0 = min(H, kernel0)
        padding0 = optimal_padding(kernel0, stride0)

        self.conv2 = nn.Sequential(
            *generate_convolutions(
                hidden0,
                h=conv_output_dimension(
                    H, padding=padding0, kernel=kernel0, stride=stride0
                ),
                w=conv_output_dimension(
                    W, padding=padding0, kernel=kernel0, stride=stride0
                ),
            )
        self.gate_conv = nn.Sequential(
            nn.MaxPool2d(kernel_size=gate_pool_kernel_size, stride=gate_pool_stride),
            nn.Conv2d(
                in_channels=self.conv_hidden_size,
                out_channels=gate_conv_hidden_size
                if self.concat_gate
                else gate_hidden_size,
                kernel_size=min(pool_output, gate_conv_kernel_size),
                stride=2,
            ),
=======
        if concat:
            conv_hidden_size = hidden_size
        self.conv_hidden_size = conv_hidden_size
        abstract_recurrence.Recurrence.__init__(self)
        d, h, w = observation_space.obs.shape
        self.kernel_size = min(d, kernel_size)
        self.conv = nn.Conv2d(
            in_channels=d, out_channels=conv_hidden_size, kernel_size=self.kernel_size
        )
        self.embed_lower = nn.Embedding(
            self.action_space_nvec.lower + 1, lower_embed_size
>>>>>>> 15f4d88a
        )
        inventory_size = self.obs_spaces.inventory.n
        self.embed_inventory = nn.Sequential(
            init_(nn.Linear(inventory_size, inventory_hidden_size)), nn.ReLU()
        )
        self.zeta = init_(
            nn.Linear(
<<<<<<< HEAD
                self.conv_hidden_size + self.encoder_hidden_size + inventory_hidden_size
=======
                conv_hidden_size + self.task_embed_size + inventory_hidden_size
>>>>>>> 15f4d88a
                if concat
                else hidden_size,
                hidden_size,
            )
        )
<<<<<<< HEAD

=======
>>>>>>> 15f4d88a
        output_dim = conv_output_dimension(
            h=h,
            padding=optimal_padding(gate_kernel_size, gate_stride),
            kernel=gate_kernel_size,
            stride=gate_stride,
        )
        output_dim2 = conv_output_dimension(
            h=output_dim,
            padding=optimal_padding(kernel_size, stride),
            kernel=kernel_size,
            stride=stride,
        )
        output_dim3 = conv_output_dimension(
            h=output_dim2,
            padding=optimal_padding(kernel_size, stride),
            kernel=kernel_size,
            stride=stride,
        )
        output_dim2 = conv_output_dimension(
            h=output_dim,
            padding=optimal_padding(gate_conv_kernel_size, gate_stride),
            kernel=gate_conv_kernel_size,
            stride=gate_stride,
        )
        self.d_gate = Categorical(
<<<<<<< HEAD
            self.encoder_hidden_size
            + hidden2
            + self.conv_hidden_size * output_dim3 ** 2,
            2,
        )
        self.linear1 = nn.Linear(
            self.encoder_hidden_size,
            self.conv_hidden_size * kernel_size ** 2 * self.conv_hidden_size,
        )

        self.conv_bias = nn.Parameter(torch.zeros(self.conv_hidden_size))
        self.linear2 = nn.Linear(self.encoder_hidden_size + gate_hidden_size, hidden2)
        self.conv1 = nn.Sequential(
            nn.Conv2d(
                in_channels=1,
                out_channels=self.conv_hidden_size,
                kernel_size=kernel,
                padding=padding,
                stride=2,
            )
        )
        self.linear2 = nn.Linear(self.task_embed_size + lower_embed_size, hidden2)
        self.conv_bias = nn.Parameter(torch.zeros(gate_hidden_size))
=======
            self.task_embed_size + hidden2 + gate_hidden_size * output_dim2 ** 2, 2
        )
        self.linear1 = nn.Linear(
            self.task_embed_size,
            conv_hidden_size * gate_conv_kernel_size ** 2 * gate_hidden_size,
        )
        self.conv_bias = nn.Parameter(torch.zeros(gate_hidden_size))
        self.linear2 = nn.Linear(self.task_embed_size + lower_embed_size, hidden2)
>>>>>>> 15f4d88a
        state_sizes = self.state_sizes._asdict()
        with lower_level_config.open() as f:
            lower_level_params = json.load(f)
        ll_action_space = spaces.Discrete(Action(*action_space.nvec).lower)
        self.state_sizes = RecurrentState(
            **state_sizes,
            dg_probs=2,
            dg=1,
            l=1,
            l_probs=ll_action_space.n,
            lh=lower_level_params["hidden_size"],
            P=self.ne * 2 * self.train_lines ** 2,
        )
        self.lower_level = Agent(
            obs_spaces=observation_space,
            entropy_coef=0,
            action_space=ll_action_space,
            lower_level=True,
            num_layers=1,
            **lower_level_params,
        )
        if lower_level_load_path is not None:
            state_dict = torch.load(lower_level_load_path, map_location="cpu")
            self.lower_level.load_state_dict(state_dict["agent"])
            print(f"Loaded lower_level from {lower_level_load_path}.")

<<<<<<< HEAD
    @property
    def gru_in_size(self):
        return self.task_embed_size

=======
>>>>>>> 15f4d88a
    def get_obs_sections(self, obs_spaces):
        try:
            obs_spaces = Obs(**obs_spaces)
        except TypeError:
            pass
        return super().get_obs_sections(obs_spaces)

    def set_obs_space(self, obs_space):
        super().set_obs_space(obs_space)
        self.obs_spaces = Obs(**self.obs_spaces)

    def pack(self, hxs):
        def pack():
            for name, size, hx in zip(
                RecurrentState._fields, self.state_sizes, zip(*hxs)
            ):
                x = torch.stack(hx).float()
                assert np.prod(x.shape[2:]) == size
                yield x.view(*x.shape[:2], -1)

        hx = torch.cat(list(pack()), dim=-1)
        return hx, hx[-1:]

    def parse_hidden(self, hx: torch.Tensor) -> RecurrentState:
        state_sizes = self.state_sizes._replace(P=0)
        if hx.size(-1) == sum(self.state_sizes):
            state_sizes = self.state_sizes
        return RecurrentState(*torch.split(hx, state_sizes, dim=-1))

    def parse_input(self, x: torch.Tensor) -> ParsedInput:
        return ParsedInput(
            *torch.split(
                x,
                ParsedInput(obs=sum(self.obs_sections), actions=self.action_size),
                dim=-1,
            )
        )

    def inner_loop(self, raw_inputs, rnn_hxs):
        T, N, dim = raw_inputs.shape
        inputs = self.parse_input(raw_inputs)

        # parse non-action inputs
        state = Obs(*self.parse_obs(inputs.obs))
        state = state._replace(obs=state.obs.view(T, N, *self.obs_spaces.obs.shape))
        lines = state.lines.view(T, N, *self.obs_spaces.lines.shape)

        # build memory
        nl = len(self.obs_spaces.lines.nvec)
        M = self.embed_task(self.preprocess_embed(N, T, state)).view(
            N, -1, self.task_embed_size
        )

        P = self.build_P(M, N, rnn_hxs.device, nl)
        half = P.size(2) // 2 if self.no_scan else nl
        new_episode = torch.all(rnn_hxs == 0, dim=-1).squeeze(0)
        hx = self.parse_hidden(rnn_hxs)
        for _x in hx:
            _x.squeeze_(0)

        p = hx.p.long().squeeze(-1)
        hx.a[new_episode] = self.n_a - 1
        R = torch.arange(N, device=rnn_hxs.device)
        ones = self.ones.expand_as(R)
        actions = Action(*inputs.actions.unbind(dim=2))
        A = torch.cat([actions.upper, hx.a.view(1, N)], dim=0).long()
        L = torch.cat([actions.lower, hx.l.view(1, N) - 1], dim=0).long()
        D = torch.cat([actions.delta, hx.d.view(1, N)], dim=0).long()
        DG = torch.cat([actions.dg, hx.dg.view(1, N)], dim=0).long()

        for t in range(T):
            self.print("p", p)
<<<<<<< HEAD
            conv_output = self.conv(state.obs[t]).sum(-1).sum(-1)
=======
            conv_output = self.conv(state.obs[t]).relu()
            obs_conv_output = conv_output.sum(-1).sum(-1).view(N, -1)
>>>>>>> 15f4d88a
            inventory = self.embed_inventory(state.inventory[t])
            zeta_input = (
                torch.cat([M[R, p], obs_conv_output, inventory], dim=-1)
                if self.concat
                else (M[R, p] * obs_conv_output * inventory)
            )
            self.sample_new(A[t], a_dist)
            self.print("a_probs", a_dist.probs)
            # line_type, be, it, _ = lines[t][R, hx.p.long().flatten()].unbind(-1)
            # a = 3 * (it - 1) + (be - 1)

            ll_output = self.lower_level(
                Obs(**{k: v[t] for k, v in state._asdict().items()}),
                hx.lh,
                masks=None,
                action=None,
                upper=A[t],
            )
            if torch.any(L[0] < 0):
                assert torch.all(L[0] < 0)
                L[t] = ll_output.action.flatten()

<<<<<<< HEAD
            # ac, be, it, _ = lines[t][R, p].long().unbind(-1)  # N, 2
            # sell = (be == 2).long()
            # channel_index = 3 * sell + (it - 1) * (1 - sell)
            # channel = state.obs[t][R, channel_index]
            # agent_channel = state.obs[t][R, -1]
            # self.print("channel", channel)
            # self.print("agent_channel", agent_channel)
            # not_subtask = (ac != 0).float().flatten()
            # standing_on = (channel * agent_channel).view(N, -1).sum(-1)
            # correct_action = ((be - 1) == L[t]).float()
            # self.print("be", be)
            # self.print("L[t]", L[t])
            # self.print("correct_action", correct_action)
            # dg = standing_on * correct_action + not_subtask
            # fuzz = (1 - dg).long() * torch.randint(
            #     2, size=(len(dg),), device=rnn_hxs.device
            # )
            # lt = (fuzz * (be - 1) + (1 - fuzz) * L[t]).long()
            # self.print("fuzz", fuzz, lt)
            # dg = dg.view(N, 1)
            # correct_action = ((be - 1) == lt).float()

            # h = self.gru(obs, h)
            embedded_lower = self.embed_lower(L[t].clone())
            self.print("L[t]", L[t])
            self.print("lines[R, p]", lines[t][R, p])
            # then put M back in gru
            # then put A back in gru
            conv_kernel = self.linear1(M[R, p]).view(
                N,
                self.gate_hidden_size,
                -1,
=======
            ac, be, it, _ = lines[t][R, p].long().unbind(-1)  # N, 2
            sell = (be == 2).long()
            channel_index = 3 * sell + (it - 1) * (1 - sell)
            channel = state.obs[t][R, channel_index]
            agent_channel = state.obs[t][R, -1]
            self.print("channel", channel)
            self.print("agent_channel", agent_channel)
            not_subtask = (ac != 0).float().flatten()
            standing_on = (channel * agent_channel).view(N, -1).sum(-1)
            correct_action = ((be - 1) == L[t]).float()
            self.print("be", be)
            self.print("L[t]", L[t])
            self.print("correct_action", correct_action)
            dg = standing_on * correct_action + not_subtask
            fuzz = (1 - dg).long() * torch.randint(
                2, size=(len(dg),), device=rnn_hxs.device
            )
            lt = (fuzz * (be - 1) + (1 - fuzz) * L[t]).long()
            self.print("fuzz", fuzz, lt)
            # dg = dg.view(N, 1)
            # correct_action = ((be - 1) == lt).float()

            embedded_lower = self.embed_lower(lt.clone())
            self.print("L[t]", L[t])
            self.print("lines[R, p]", lines[t][R, p])
            conv_kernel = self.linear1(M[R, p]).view(
                N,
                self.gate_hidden_size,
                self.conv_hidden_size,
>>>>>>> 15f4d88a
                self.gate_kernel_size,
                self.gate_kernel_size,
            )
            padding = optimal_padding(self.kernel_size, self.stride)
            h1 = torch.cat(
                [
                    F.conv2d(
                        input=o.unsqueeze(0),
                        weight=k,
                        bias=self.conv_bias,
                        stride=self.gate_stride,
                        padding=padding,
                    )
<<<<<<< HEAD
                    for o, k in zip(obs.relu().unbind(0), conv_kernel.unbind(0))
                ],
                dim=0,
            ).relu()
            h2 = self.linear2(
                torch.cat([M[R, p], embedded_lower], dim=-1)
            ).relu()  # TODO: use bilinear here?
=======
                    for o, k in zip(conv_output.unbind(0), conv_kernel.unbind(0))
                ],
                dim=0,
            )
            h2 = self.linear2(torch.cat([M[R, p], embedded_lower], dim=-1)).relu()
>>>>>>> 15f4d88a
            d_gate = self.d_gate(
                torch.cat([h1.view(N, -1), h2, M[R, p]], dim=-1)
            )  # TODO: remove M[R, p] here?
            self.sample_new(DG[t], d_gate)
<<<<<<< HEAD

=======
>>>>>>> 15f4d88a
            u = self.upsilon(z).softmax(dim=-1)
            # TODO: feed h1 instead of z?
            self.print("u", u)
            w = P[p, R]
            d_probs = (w @ u.unsqueeze(-1)).squeeze(-1)
            dg = DG[t].unsqueeze(-1).float()
            # correct_action = self.linear(z).sigmoid()

            self.print("dg prob", d_gate.probs[:, 1])
            self.print("dg", dg)
            d_dist = gate(dg, d_probs, ones * half)
            self.print("d_probs", d_probs[:, half:])
            self.sample_new(D[t], d_dist)
            # D[:] = float(input("D:")) + half
            p = p + D[t].clone() - half
            # p = p + dg.flatten().long()
            p = torch.clamp(p, min=0, max=M.size(1) - 1)

            # try:
            # A[:] = float(input("A:"))
            # except ValueError:
            # pass
            yield RecurrentState(
                a=A[t],
                l=L[t],
                lh=hx.lh,
                v=self.critic(z),
                u=u,
                p=p,
                d=D[t],
                dg=dg,
                a_probs=a_dist.probs,
                d_probs=d_dist.probs,
                dg_probs=d_gate.probs,
                l_probs=ll_output.dist.probs,
<<<<<<< HEAD
                dg=dg,
=======
>>>>>>> 15f4d88a
                P=P.transpose(0, 1),
            )<|MERGE_RESOLUTION|>--- conflicted
+++ resolved
@@ -37,23 +37,6 @@
 class Recurrence(abstract_recurrence.Recurrence, recurrence.Recurrence):
     def __init__(
         self,
-<<<<<<< HEAD
-        action_space,
-        concat,
-        conv_hidden_size,
-        gate_coef,
-        observation_space,
-        lower_level_load_path,
-        action_space,
-        lower_level_config,
-        embed_lower_hidden_size,
-        **kwargs,
-    ):
-        self.gate_coef = gate_coef
-        self.gate_hidden_size = gate_hidden_size
-        self.gate_kernel_size = gate_kernel_size
-        self.gate_stride = gate_stride
-=======
         hidden2,
         hidden_size,
         conv_hidden_size,
@@ -76,7 +59,6 @@
         if not concat:
             conv_hidden_size = hidden_size
         self.gate_coef = gate_coef
->>>>>>> 15f4d88a
         self.conv_hidden_size = conv_hidden_size
         self.stride = stride
         self.gate_hidden_size = gate_hidden_size
@@ -86,89 +68,13 @@
 
         recurrence.Recurrence.__init__(
             self,
-<<<<<<< HEAD
-=======
             hidden_size=hidden_size,
             task_embed_size=task_embed_size if concat else hidden_size,
->>>>>>> 15f4d88a
             observation_space=observation_space,
             action_space=action_space,
             encoder_hidden_size=m_hidden_size,
             **kwargs,
         )
-<<<<<<< HEAD
-        abstract_recurrence.Recurrence.__init__(
-            self,
-            conv_hidden_size=conv_hidden_size,
-            num_conv_layers=num_conv_layers,
-            kernel_size=kernel_size,
-            stride=stride,
-        )
-        self.embed_lower = nn.Embedding(
-            self.action_space_nvec.lower + 1,
-            # encoder_hidden_size
-            gate_hidden_size,
-        )
-
-        def generate_convolutions(d, h, w):
-            in_size = d + embed_lower_hidden_size
-
-            for hidden, kernel, stride in conv_params:
-                if hidden <= 0:
-                    break
-                kernel1 = min(h, kernel)
-                kernel2 = min(w, kernel)
-                stride1 = min(kernel1, stride)
-                stride2 = min(kernel2, stride)
-                padding1 = optimal_padding(kernel1, stride1)
-                padding2 = optimal_padding(kernel2, stride2)
-                if h > 1 or w > 1:
-                    yield (
-                        nn.Conv2d(
-                            in_channels=in_size,
-                            out_channels=hidden,
-                            kernel_size=(kernel1, kernel2),
-                            stride=(stride1, stride2),
-                            padding=(padding1, padding2),
-                        )
-                    )
-                    h = conv_output_dimension(
-                        h, padding=padding1, kernel=kernel1, stride=stride1
-                    )
-                    w = conv_output_dimension(
-                        w, padding=padding2, kernel=kernel2, stride=stride2
-                    )
-                else:
-                    yield Flatten()
-                    yield nn.Linear(in_size, hidden)
-                yield nn.ReLU()
-                in_size = hidden
-
-        _, H, W, = self.obs_spaces.obs.shape
-        kernel0 = min(H, kernel0)
-        padding0 = optimal_padding(kernel0, stride0)
-
-        self.conv2 = nn.Sequential(
-            *generate_convolutions(
-                hidden0,
-                h=conv_output_dimension(
-                    H, padding=padding0, kernel=kernel0, stride=stride0
-                ),
-                w=conv_output_dimension(
-                    W, padding=padding0, kernel=kernel0, stride=stride0
-                ),
-            )
-        self.gate_conv = nn.Sequential(
-            nn.MaxPool2d(kernel_size=gate_pool_kernel_size, stride=gate_pool_stride),
-            nn.Conv2d(
-                in_channels=self.conv_hidden_size,
-                out_channels=gate_conv_hidden_size
-                if self.concat_gate
-                else gate_hidden_size,
-                kernel_size=min(pool_output, gate_conv_kernel_size),
-                stride=2,
-            ),
-=======
         if concat:
             conv_hidden_size = hidden_size
         self.conv_hidden_size = conv_hidden_size
@@ -180,7 +86,6 @@
         )
         self.embed_lower = nn.Embedding(
             self.action_space_nvec.lower + 1, lower_embed_size
->>>>>>> 15f4d88a
         )
         inventory_size = self.obs_spaces.inventory.n
         self.embed_inventory = nn.Sequential(
@@ -188,20 +93,12 @@
         )
         self.zeta = init_(
             nn.Linear(
-<<<<<<< HEAD
-                self.conv_hidden_size + self.encoder_hidden_size + inventory_hidden_size
-=======
                 conv_hidden_size + self.task_embed_size + inventory_hidden_size
->>>>>>> 15f4d88a
                 if concat
                 else hidden_size,
                 hidden_size,
             )
         )
-<<<<<<< HEAD
-
-=======
->>>>>>> 15f4d88a
         output_dim = conv_output_dimension(
             h=h,
             padding=optimal_padding(gate_kernel_size, gate_stride),
@@ -227,31 +124,6 @@
             stride=gate_stride,
         )
         self.d_gate = Categorical(
-<<<<<<< HEAD
-            self.encoder_hidden_size
-            + hidden2
-            + self.conv_hidden_size * output_dim3 ** 2,
-            2,
-        )
-        self.linear1 = nn.Linear(
-            self.encoder_hidden_size,
-            self.conv_hidden_size * kernel_size ** 2 * self.conv_hidden_size,
-        )
-
-        self.conv_bias = nn.Parameter(torch.zeros(self.conv_hidden_size))
-        self.linear2 = nn.Linear(self.encoder_hidden_size + gate_hidden_size, hidden2)
-        self.conv1 = nn.Sequential(
-            nn.Conv2d(
-                in_channels=1,
-                out_channels=self.conv_hidden_size,
-                kernel_size=kernel,
-                padding=padding,
-                stride=2,
-            )
-        )
-        self.linear2 = nn.Linear(self.task_embed_size + lower_embed_size, hidden2)
-        self.conv_bias = nn.Parameter(torch.zeros(gate_hidden_size))
-=======
             self.task_embed_size + hidden2 + gate_hidden_size * output_dim2 ** 2, 2
         )
         self.linear1 = nn.Linear(
@@ -260,7 +132,6 @@
         )
         self.conv_bias = nn.Parameter(torch.zeros(gate_hidden_size))
         self.linear2 = nn.Linear(self.task_embed_size + lower_embed_size, hidden2)
->>>>>>> 15f4d88a
         state_sizes = self.state_sizes._asdict()
         with lower_level_config.open() as f:
             lower_level_params = json.load(f)
@@ -287,13 +158,6 @@
             self.lower_level.load_state_dict(state_dict["agent"])
             print(f"Loaded lower_level from {lower_level_load_path}.")
 
-<<<<<<< HEAD
-    @property
-    def gru_in_size(self):
-        return self.task_embed_size
-
-=======
->>>>>>> 15f4d88a
     def get_obs_sections(self, obs_spaces):
         try:
             obs_spaces = Obs(**obs_spaces)
@@ -366,12 +230,8 @@
 
         for t in range(T):
             self.print("p", p)
-<<<<<<< HEAD
-            conv_output = self.conv(state.obs[t]).sum(-1).sum(-1)
-=======
             conv_output = self.conv(state.obs[t]).relu()
             obs_conv_output = conv_output.sum(-1).sum(-1).view(N, -1)
->>>>>>> 15f4d88a
             inventory = self.embed_inventory(state.inventory[t])
             zeta_input = (
                 torch.cat([M[R, p], obs_conv_output, inventory], dim=-1)
@@ -394,40 +254,6 @@
                 assert torch.all(L[0] < 0)
                 L[t] = ll_output.action.flatten()
 
-<<<<<<< HEAD
-            # ac, be, it, _ = lines[t][R, p].long().unbind(-1)  # N, 2
-            # sell = (be == 2).long()
-            # channel_index = 3 * sell + (it - 1) * (1 - sell)
-            # channel = state.obs[t][R, channel_index]
-            # agent_channel = state.obs[t][R, -1]
-            # self.print("channel", channel)
-            # self.print("agent_channel", agent_channel)
-            # not_subtask = (ac != 0).float().flatten()
-            # standing_on = (channel * agent_channel).view(N, -1).sum(-1)
-            # correct_action = ((be - 1) == L[t]).float()
-            # self.print("be", be)
-            # self.print("L[t]", L[t])
-            # self.print("correct_action", correct_action)
-            # dg = standing_on * correct_action + not_subtask
-            # fuzz = (1 - dg).long() * torch.randint(
-            #     2, size=(len(dg),), device=rnn_hxs.device
-            # )
-            # lt = (fuzz * (be - 1) + (1 - fuzz) * L[t]).long()
-            # self.print("fuzz", fuzz, lt)
-            # dg = dg.view(N, 1)
-            # correct_action = ((be - 1) == lt).float()
-
-            # h = self.gru(obs, h)
-            embedded_lower = self.embed_lower(L[t].clone())
-            self.print("L[t]", L[t])
-            self.print("lines[R, p]", lines[t][R, p])
-            # then put M back in gru
-            # then put A back in gru
-            conv_kernel = self.linear1(M[R, p]).view(
-                N,
-                self.gate_hidden_size,
-                -1,
-=======
             ac, be, it, _ = lines[t][R, p].long().unbind(-1)  # N, 2
             sell = (be == 2).long()
             channel_index = 3 * sell + (it - 1) * (1 - sell)
@@ -457,7 +283,6 @@
                 N,
                 self.gate_hidden_size,
                 self.conv_hidden_size,
->>>>>>> 15f4d88a
                 self.gate_kernel_size,
                 self.gate_kernel_size,
             )
@@ -471,29 +296,15 @@
                         stride=self.gate_stride,
                         padding=padding,
                     )
-<<<<<<< HEAD
-                    for o, k in zip(obs.relu().unbind(0), conv_kernel.unbind(0))
-                ],
-                dim=0,
-            ).relu()
-            h2 = self.linear2(
-                torch.cat([M[R, p], embedded_lower], dim=-1)
-            ).relu()  # TODO: use bilinear here?
-=======
                     for o, k in zip(conv_output.unbind(0), conv_kernel.unbind(0))
                 ],
                 dim=0,
             )
             h2 = self.linear2(torch.cat([M[R, p], embedded_lower], dim=-1)).relu()
->>>>>>> 15f4d88a
             d_gate = self.d_gate(
                 torch.cat([h1.view(N, -1), h2, M[R, p]], dim=-1)
             )  # TODO: remove M[R, p] here?
             self.sample_new(DG[t], d_gate)
-<<<<<<< HEAD
-
-=======
->>>>>>> 15f4d88a
             u = self.upsilon(z).softmax(dim=-1)
             # TODO: feed h1 instead of z?
             self.print("u", u)
@@ -529,9 +340,5 @@
                 d_probs=d_dist.probs,
                 dg_probs=d_gate.probs,
                 l_probs=ll_output.dist.probs,
-<<<<<<< HEAD
-                dg=dg,
-=======
->>>>>>> 15f4d88a
                 P=P.transpose(0, 1),
             )