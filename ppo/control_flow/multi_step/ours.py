import gc
import json
from collections import namedtuple

import numpy as np
import torch
import torch.nn as nn
import torch.nn.functional as F
from gym import spaces

import ppo
import ppo.control_flow.multi_step.abstract_recurrence as abstract_recurrence
import ppo.control_flow.recurrence as recurrence
from ppo.agent import Agent
from ppo.control_flow.env import Action
from ppo.control_flow.lstm import LSTMCell
from ppo.control_flow.multi_step.env import Obs
from ppo.distributions import FixedCategorical, Categorical
from ppo.utils import init_

RecurrentState = namedtuple(
    "RecurrentState",
    "a l d u ag dg p v h lh hy cy a_probs d_probs ag_probs dg_probs gru_gate P",
)

ParsedInput = namedtuple("ParsedInput", "obs actions")


def gate(g, new, old):
    old = torch.zeros_like(new).scatter(1, old.unsqueeze(1), 1)
    return FixedCategorical(probs=g * new + (1 - g) * old)


class Recurrence(abstract_recurrence.Recurrence, recurrence.Recurrence):
    def __init__(
        self,
        hidden_size,
        conv_hidden_size,
        gate_pool_stride,
        gate_pool_kernel_size,
        gate_hidden_size,
        gate_conv_kernel_size,
        gate_coef,
        gru_gate_coef,
        observation_space,
        lower_level_load_path,
        num_conv_layers,
        kernel_size,
        stride,
        action_space,
        lower_level_config,
        **kwargs,
    ):
        self.gru_gate_coef = gru_gate_coef
        self.gate_coef = gate_coef
        self.conv_hidden_size = conv_hidden_size
        observation_space = Obs(**observation_space.spaces)
        recurrence.Recurrence.__init__(
            self,
            hidden_size=hidden_size,
            encoder_hidden_size=gate_hidden_size,
            observation_space=observation_space,
            action_space=action_space,
            **kwargs,
        )
        abstract_recurrence.Recurrence.__init__(
<<<<<<< HEAD
            self,
            conv_hidden_size=conv_hidden_size,
            num_conv_layers=num_conv_layers,
            kernel_size=kernel_size,
            stride=stride,
        )
        self.zeta = init_(nn.Linear(self.encoder_hidden_size, hidden_size))
        d, h, w = observation_space.obs.shape
        pool_input = int((h - kernel_size) / stride + 1)
        pool_output = int((pool_input - gate_pool_kernel_size) / gate_pool_stride + 1)
        self.gate_conv = nn.Sequential(
            nn.MaxPool2d(kernel_size=gate_pool_kernel_size, stride=gate_pool_stride),
            nn.Conv2d(
                in_channels=conv_hidden_size,
                out_channels=gate_hidden_size,
                kernel_size=min(pool_output, gate_conv_kernel_size),
                stride=2,
            ),
=======
            self, conv_hidden_size=self.conv_hidden_size
        )
        self.zeta = init_(
            nn.Linear(
                hidden_size
                + self.gru_hidden_size
                + self.encoder_hidden_size
                + self.conv_hidden_size,
                hidden_size,
            )
>>>>>>> ec4bbc70
        )
        self.zeta2 = init_(
<<<<<<< HEAD
            nn.Linear(conv_hidden_size + self.encoder_hidden_size, hidden_size)
=======
            nn.Linear(
                self.gru_hidden_size + self.conv_hidden_size + self.ne, hidden_size
            )
>>>>>>> ec4bbc70
        )
        self.gru = LSTMCell(self.encoder_hidden_size, self.gru_hidden_size)
        gc.collect()
        self.linear = init_(nn.Linear(self.encoder_hidden_size, conv_hidden_size))
        self.d_gate = Categorical(hidden_size, 2)
        self.a_gate = Categorical(hidden_size, 2)
        state_sizes = self.state_sizes._asdict()
        with lower_level_config.open() as f:
            lower_level_params = json.load(f)
        self.state_sizes = RecurrentState(
            **state_sizes,
            hy=self.gru_hidden_size,
            cy=self.gru_hidden_size,
            ag_probs=2,
            dg_probs=2,
            ag=1,
            dg=1,
            gru_gate=self.gru_hidden_size,
            l=1,
            lh=lower_level_params["hidden_size"],
            P=self.ne * 2 * self.train_lines ** 2,
        )
        self.lower_level = None
        if lower_level_load_path is not None:
            ll_action_space = spaces.Discrete(Action(*action_space.nvec).lower)
            self.lower_level = Agent(
                obs_spaces=observation_space,
                entropy_coef=0,
                action_space=ll_action_space,
                lower_level=True,
                num_layers=1,
                **lower_level_params,
            )
            state_dict = torch.load(lower_level_load_path, map_location="cpu")
            self.lower_level.load_state_dict(state_dict["agent"])
            print(f"Loaded lower_level from {lower_level_load_path}.")

    @property
    def gru_in_size(self):
        return self.encoder_hidden_size

    def get_obs_sections(self, obs_spaces):
        try:
            obs_spaces = Obs(**obs_spaces)
        except TypeError:
            pass
        return super().get_obs_sections(obs_spaces)

    def set_obs_space(self, obs_space):
        super().set_obs_space(obs_space)
        self.obs_spaces = Obs(**self.obs_spaces)

    def pack(self, hxs):
        def pack():
            for name, size, hx in zip(
                RecurrentState._fields, self.state_sizes, zip(*hxs)
            ):
                x = torch.stack(hx).float()
                assert np.prod(x.shape[2:]) == size
                yield x.view(*x.shape[:2], -1)

        hx = torch.cat(list(pack()), dim=-1)
        return hx, hx[-1:]

    def parse_hidden(self, hx: torch.Tensor) -> RecurrentState:
        state_sizes = self.state_sizes._replace(P=0)
        if hx.size(-1) == sum(self.state_sizes):
            state_sizes = self.state_sizes
        return RecurrentState(*torch.split(hx, state_sizes, dim=-1))

    def parse_input(self, x: torch.Tensor) -> ParsedInput:
        return ParsedInput(
            *torch.split(
                x,
                ParsedInput(obs=sum(self.obs_sections), actions=self.action_size),
                dim=-1,
            )
        )

    def inner_loop(self, raw_inputs, rnn_hxs):
        T, N, dim = raw_inputs.shape
        # raw_inputs, actions = torch.split(
        #     raw_inputs.detach(), [dim - self.action_size, self.action_size], dim=2
        # )
        inputs = self.parse_input(raw_inputs)

        # parse non-action inputs
        state = Obs(*self.parse_obs(inputs.obs))
        state = state._replace(obs=state.obs.view(T, N, *self.obs_spaces.obs.shape))
        lines = state.lines.view(T, N, *self.obs_spaces.lines.shape)

        # build memory
        nl = len(self.obs_spaces.lines.nvec)
        M = self.embed_task(self.preprocess_embed(N, T, state)).view(
            N, -1, self.encoder_hidden_size
        )

        P = self.build_P(M, N, rnn_hxs.device, nl)

        half = P.size(2) // 2 if self.no_scan else nl
        new_episode = torch.all(rnn_hxs == 0, dim=-1).squeeze(0)
        hx = self.parse_hidden(rnn_hxs)
        for _x in hx:
            _x.squeeze_(0)

        h = hx.h
        hy = hx.hy
        cy = hx.cy
        p = hx.p.long().squeeze(-1)
        hx.a[new_episode] = self.n_a - 1
        ag_probs = hx.ag_probs
        ag_probs[new_episode, 1] = 1
        R = torch.arange(N, device=rnn_hxs.device)
        ones = self.ones.expand_as(R)
        actions = Action(*inputs.actions.unbind(dim=2))
        A = torch.cat([actions.upper, hx.a.view(1, N)], dim=0).long()
        L = torch.cat([actions.lower, hx.l.view(1, N) - 1], dim=0).long()
        D = torch.cat([actions.delta, hx.d.view(1, N)], dim=0).long()
        AG = torch.cat([actions.ag, hx.ag.view(1, N)], dim=0).long()
        DG = torch.cat([actions.dg, hx.dg.view(1, N)], dim=0).long()

        for t in range(T):
            self.print("p", p)
            obs = self.conv(state.obs[t])
            # h = self.gru(obs, h)
            self.print("L[t]", L[t])
            self.print("lines[R, p]", lines[t][R, p])
            gate_obs = self.gate_conv(obs)
            # first put obs back in gru2
            z = F.relu(
                self.zeta2(
                    torch.cat(
                        [
                            M[R, p],
                            F.avg_pool2d(obs, kernel_size=obs.shape[-2:]).view(N, -1),
                        ],
                        dim=-1,
                    )
                )
            )
            # a_dist = gate(ag, self.actor(z).probs, A[t - 1])
            a_dist = self.actor(z)
            self.sample_new(A[t], a_dist)

            # line_type, be, it, _ = lines[t][R, hx.p.long().flatten()].unbind(-1)
            # A[t] = 3 * (it - 1) + (be - 1)
            # print("*******")
            # print(be, it)
            # print(A[t])
            # print("*******")
            # A[:] = float(input("A:"))

            action = None if torch.any(L[t] < 0) else None
            ll_output = self.lower_level(
                Obs(**{k: v[t] for k, v in state._asdict().items()}),
                hx.lh,
                masks=None,
                action=action,
                upper=A[t],
            )
            L[t] = ll_output.action.flatten()
            embedded_lower = self.embed_lower(L[t].clone())

            z2 = F.relu(
                self.zeta(
                    (
                        M[R, p]
                        * F.max_pool2d(gate_obs, kernel_size=gate_obs.size(-1)).view(
                            N, -1
                        )
                        * embedded_lower
                    )
                )
            )
            # then put M back in gru
            # then put A back in gru
            d_gate = self.d_gate(z2)
            self.sample_new(DG[t], d_gate)
            # a_gate = self.a_gate(z)
            # self.sample_new(AG[t], a_gate)

<<<<<<< HEAD
            # (hy_, cy_), gru_gate = self.gru2(M[R, p], (hy, cy))
=======
            (hy_, cy_), gru_gate = self.gru(M[R, p], (hy, cy))
            obs = obs * self.linear(M[R, p])
            decode_inputs = [hy_, obs, u]  # first put obs back in gru
            z = F.relu(self.zeta2(torch.cat(decode_inputs, dim=-1)))
>>>>>>> ec4bbc70
            u = self.upsilon(z).softmax(dim=-1)
            self.print("u", u)
            w = P[p, R]
            d_probs = (w @ u.unsqueeze(-1)).squeeze(-1)
            dg = DG[t].unsqueeze(-1).float()
            self.print("dg prob", d_gate.probs[:, 1])
            self.print("dg", dg)
            d_dist = gate(dg, d_probs, ones * half)
            self.print("d_probs", d_probs[:, half:])
            self.sample_new(D[t], d_dist)
            # D[:] = float(input("D:")) + half
            p = p + D[t].clone() - half
            p = torch.clamp(p, min=0, max=M.size(1) - 1)

            # ag = AG[t].unsqueeze(-1).float()
            # a_dist = gate(ag, self.actor(z).probs, A[t - 1])
            # self.sample_new(A[t], a_dist)
            # A[:] = float(input("A:"))
            # self.print("ag prob", a_gate.probs[:, 1])
            # self.print("ag", ag)
            # hy = dg * hy_ + (1 - dg) * hy
            # cy = dg * cy_ + (1 - dg) * cy
            yield RecurrentState(
                a=A[t],
                l=L[t],
                lh=hx.lh,
                v=self.critic(z),
                h=h,
                u=u,
                hy=hy,
                cy=cy,
                p=p,
                a_probs=a_dist.probs,
                d=D[t],
                d_probs=d_dist.probs,
                ag_probs=hx.ag_probs,
                dg_probs=d_gate.probs,
                ag=hx.ag,
                dg=dg,
                gru_gate=hx.gru_gate,
                P=P.transpose(0, 1),
            )<|MERGE_RESOLUTION|>--- conflicted
+++ resolved
@@ -64,7 +64,6 @@
             **kwargs,
         )
         abstract_recurrence.Recurrence.__init__(
-<<<<<<< HEAD
             self,
             conv_hidden_size=conv_hidden_size,
             num_conv_layers=num_conv_layers,
@@ -83,27 +82,9 @@
                 kernel_size=min(pool_output, gate_conv_kernel_size),
                 stride=2,
             ),
-=======
-            self, conv_hidden_size=self.conv_hidden_size
-        )
-        self.zeta = init_(
-            nn.Linear(
-                hidden_size
-                + self.gru_hidden_size
-                + self.encoder_hidden_size
-                + self.conv_hidden_size,
-                hidden_size,
-            )
->>>>>>> ec4bbc70
         )
         self.zeta2 = init_(
-<<<<<<< HEAD
             nn.Linear(conv_hidden_size + self.encoder_hidden_size, hidden_size)
-=======
-            nn.Linear(
-                self.gru_hidden_size + self.conv_hidden_size + self.ne, hidden_size
-            )
->>>>>>> ec4bbc70
         )
         self.gru = LSTMCell(self.encoder_hidden_size, self.gru_hidden_size)
         gc.collect()
@@ -285,14 +266,7 @@
             # a_gate = self.a_gate(z)
             # self.sample_new(AG[t], a_gate)
 
-<<<<<<< HEAD
             # (hy_, cy_), gru_gate = self.gru2(M[R, p], (hy, cy))
-=======
-            (hy_, cy_), gru_gate = self.gru(M[R, p], (hy, cy))
-            obs = obs * self.linear(M[R, p])
-            decode_inputs = [hy_, obs, u]  # first put obs back in gru
-            z = F.relu(self.zeta2(torch.cat(decode_inputs, dim=-1)))
->>>>>>> ec4bbc70
             u = self.upsilon(z).softmax(dim=-1)
             self.print("u", u)
             w = P[p, R]
