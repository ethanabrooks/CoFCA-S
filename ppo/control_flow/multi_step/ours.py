--- conflicted
+++ resolved
@@ -31,14 +31,10 @@
         conv_hidden_size,
         gate_coef,
         gru_gate_coef,
-<<<<<<< HEAD
-        lower_level_hidden_size,
-=======
         concat,
         encoder_hidden_size,
         kernel_size,
         stride,
->>>>>>> 9ec3fc42
         **kwargs
     ):
         self.concat = concat
@@ -70,23 +66,6 @@
         self.d_gate = Categorical(hidden_size, 2)
         self.a_gate = Categorical(hidden_size, 2)
         state_sizes = self.state_sizes._asdict()
-<<<<<<< HEAD
-        self.ll_conv = nn.Conv2d(
-            in_channels=self.conv_hidden_size,
-            out_channels=lower_level_hidden_size,
-            kernel_size=3,
-            stride=2,
-            padding=1,
-        )
-        self.instruction_projector = nn.Sequential(
-            init_(nn.Linear(self.encoder_hidden_size, lower_level_hidden_size)),
-            kwargs["activation"],
-        )
-        _, h, w = kwargs["observation_space"]["obs"].shape
-        n_ll = kwargs["action_space"].nvec[4]
-        self.lower_level = Categorical(lower_level_hidden_size * (h * w) // 4, n_ll)
-        self.lower_level_hidden_size = lower_level_hidden_size
-=======
         del self.conv
         d, h, w = kwargs["observation_space"]["obs"].shape
         stride = min(stride, kernel_size // 2)
@@ -101,7 +80,6 @@
         n_ll = kwargs["action_space"].nvec[4]
         conv_out_size = (h + (2 * padding) - (kernel_size - 1) - 1) // stride + 1
         self.lower_level = Categorical(self.conv_hidden_size * conv_out_size ** 2, n_ll)
->>>>>>> 9ec3fc42
         self.state_sizes = RecurrentState(
             **state_sizes,
             hy=self.gru_hidden_size,
@@ -178,20 +156,6 @@
 
         for t in range(T):
             self.print("p", p)
-<<<<<<< HEAD
-            conv_out = self.conv(inputs.obs[t].permute(0, 2, 3, 1))
-            ll_conv_out = self.ll_conv(conv_out.permute(0, 3, 1, 2))
-            instruction_projection = (
-                self.instruction_projector(M[R, p])
-                .reshape(N, 1, 1, self.lower_level_hidden_size)
-                .transpose(1, 3)
-            )
-            ll_dist = self.lower_level(
-                (ll_conv_out * instruction_projection).reshape(N, -1)
-            )
-            self.sample_new(LL[t], ll_dist)
-            obs = conv_out.view(N, -1, self.conv_hidden_size).max(dim=1).values
-=======
             conv_in = inputs.obs[t]
             line = M[R, p].reshape(N, self.encoder_hidden_size, 1, 1)
             if self.concat:
@@ -202,7 +166,6 @@
             ll_dist = self.lower_level(conv_out.reshape(N, -1))
             self.sample_new(LL[t], ll_dist)
             obs = conv_out.view(N, self.conv_hidden_size, -1).max(dim=-1).values
->>>>>>> 9ec3fc42
             # h = self.gru(obs, h)
             zeta_inputs = [h, M[R, p], obs, self.embed_action(A[t - 1].clone())]
             z = F.relu(self.zeta(torch.cat(zeta_inputs, dim=-1)))
