import gc
from collections import namedtuple

import numpy as np
import torch
import torch.nn as nn
import torch.nn.functional as F

import ppo.control_flow.multi_step.abstract_recurrence as abstract_recurrence
import ppo.control_flow.recurrence as recurrence
from ppo.control_flow.env import Action
from ppo.control_flow.lstm import LSTMCell
from ppo.control_flow.multi_step.env import Obs
from ppo.distributions import FixedCategorical, Categorical
from ppo.utils import init_

RecurrentState = namedtuple(
    "RecurrentState",
    "a d u ag dg ll p v h hy cy ll_probs a_probs d_probs ag_probs dg_probs gru_gate P",
)


def gate(g, new, old):
    old = torch.zeros_like(new).scatter(1, old.unsqueeze(1), 1)
    return FixedCategorical(probs=g * new + (1 - g) * old)


class Recurrence(abstract_recurrence.Recurrence, recurrence.Recurrence):
    def __init__(
        self,
        hidden_size,
        conv_hidden_size,
<<<<<<< HEAD
=======
        lower_level_hidden_size,
>>>>>>> 572c5666
        gate_coef,
        gru_gate_coef,
        concat,
        encoder_hidden_size,
        kernel_size,
        stride,
<<<<<<< HEAD
        **kwargs
    ):
=======
        lower_level,
        observation_space,
        **kwargs,
    ):
        self.lower_level_type = lower_level
>>>>>>> 572c5666
        self.concat = concat
        self.gru_gate_coef = gru_gate_coef
        self.gate_coef = gate_coef
        self.conv_hidden_size = encoder_hidden_size
<<<<<<< HEAD
=======
        self.lower_level_hidden_size = lower_level_hidden_size
        observation_space = Obs(**observation_space.spaces)
>>>>>>> 572c5666
        recurrence.Recurrence.__init__(
            self,
            hidden_size=hidden_size,
            encoder_hidden_size=encoder_hidden_size,
<<<<<<< HEAD
            **kwargs
=======
            observation_space=observation_space,
            **kwargs,
>>>>>>> 572c5666
        )
        abstract_recurrence.Recurrence.__init__(
            self, conv_hidden_size=self.encoder_hidden_size
        )
        self.zeta = init_(
            nn.Linear(
                hidden_size + self.gru_hidden_size + 2 * self.encoder_hidden_size,
                hidden_size,
            )
        )
        gc.collect()
        self.zeta2 = init_(
            nn.Linear(
                self.encoder_hidden_size + self.gru_hidden_size + self.ne, hidden_size
            )
        )
        self.gru2 = LSTMCell(self.encoder_hidden_size, self.gru_hidden_size)
        self.d_gate = Categorical(hidden_size, 2)
        self.a_gate = Categorical(hidden_size, 2)
        state_sizes = self.state_sizes._asdict()
<<<<<<< HEAD
        del self.conv
        d, h, w = kwargs["observation_space"]["obs"].shape
        stride = min(stride, kernel_size // 2)
        padding = (kernel_size // 2) % stride
        self.conv = nn.Conv2d(
            in_channels=d + self.encoder_hidden_size if concat else d,
            out_channels=self.conv_hidden_size,
=======
        d, h, w = observation_space.obs.shape
        stride = max(1, min(stride, kernel_size // 2))
        padding = (kernel_size // 2) % stride
        self.ll_embed_task = self.build_embed_task(lower_level_hidden_size)
        self.ll_conv = nn.Conv2d(
            in_channels=Obs(*self.obs_sections).inventory
            + (d + lower_level_hidden_size if concat else d),
            out_channels=lower_level_hidden_size,
>>>>>>> 572c5666
            kernel_size=kernel_size,
            stride=stride,
            padding=padding,
        )
        n_ll = kwargs["action_space"].nvec[4]
        conv_out_size = (h + (2 * padding) - (kernel_size - 1) - 1) // stride + 1
<<<<<<< HEAD
        self.lower_level = Categorical(self.conv_hidden_size * conv_out_size ** 2, n_ll)
=======
        self.lower_level = Categorical(
            lower_level_hidden_size * conv_out_size ** 2, n_ll
        )
>>>>>>> 572c5666
        self.state_sizes = RecurrentState(
            **state_sizes,
            hy=self.gru_hidden_size,
            cy=self.gru_hidden_size,
            ag_probs=2,
            dg_probs=2,
            ag=1,
            dg=1,
            gru_gate=self.gru_hidden_size,
            P=self.ne * 2 * self.train_lines ** 2,
            ll=1,
<<<<<<< HEAD
            ll_probs=n_ll
=======
            ll_probs=n_ll,
>>>>>>> 572c5666
        )

    @property
    def gru_in_size(self):
        return self.encoder_hidden_size

    def pack(self, hxs):
        def pack():
            for name, size, hx in zip(
                RecurrentState._fields, self.state_sizes, zip(*hxs)
            ):
                x = torch.stack(hx).float()
                assert np.prod(x.shape[2:]) == size
                yield x.view(*x.shape[:2], -1)

        hx = torch.cat(list(pack()), dim=-1)
        return hx, hx[-1:]

    def parse_hidden(self, hx: torch.Tensor) -> RecurrentState:
        state_sizes = self.state_sizes._replace(P=0)
        if hx.size(-1) == sum(self.state_sizes):
            state_sizes = self.state_sizes
        return RecurrentState(*torch.split(hx, state_sizes, dim=-1))

    def inner_loop(self, inputs, rnn_hxs):
        T, N, dim = inputs.shape
        inputs, actions = torch.split(
            inputs.detach(), [dim - self.action_size, self.action_size], dim=2
        )

        # parse non-action inputs
        inputs = Obs(*self.parse_inputs(inputs))
        inputs = inputs._replace(obs=inputs.obs.view(T, N, *self.obs_spaces.obs.shape))

        # build memory
        nl = len(self.obs_spaces.lines.nvec)
        M = self.embed_task(self.preprocess_embed(N, T, inputs)).view(
            N, -1, self.encoder_hidden_size
        )
        llM = self.ll_embed_task(self.preprocess_embed(N, T, inputs)).view(
            N, -1, self.lower_level_hidden_size
        )

        P = self.build_P(M, N, rnn_hxs.device, nl)

        half = P.size(2) // 2 if self.no_scan else nl
        new_episode = torch.all(rnn_hxs == 0, dim=-1).squeeze(0)
        hx = self.parse_hidden(rnn_hxs)
        for _x in hx:
            _x.squeeze_(0)

        h = hx.h
        hy = hx.hy
        cy = hx.cy
        p = hx.p.long().squeeze(-1)
        a = inputs.active.long().squeeze(-1)
        u = hx.u
        hx.a[new_episode] = self.n_a - 1
        ag_probs = hx.ag_probs
        ag_probs[new_episode, 1] = 1
        R = torch.arange(N, device=rnn_hxs.device)
        ones = self.ones.expand_as(R)
<<<<<<< HEAD
        A = torch.cat([actions[:, :, 0], hx.a.view(1, N)], dim=0).long()
        D = torch.cat([actions[:, :, 1], hx.d.view(1, N)], dim=0).long()
        AG = torch.cat([actions[:, :, 2], hx.ag.view(1, N)], dim=0).long()
        DG = torch.cat([actions[:, :, 3], hx.dg.view(1, N)], dim=0).long()
        LL = torch.cat([actions[:, :, 4], hx.ll.view(1, N)], dim=0).long()

        for t in range(T):
            self.print("p", p)
            conv_in = inputs.obs[t]
            line = M[R, p].reshape(N, self.encoder_hidden_size, 1, 1)
            if self.concat:
                expanded = line.expand(-1, -1, conv_in.size(2), conv_in.size(3))
                conv_out = self.conv(torch.cat([conv_in, expanded], dim=1))
            else:
                conv_out = self.conv(conv_in) * line
            ll_dist = self.lower_level(conv_out.reshape(N, -1))
            self.sample_new(LL[t], ll_dist)
            obs = conv_out.view(N, self.conv_hidden_size, -1).max(dim=-1).values
=======
        actions = Action(*actions.unbind(dim=2))
        A = torch.cat([actions.upper, hx.a.view(1, N)], dim=0).long()
        D = torch.cat([actions.delta, hx.d.view(1, N)], dim=0).long()
        AG = torch.cat([actions.ag, hx.ag.view(1, N)], dim=0).long()
        DG = torch.cat([actions.dg, hx.dg.view(1, N)], dim=0).long()
        LL = torch.cat([actions.lower, hx.ll.view(1, N)], dim=0).long()

        for t in range(T):
            self.print("p", p)

            conv_in = inputs.obs[t]
            if self.lower_level_type == "train-alone":
                p = a[t]
            line = llM[R, p].reshape(N, -1, 1, 1)
            inventory = (
                inputs.inventory[t]
                .unsqueeze(-1)
                .unsqueeze(-1)
                .expand(-1, -1, conv_in.size(2), conv_in.size(3))
            )
            if self.concat:
                line = line.expand(-1, -1, conv_in.size(2), conv_in.size(3))
                conv_out = self.ll_conv(torch.cat([conv_in, line, inventory], dim=1))
            else:
                conv_out = self.ll_conv(torch.cat([conv_in, inventory], dim=1)) * line
            ll_dist = self.lower_level(conv_out.reshape(N, -1))
            self.sample_new(LL[t], ll_dist)
            obs = self.preprocess_obs(conv_in)
>>>>>>> 572c5666
            # h = self.gru(obs, h)
            zeta_inputs = [h, M[R, p], obs, self.embed_action(A[t - 1].clone())]
            z = F.relu(self.zeta(torch.cat(zeta_inputs, dim=-1)))
            # then put M back in gru
            # then put A back in gru
            d_gate = self.d_gate(z)
            self.sample_new(DG[t], d_gate)
            a_gate = self.a_gate(z)
            self.sample_new(AG[t], a_gate)
            (hy_, cy_), gru_gate = self.gru2(M[R, p], (hy, cy))
            decode_inputs = [hy_, obs, u]  # first put obs back in gru2
            z = F.relu(self.zeta2(torch.cat(decode_inputs, dim=-1)))
            u = self.upsilon(z).softmax(dim=-1)
            self.print("u", u)
            w = P[p, R]
            d_probs = (w @ u.unsqueeze(-1)).squeeze(-1)
            dg = DG[t].unsqueeze(-1).float()
            self.print("dg prob", d_gate.probs[:, 1])
            self.print("dg", dg)
            d_dist = gate(dg, d_probs, ones * half)
            self.print("d_probs", d_probs[:, half:])
            self.sample_new(D[t], d_dist)
            p = p + D[t].clone() - half
            p = torch.clamp(p, min=0, max=M.size(1) - 1)

            ag = AG[t].unsqueeze(-1).float()
            a_dist = gate(ag, self.actor(z).probs, A[t - 1])
            self.sample_new(A[t], a_dist)
            # A[:] = float(input("go:"))
            self.print("ag prob", a_gate.probs[:, 1])
            self.print("ag", ag)
            hy = dg * hy_ + (1 - dg) * hy
            cy = dg * cy_ + (1 - dg) * cy
            yield RecurrentState(
                a=A[t],
                v=self.critic(z),
                h=h,
                u=u,
                hy=hy,
                cy=cy,
                p=p,
                a_probs=a_dist.probs,
                d=D[t],
                d_probs=d_dist.probs,
                ag_probs=a_gate.probs,
                dg_probs=d_gate.probs,
                ag=ag,
                dg=dg,
                gru_gate=gru_gate,
                P=P.transpose(0, 1),
                ll=LL[t],
                ll_probs=ll_dist.probs,
            )<|MERGE_RESOLUTION|>--- conflicted
+++ resolved
@@ -30,45 +30,30 @@
         self,
         hidden_size,
         conv_hidden_size,
-<<<<<<< HEAD
-=======
         lower_level_hidden_size,
->>>>>>> 572c5666
         gate_coef,
         gru_gate_coef,
         concat,
         encoder_hidden_size,
         kernel_size,
         stride,
-<<<<<<< HEAD
-        **kwargs
-    ):
-=======
         lower_level,
         observation_space,
         **kwargs,
     ):
         self.lower_level_type = lower_level
->>>>>>> 572c5666
         self.concat = concat
         self.gru_gate_coef = gru_gate_coef
         self.gate_coef = gate_coef
         self.conv_hidden_size = encoder_hidden_size
-<<<<<<< HEAD
-=======
         self.lower_level_hidden_size = lower_level_hidden_size
         observation_space = Obs(**observation_space.spaces)
->>>>>>> 572c5666
         recurrence.Recurrence.__init__(
             self,
             hidden_size=hidden_size,
             encoder_hidden_size=encoder_hidden_size,
-<<<<<<< HEAD
-            **kwargs
-=======
             observation_space=observation_space,
             **kwargs,
->>>>>>> 572c5666
         )
         abstract_recurrence.Recurrence.__init__(
             self, conv_hidden_size=self.encoder_hidden_size
@@ -89,15 +74,6 @@
         self.d_gate = Categorical(hidden_size, 2)
         self.a_gate = Categorical(hidden_size, 2)
         state_sizes = self.state_sizes._asdict()
-<<<<<<< HEAD
-        del self.conv
-        d, h, w = kwargs["observation_space"]["obs"].shape
-        stride = min(stride, kernel_size // 2)
-        padding = (kernel_size // 2) % stride
-        self.conv = nn.Conv2d(
-            in_channels=d + self.encoder_hidden_size if concat else d,
-            out_channels=self.conv_hidden_size,
-=======
         d, h, w = observation_space.obs.shape
         stride = max(1, min(stride, kernel_size // 2))
         padding = (kernel_size // 2) % stride
@@ -106,20 +82,15 @@
             in_channels=Obs(*self.obs_sections).inventory
             + (d + lower_level_hidden_size if concat else d),
             out_channels=lower_level_hidden_size,
->>>>>>> 572c5666
             kernel_size=kernel_size,
             stride=stride,
             padding=padding,
         )
         n_ll = kwargs["action_space"].nvec[4]
         conv_out_size = (h + (2 * padding) - (kernel_size - 1) - 1) // stride + 1
-<<<<<<< HEAD
-        self.lower_level = Categorical(self.conv_hidden_size * conv_out_size ** 2, n_ll)
-=======
         self.lower_level = Categorical(
             lower_level_hidden_size * conv_out_size ** 2, n_ll
         )
->>>>>>> 572c5666
         self.state_sizes = RecurrentState(
             **state_sizes,
             hy=self.gru_hidden_size,
@@ -131,11 +102,7 @@
             gru_gate=self.gru_hidden_size,
             P=self.ne * 2 * self.train_lines ** 2,
             ll=1,
-<<<<<<< HEAD
-            ll_probs=n_ll
-=======
             ll_probs=n_ll,
->>>>>>> 572c5666
         )
 
     @property
@@ -198,26 +165,6 @@
         ag_probs[new_episode, 1] = 1
         R = torch.arange(N, device=rnn_hxs.device)
         ones = self.ones.expand_as(R)
-<<<<<<< HEAD
-        A = torch.cat([actions[:, :, 0], hx.a.view(1, N)], dim=0).long()
-        D = torch.cat([actions[:, :, 1], hx.d.view(1, N)], dim=0).long()
-        AG = torch.cat([actions[:, :, 2], hx.ag.view(1, N)], dim=0).long()
-        DG = torch.cat([actions[:, :, 3], hx.dg.view(1, N)], dim=0).long()
-        LL = torch.cat([actions[:, :, 4], hx.ll.view(1, N)], dim=0).long()
-
-        for t in range(T):
-            self.print("p", p)
-            conv_in = inputs.obs[t]
-            line = M[R, p].reshape(N, self.encoder_hidden_size, 1, 1)
-            if self.concat:
-                expanded = line.expand(-1, -1, conv_in.size(2), conv_in.size(3))
-                conv_out = self.conv(torch.cat([conv_in, expanded], dim=1))
-            else:
-                conv_out = self.conv(conv_in) * line
-            ll_dist = self.lower_level(conv_out.reshape(N, -1))
-            self.sample_new(LL[t], ll_dist)
-            obs = conv_out.view(N, self.conv_hidden_size, -1).max(dim=-1).values
-=======
         actions = Action(*actions.unbind(dim=2))
         A = torch.cat([actions.upper, hx.a.view(1, N)], dim=0).long()
         D = torch.cat([actions.delta, hx.d.view(1, N)], dim=0).long()
@@ -246,7 +193,6 @@
             ll_dist = self.lower_level(conv_out.reshape(N, -1))
             self.sample_new(LL[t], ll_dist)
             obs = self.preprocess_obs(conv_in)
->>>>>>> 572c5666
             # h = self.gru(obs, h)
             zeta_inputs = [h, M[R, p], obs, self.embed_action(A[t - 1].clone())]
             z = F.relu(self.zeta(torch.cat(zeta_inputs, dim=-1)))
