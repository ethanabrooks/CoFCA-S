--- conflicted
+++ resolved
@@ -280,17 +280,6 @@
             agent_channel = obs[R, -1]
             self.print("channel", channel)
             self.print("agent_channel", agent_channel)
-<<<<<<< HEAD
-            standing_on = (channel * agent_channel).view(N, -1).sum(-1)
-            rand = torch.randint(2, size=(len(standing_on),), device=rnn_hxs.device)
-            self.print("rand", rand)
-            fuzz = (1 - standing_on).long() * rand
-            L[t] = (fuzz * (be - 1) + (1 - fuzz) * L[t]).long()
-            self.print("fuzz", fuzz, L[t])
-            # correct_action = ((be - 1) == lt).float()
-
-            # h = self.gru(obs, h)
-=======
             not_subtask = (ac != 0).float().flatten()
             standing_on = (channel * agent_channel).view(N, -1).sum(-1)
             correct_action = ((be - 1) == L[t]).float()
@@ -308,7 +297,6 @@
             # h = self.gru(obs, h)
             # embedded_lower = self.embed_lower(lt.clone())
             embedded_lower = self.embed_lower(L[t].flatten().long())
->>>>>>> 1bf7f4e4
             self.print("L[t]", L[t])
             self.print("lines[R, p]", lines[t][R, p])
             conv2_input = torch.cat(
