import gc
import json
from collections import namedtuple

import numpy as np
import torch
import torch.nn as nn
import torch.nn.functional as F
from gym import spaces

import ppo.control_flow.multi_step.abstract_recurrence as abstract_recurrence
import ppo.control_flow.recurrence as recurrence
from ppo.agent import Agent
from ppo.layers import Flatten
from ppo.control_flow.env import Action
from ppo.control_flow.lstm import LSTMCell
from ppo.control_flow.multi_step.env import Obs
from ppo.distributions import FixedCategorical, Categorical
from ppo.utils import init_

RecurrentState = namedtuple(
    "RecurrentState", "a l d u dg p v lh l_probs a_probs d_probs dg_probs P"
)

ParsedInput = namedtuple("ParsedInput", "obs actions")


def gate(g, new, old):
    old = torch.zeros_like(new).scatter(1, old.unsqueeze(1), 1)
    return FixedCategorical(probs=g * new + (1 - g) * old)


def optimal_padding(kernel, stride):
    return (kernel // 2) % stride


def conv_output_dimension(h, padding, kernel, stride, dilation=1):
    return int(1 + (h + 2 * padding - dilation * (kernel - 1) - 1) / stride)


class Recurrence(abstract_recurrence.Recurrence, recurrence.Recurrence):
    def __init__(
        self,
<<<<<<< HEAD
        train_dg,
        hidden_size,
=======
>>>>>>> d2ada06c
        conv_hidden_size,
        conv2_hidden_size,
        kernel_size2,
        stride2,
        conv3_hidden_size,
        kernel_size3,
        stride3,
        kernel_size,
        stride,
        m_hidden_size,
        gate_coef,
        observation_space,
        lower_level_load_path,
        action_space,
        lower_level_config,
        embed_lower_hidden_size,
        **kwargs,
    ):
        self.gate_coef = gate_coef
        self.conv_hidden_size = conv_hidden_size
        observation_space = Obs(**observation_space.spaces)
        d, h, w = observation_space.obs.shape
        conv_h = conv_output_dimension(
            h=h,
            padding=optimal_padding(kernel_size, stride),
            kernel=kernel_size,
            stride=stride,
        )
        kernel_size2 = min(conv_h, kernel_size2)
        conv2_h = conv_output_dimension(
            h=conv_h,
            padding=optimal_padding(kernel_size2, stride2),
            kernel=kernel_size2,
            stride=stride2,
        )
        kernel_size3 = min(conv2_h, kernel_size3)
        conv3_h = conv_output_dimension(
            h=conv_h,
            padding=optimal_padding(kernel_size3, stride3),
            kernel=kernel_size3,
            stride=stride3,
        )
        # pool_output = int((conv_output - gate_pool_kernel_size) / gate_pool_stride + 1)

        conv2_output = conv3_h ** 2 * conv3_hidden_size

        recurrence.Recurrence.__init__(
            self,
            observation_space=observation_space,
            action_space=action_space,
            hidden_size=conv2_output,
            encoder_hidden_size=m_hidden_size,
            **kwargs,
        )
        abstract_recurrence.Recurrence.__init__(
            self,
            conv_hidden_size=conv_hidden_size,
            kernel_size=kernel_size,
            stride=stride,
            encoder_hidden_size=m_hidden_size,
            num_conv_layers=1,
        )

        self.conv3_hidden_size = conv3_hidden_size
        self.conv2 = nn.Sequential(
            *(
                [
                    nn.Conv2d(
                        in_channels=conv_hidden_size + embed_lower_hidden_size,
                        out_channels=conv2_hidden_size,
                        kernel_size=kernel_size2,
                        stride=stride2,
                        padding=optimal_padding(kernel_size2, stride2),
                    )
                ]
                if conv_h > 1
                else [Flatten(), nn.Linear(conv_hidden_size, conv2_hidden_size)]
            ),
            nn.ReLU(),
            *(
                [
                    nn.Conv2d(
                        in_channels=conv2_hidden_size,
                        out_channels=conv3_hidden_size,
                        kernel_size=kernel_size3,
                        stride=stride3,
                        padding=optimal_padding(kernel_size3, stride3),
                    )
                ]
                if conv2_h > 1
                else [Flatten(), nn.Linear(conv2_hidden_size, conv3_hidden_size)]
            ),
        )
        self.embed_lower = nn.Embedding(
            self.action_space_nvec.lower + 1, embed_lower_hidden_size
        )
        self.actor = Categorical(conv_hidden_size + m_hidden_size, self.n_a)
        self.critic = init_(nn.Linear(conv3_hidden_size, 1))
        self.d_gate = Categorical(conv3_hidden_size, 2)
        self.upsilon = init_(nn.Linear(conv3_hidden_size, self.ne))
        state_sizes = self.state_sizes._asdict()
        with lower_level_config.open() as f:
            lower_level_params = json.load(f)
        ll_action_space = spaces.Discrete(Action(*action_space.nvec).lower)
        self.state_sizes = RecurrentState(
            **state_sizes,
            dg_probs=2,
            dg=1,
            l=1,
            l_probs=ll_action_space.n,
            lh=lower_level_params["hidden_size"],
            P=self.ne * 2 * self.train_lines ** 2,
        )
        self.lower_level = Agent(
            obs_spaces=observation_space,
            entropy_coef=0,
            action_space=ll_action_space,
            lower_level=True,
            num_layers=1,
            **lower_level_params,
        )
        if lower_level_load_path is not None:
            state_dict = torch.load(lower_level_load_path, map_location="cpu")
            self.lower_level.load_state_dict(state_dict["agent"])
            print(f"Loaded lower_level from {lower_level_load_path}.")

    @property
    def gru_in_size(self):
        return self.encoder_hidden_size

    def get_obs_sections(self, obs_spaces):
        try:
            obs_spaces = Obs(**obs_spaces)
        except TypeError:
            pass
        return super().get_obs_sections(obs_spaces)

    def set_obs_space(self, obs_space):
        super().set_obs_space(obs_space)
        self.obs_spaces = Obs(**self.obs_spaces)

    def pack(self, hxs):
        def pack():
            for name, size, hx in zip(
                RecurrentState._fields, self.state_sizes, zip(*hxs)
            ):
                x = torch.stack(hx).float()
                assert np.prod(x.shape[2:]) == size
                yield x.view(*x.shape[:2], -1)

        hx = torch.cat(list(pack()), dim=-1)
        return hx, hx[-1:]

    def parse_hidden(self, hx: torch.Tensor) -> RecurrentState:
        state_sizes = self.state_sizes._replace(P=0)
        if hx.size(-1) == sum(self.state_sizes):
            state_sizes = self.state_sizes
        return RecurrentState(*torch.split(hx, state_sizes, dim=-1))

    def parse_input(self, x: torch.Tensor) -> ParsedInput:
        return ParsedInput(
            *torch.split(
                x,
                ParsedInput(obs=sum(self.obs_sections), actions=self.action_size),
                dim=-1,
            )
        )

    def inner_loop(self, raw_inputs, rnn_hxs):
        T, N, dim = raw_inputs.shape
        # raw_inputs, actions = torch.split(
        #     raw_inputs.detach(), [dim - self.action_size, self.action_size], dim=2
        # )
        inputs = self.parse_input(raw_inputs)

        # parse non-action inputs
        state = Obs(*self.parse_obs(inputs.obs))
        state = state._replace(obs=state.obs.view(T, N, *self.obs_spaces.obs.shape))
        lines = state.lines.view(T, N, *self.obs_spaces.lines.shape)

        # build memory
        nl = len(self.obs_spaces.lines.nvec)
        M = self.embed_task(self.preprocess_embed(N, T, state)).view(
            N, -1, self.encoder_hidden_size
        )

        P = self.build_P(M, N, rnn_hxs.device, nl)
        half = P.size(2) // 2 if self.no_scan else nl
        new_episode = torch.all(rnn_hxs == 0, dim=-1).squeeze(0)
        hx = self.parse_hidden(rnn_hxs)
        for _x in hx:
            _x.squeeze_(0)

        p = hx.p.long().squeeze(-1)
        hx.a[new_episode] = self.n_a - 1
        R = torch.arange(N, device=rnn_hxs.device)
        ones = self.ones.expand_as(R)
        actions = Action(*inputs.actions.unbind(dim=2))
        A = torch.cat([actions.upper, hx.a.view(1, N)], dim=0).long()
        L = torch.cat([actions.lower, hx.l.view(1, N) - 1], dim=0).long()
        D = torch.cat([actions.delta, hx.d.view(1, N)], dim=0).long()
        DG = torch.cat([actions.dg, hx.dg.view(1, N)], dim=0).long()

        for t in range(T):
            self.print("p", p)

            obs = state.obs[t]
            conv_input = torch.cat(
                [
                    obs,
                    M[R, p].view(N, -1, 1, 1).expand(-1, -1, *obs.shape[-2:]),
                    state.inventory[t]
                    .view(N, -1, 1, 1)
                    .expand(-1, -1, *obs.shape[-2:]),
                ],
                dim=1,
            )
            conv_output = self.conv(conv_input).relu()
            a_dist = self.actor(
                torch.cat(
                    [conv_output.view(N, self.conv_hidden_size, -1).sum(-1), M[R, p]],
                    dim=-1,
                )
            )
            self.sample_new(A[t], a_dist)
            self.print("a_probs", a_dist.probs)
            # line_type, be, it, _ = lines[t][R, hx.p.long().flatten()].unbind(-1)
            # a = 3 * (it - 1) + (be - 1)
            # print("*******")
            # print(be, it)
            # print(A[t])
            # print("*******")

            ll_output = self.lower_level(
                Obs(**{k: v[t] for k, v in state._asdict().items()}),
                hx.lh,
                masks=None,
                action=None,
                upper=A[t],
            )
            if torch.any(L[0] < 0):
                assert torch.all(L[0] < 0)
                L[t] = ll_output.action.flatten()

            ac, be, it, _ = lines[t][R, p].long().unbind(-1)  # N, 2
            sell = (be == 2).long()
            channel_index = 3 * sell + (it - 1) * (1 - sell)
            channel = obs[R, channel_index]
            agent_channel = obs[R, -1]
            self.print("channel", channel)
            self.print("agent_channel", agent_channel)
            standing_on = (channel * agent_channel).view(N, -1).sum(-1)
            rand = torch.randint(2, size=(len(standing_on),), device=rnn_hxs.device)
            self.print("rand", rand)
            fuzz = (1 - standing_on).long() * rand
            L[t] = (fuzz * (be - 1) + (1 - fuzz) * L[t]).long()
            self.print("fuzz", fuzz, L[t])
            # correct_action = ((be - 1) == lt).float()

            # h = self.gru(obs, h)
            self.print("L[t]", L[t])
            self.print("lines[R, p]", lines[t][R, p])
            conv2_input = torch.cat(
                [
                    conv_output,
                    embedded_lower.view(N, -1, 1, 1).expand(
                        -1, -1, *conv_output.shape[-2:]
                    ),
                ],
                dim=1,
            )
            conv2_output = self.conv2(conv2_input)
            # then put M back in gru
            # then put A back in gru
            z = conv2_output.view(N, self.conv3_hidden_size, -1).sum(-1)
            d_gate = self.d_gate(z)
            self.sample_new(DG[t], d_gate)

            u = self.upsilon(z).softmax(dim=-1)
            self.print("u", u)
            w = P[p, R]
            d_probs = (w @ u.unsqueeze(-1)).squeeze(-1)
            dg = DG[t].unsqueeze(-1).float()

<<<<<<< HEAD
            ac, be, it, _ = lines[t][R, p].long().unbind(-1)  # N, 2
            sell = (be == 2).long()
            channel_index = 3 * sell + (it - 1) * (1 - sell)
            channel = state.obs[t][R, channel_index]
            agent_channel = state.obs[t][R, -1]
            self.print("channel", channel)
            self.print("agent_channel", agent_channel)
            not_subtask = (ac != 0).float()
            standing_on = (channel * agent_channel).view(N, -1).sum(-1, keepdim=True)
            correct_action = ((be - 1) == L[t]).float().unsqueeze(1)
            self.print("be", be)
            self.print("L[t]", L[t])
            self.print("correct_action", correct_action)
            if self.train_dg == "standing_on":
                standing_on = dg
            elif self.train_dg == "correct_action":
                standing_on = dg
            elif self.train_dg == "not_subtask":
                standing_on = dg
            dg = standing_on * correct_action + not_subtask
=======
            # not_subtask = (ac != 0).float().flatten()
            # correct_action = ((be - 1) == lt).float()
            # self.print("be", be)
            # self.print("L[t]", L[t])
            # self.print("correct_action", correct_action)
            # dg = standing_on * correct_action + not_subtask
>>>>>>> d2ada06c

            self.print("dg prob", d_gate.probs[:, 1])
            self.print("dg", dg)
            d_dist = gate(dg, d_probs, ones * half)
            self.print("d_probs", d_probs[:, half:])
            self.sample_new(D[t], d_dist)
            # D[:] = float(input("D:")) + half
            # p = p + D[t].clone() - half
            p = p + dg.flatten().long()
            p = torch.clamp(p, min=0, max=M.size(1) - 1)

            # try:
            # A[:] = float(input("A:"))
            # except ValueError:
            # pass
            # hy = dg * hy_ + (1 - dg) * hy
            # cy = dg * cy_ + (1 - dg) * cy
            yield RecurrentState(
                a=A[t],
                l=L[t],
                lh=hx.lh,
                v=self.critic(z),
                u=u,
                p=p,
                a_probs=a_dist.probs,
                d=D[t],
                d_probs=d_dist.probs,
                dg_probs=d_gate.probs,
                l_probs=ll_output.dist.probs,
                dg=dg,
                P=P.transpose(0, 1),
            )<|MERGE_RESOLUTION|>--- conflicted
+++ resolved
@@ -41,11 +41,6 @@
 class Recurrence(abstract_recurrence.Recurrence, recurrence.Recurrence):
     def __init__(
         self,
-<<<<<<< HEAD
-        train_dg,
-        hidden_size,
-=======
->>>>>>> d2ada06c
         conv_hidden_size,
         conv2_hidden_size,
         kernel_size2,
@@ -330,35 +325,12 @@
             d_probs = (w @ u.unsqueeze(-1)).squeeze(-1)
             dg = DG[t].unsqueeze(-1).float()
 
-<<<<<<< HEAD
-            ac, be, it, _ = lines[t][R, p].long().unbind(-1)  # N, 2
-            sell = (be == 2).long()
-            channel_index = 3 * sell + (it - 1) * (1 - sell)
-            channel = state.obs[t][R, channel_index]
-            agent_channel = state.obs[t][R, -1]
-            self.print("channel", channel)
-            self.print("agent_channel", agent_channel)
-            not_subtask = (ac != 0).float()
-            standing_on = (channel * agent_channel).view(N, -1).sum(-1, keepdim=True)
-            correct_action = ((be - 1) == L[t]).float().unsqueeze(1)
-            self.print("be", be)
-            self.print("L[t]", L[t])
-            self.print("correct_action", correct_action)
-            if self.train_dg == "standing_on":
-                standing_on = dg
-            elif self.train_dg == "correct_action":
-                standing_on = dg
-            elif self.train_dg == "not_subtask":
-                standing_on = dg
-            dg = standing_on * correct_action + not_subtask
-=======
             # not_subtask = (ac != 0).float().flatten()
             # correct_action = ((be - 1) == lt).float()
             # self.print("be", be)
             # self.print("L[t]", L[t])
             # self.print("correct_action", correct_action)
             # dg = standing_on * correct_action + not_subtask
->>>>>>> d2ada06c
 
             self.print("dg prob", d_gate.probs[:, 1])
             self.print("dg", dg)
