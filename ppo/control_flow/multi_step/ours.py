import json
from collections import namedtuple

import numpy as np
import torch
import torch.nn as nn
from gym import spaces

import ppo.control_flow.multi_step.abstract_recurrence as abstract_recurrence
import ppo.control_flow.recurrence as recurrence
from ppo.agent import Agent
from ppo.control_flow.env import Action
from ppo.control_flow.multi_step.env import Obs
from ppo.distributions import FixedCategorical, Categorical
from ppo.layers import Flatten
from ppo.utils import init_

RecurrentState = namedtuple(
    "RecurrentState", "a l d u dg p v lh l_probs a_probs d_probs dg_probs P"
)

ParsedInput = namedtuple("ParsedInput", "obs actions")


def gate(g, new, old):
    old = torch.zeros_like(new).scatter(1, old.unsqueeze(1), 1)
    return FixedCategorical(probs=g * new + (1 - g) * old)


def optimal_padding(kernel, stride):
    return (kernel // 2) % stride


def conv_output_dimension(h, padding, kernel, stride, dilation=1):
    return int(1 + (h + 2 * padding - dilation * (kernel - 1) - 1) / stride)


class Recurrence(abstract_recurrence.Recurrence, recurrence.Recurrence):
    def __init__(
        self,
        action_space,
        concat,
        conv_hidden_size,
        gate_coef,
<<<<<<< HEAD
        observation_space,
        lower_level_load_path,
        action_space,
        lower_level_config,
        embed_lower_hidden_size,
        **kwargs,
    ):
=======
        gate_hidden_size,
        gate_kernel_size,
        gate_stride,
        hidden_size,
        hidden2,
        inventory_hidden_size,
        kernel_size,
        lower_embed_size,
        lower_level_config,
        lower_level_load_path,
        observation_space,
        stride,
        task_embed_size,
        **kwargs,
    ):
        self.concat = concat
>>>>>>> 3b06c902
        self.gate_coef = gate_coef
        self.gate_hidden_size = gate_hidden_size
        self.gate_kernel_size = gate_kernel_size
        self.gate_stride = gate_stride
        self.conv_hidden_size = conv_hidden_size
        self.stride = stride
        observation_space = Obs(**observation_space.spaces)

        recurrence.Recurrence.__init__(
            self,
<<<<<<< HEAD
=======
            hidden_size=hidden_size,
            task_embed_size=task_embed_size,
>>>>>>> 3b06c902
            observation_space=observation_space,
            action_space=action_space,
            encoder_hidden_size=m_hidden_size,
            **kwargs,
        )
<<<<<<< HEAD
        abstract_recurrence.Recurrence.__init__(
            self,
            conv_hidden_size=conv_hidden_size,
            num_conv_layers=num_conv_layers,
            kernel_size=kernel_size,
            stride=stride,
        )
        self.embed_lower = nn.Embedding(
            self.action_space_nvec.lower + 1,
            # encoder_hidden_size
            gate_hidden_size,
        )

        def generate_convolutions(d, h, w):
            in_size = d + embed_lower_hidden_size

            for hidden, kernel, stride in conv_params:
                if hidden <= 0:
                    break
                kernel1 = min(h, kernel)
                kernel2 = min(w, kernel)
                stride1 = min(kernel1, stride)
                stride2 = min(kernel2, stride)
                padding1 = optimal_padding(kernel1, stride1)
                padding2 = optimal_padding(kernel2, stride2)
                if h > 1 or w > 1:
                    yield (
                        nn.Conv2d(
                            in_channels=in_size,
                            out_channels=hidden,
                            kernel_size=(kernel1, kernel2),
                            stride=(stride1, stride2),
                            padding=(padding1, padding2),
                        )
                    )
                    h = conv_output_dimension(
                        h, padding=padding1, kernel=kernel1, stride=stride1
                    )
                    w = conv_output_dimension(
                        w, padding=padding2, kernel=kernel2, stride=stride2
                    )
                else:
                    yield Flatten()
                    yield nn.Linear(in_size, hidden)
                yield nn.ReLU()
                in_size = hidden

        _, H, W, = self.obs_spaces.obs.shape
        kernel0 = min(H, kernel0)
        padding0 = optimal_padding(kernel0, stride0)

        self.conv2 = nn.Sequential(
            *generate_convolutions(
                hidden0,
                h=conv_output_dimension(
                    H, padding=padding0, kernel=kernel0, stride=stride0
                ),
                w=conv_output_dimension(
                    W, padding=padding0, kernel=kernel0, stride=stride0
                ),
            )
        self.gate_conv = nn.Sequential(
            nn.MaxPool2d(kernel_size=gate_pool_kernel_size, stride=gate_pool_stride),
            nn.Conv2d(
                in_channels=self.conv_hidden_size,
                out_channels=gate_conv_hidden_size
                if self.concat_gate
                else gate_hidden_size,
                kernel_size=min(pool_output, gate_conv_kernel_size),
                stride=2,
            ),
=======
        abstract_recurrence.Recurrence.__init__(self)
        self.embed_lower = nn.Embedding(
            self.action_space_nvec.lower + 1, lower_embed_size
        )
        d, h, w = observation_space.obs.shape
        self.kernel_size = min(d, kernel_size)
        self.conv = nn.Conv2d(
            in_channels=d,
            out_channels=conv_hidden_size,
            kernel_size=self.kernel_size,
            stride=stride,
>>>>>>> 3b06c902
        )
        inventory_size = self.obs_spaces.inventory.n
        self.embed_inventory = nn.Sequential(
            init_(nn.Linear(inventory_size, inventory_hidden_size)), nn.ReLU()
        )
<<<<<<< HEAD
        self.zeta = init_(
            nn.Linear(
                self.conv_hidden_size + self.encoder_hidden_size + inventory_hidden_size
                if concat
                else hidden_size,
                hidden_size,
            )
=======
        self.zeta = nn.Linear(
            conv_hidden_size + self.task_embed_size + inventory_hidden_size, hidden_size
>>>>>>> 3b06c902
        )

        output_dim = conv_output_dimension(
            h=h,
            padding=optimal_padding(gate_kernel_size, gate_stride),
            kernel=gate_kernel_size,
            stride=gate_stride,
        )
        output_dim2 = conv_output_dimension(
            h=output_dim,
            padding=optimal_padding(kernel_size, stride),
            kernel=kernel_size,
            stride=stride,
        )
        output_dim3 = conv_output_dimension(
            h=output_dim2,
            padding=optimal_padding(kernel_size, stride),
            kernel=kernel_size,
            stride=stride,
        )
        self.d_gate = Categorical(
<<<<<<< HEAD
            self.encoder_hidden_size
            + hidden2
            + self.conv_hidden_size * output_dim3 ** 2,
            2,
=======
            self.task_embed_size + hidden2 + gate_hidden_size * output_dim ** 2, 2
>>>>>>> 3b06c902
        )
        self.linear1 = nn.Linear(
<<<<<<< HEAD
            self.encoder_hidden_size,
            self.conv_hidden_size * kernel_size ** 2 * self.conv_hidden_size,
        )

        self.conv_bias = nn.Parameter(torch.zeros(self.conv_hidden_size))
        self.linear2 = nn.Linear(self.encoder_hidden_size + gate_hidden_size, hidden2)
        self.conv1 = nn.Sequential(
            nn.Conv2d(
                in_channels=1,
                out_channels=self.conv_hidden_size,
                kernel_size=kernel,
                padding=padding,
                stride=2,
            )
=======
            self.task_embed_size, d * gate_kernel_size ** 2 * gate_hidden_size
>>>>>>> 3b06c902
        )
        self.linear2 = nn.Linear(self.task_embed_size + lower_embed_size, hidden2)
        self.conv_bias = nn.Parameter(torch.zeros(gate_hidden_size))
        state_sizes = self.state_sizes._asdict()
        with lower_level_config.open() as f:
            lower_level_params = json.load(f)
        ll_action_space = spaces.Discrete(Action(*action_space.nvec).lower)
        self.state_sizes = RecurrentState(
            **state_sizes,
            dg_probs=2,
            dg=1,
            l=1,
            l_probs=ll_action_space.n,
            lh=lower_level_params["hidden_size"],
            P=self.ne * 2 * self.train_lines ** 2,
        )
        self.lower_level = Agent(
            obs_spaces=observation_space,
            entropy_coef=0,
            action_space=ll_action_space,
            lower_level=True,
            num_layers=1,
            **lower_level_params,
        )
        if lower_level_load_path is not None:
            state_dict = torch.load(lower_level_load_path, map_location="cpu")
            self.lower_level.load_state_dict(state_dict["agent"])
            print(f"Loaded lower_level from {lower_level_load_path}.")

    @property
    def gru_in_size(self):
        return self.task_embed_size

    def get_obs_sections(self, obs_spaces):
        try:
            obs_spaces = Obs(**obs_spaces)
        except TypeError:
            pass
        return super().get_obs_sections(obs_spaces)

    def set_obs_space(self, obs_space):
        super().set_obs_space(obs_space)
        self.obs_spaces = Obs(**self.obs_spaces)

    def pack(self, hxs):
        def pack():
            for name, size, hx in zip(
                RecurrentState._fields, self.state_sizes, zip(*hxs)
            ):
                x = torch.stack(hx).float()
                assert np.prod(x.shape[2:]) == size
                yield x.view(*x.shape[:2], -1)

        hx = torch.cat(list(pack()), dim=-1)
        return hx, hx[-1:]

    def parse_hidden(self, hx: torch.Tensor) -> RecurrentState:
        state_sizes = self.state_sizes._replace(P=0)
        if hx.size(-1) == sum(self.state_sizes):
            state_sizes = self.state_sizes
        return RecurrentState(*torch.split(hx, state_sizes, dim=-1))

    def parse_input(self, x: torch.Tensor) -> ParsedInput:
        return ParsedInput(
            *torch.split(
                x,
                ParsedInput(obs=sum(self.obs_sections), actions=self.action_size),
                dim=-1,
            )
        )

    def inner_loop(self, raw_inputs, rnn_hxs):
        T, N, dim = raw_inputs.shape
        # raw_inputs, actions = torch.split(
        #     raw_inputs.detach(), [dim - self.action_size, self.action_size], dim=2
        # )
        inputs = self.parse_input(raw_inputs)

        # parse non-action inputs
        state = Obs(*self.parse_obs(inputs.obs))
        state = state._replace(obs=state.obs.view(T, N, *self.obs_spaces.obs.shape))
        lines = state.lines.view(T, N, *self.obs_spaces.lines.shape)

        # build memory
        nl = len(self.obs_spaces.lines.nvec)
        M = self.embed_task(self.preprocess_embed(N, T, state)).view(
            N, -1, self.task_embed_size
        )

        P = self.build_P(M, N, rnn_hxs.device, nl)
        half = P.size(2) // 2 if self.no_scan else nl
        new_episode = torch.all(rnn_hxs == 0, dim=-1).squeeze(0)
        hx = self.parse_hidden(rnn_hxs)
        for _x in hx:
            _x.squeeze_(0)

        p = hx.p.long().squeeze(-1)
        hx.a[new_episode] = self.n_a - 1
        R = torch.arange(N, device=rnn_hxs.device)
        ones = self.ones.expand_as(R)
        actions = Action(*inputs.actions.unbind(dim=2))
        A = torch.cat([actions.upper, hx.a.view(1, N)], dim=0).long()
        L = torch.cat([actions.lower, hx.l.view(1, N) - 1], dim=0).long()
        D = torch.cat([actions.delta, hx.d.view(1, N)], dim=0).long()
        DG = torch.cat([actions.dg, hx.dg.view(1, N)], dim=0).long()

        for t in range(T):
            self.print("p", p)
            conv_output = self.conv(state.obs[t]).sum(-1).sum(-1)
            inventory = self.embed_inventory(state.inventory[t])
<<<<<<< HEAD
            zeta_input = (
                torch.cat([m, obs_conv_output, inventory], dim=-1)
                if self.concat
                else (m * obs_conv_output * inventory)
            )
=======
            zeta_input = torch.cat([M[R, p], conv_output, inventory], dim=-1)
            z = F.relu(self.zeta(zeta_input))
            a_dist = self.actor(z)
>>>>>>> 3b06c902
            self.sample_new(A[t], a_dist)
            self.print("a_probs", a_dist.probs)
            # line_type, be, it, _ = lines[t][R, hx.p.long().flatten()].unbind(-1)
            # a = 3 * (it - 1) + (be - 1)
            # print("*******")
            # print(be, it)
            # print(A[t])
            # print("*******")

            ll_output = self.lower_level(
                Obs(**{k: v[t] for k, v in state._asdict().items()}),
                hx.lh,
                masks=None,
                action=None,
                upper=A[t],
            )
            if torch.any(L[0] < 0):
                assert torch.all(L[0] < 0)
                L[t] = ll_output.action.flatten()

            # ac, be, it, _ = lines[t][R, p].long().unbind(-1)  # N, 2
            # sell = (be == 2).long()
            # channel_index = 3 * sell + (it - 1) * (1 - sell)
            # channel = state.obs[t][R, channel_index]
            # agent_channel = state.obs[t][R, -1]
            # self.print("channel", channel)
            # self.print("agent_channel", agent_channel)
            # not_subtask = (ac != 0).float().flatten()
            # standing_on = (channel * agent_channel).view(N, -1).sum(-1)
            # correct_action = ((be - 1) == L[t]).float()
            # self.print("be", be)
            # self.print("L[t]", L[t])
            # self.print("correct_action", correct_action)
            # dg = standing_on * correct_action + not_subtask
            # fuzz = (1 - dg).long() * torch.randint(
            #     2, size=(len(dg),), device=rnn_hxs.device
            # )
            # lt = (fuzz * (be - 1) + (1 - fuzz) * L[t]).long()
            # self.print("fuzz", fuzz, lt)
            # dg = dg.view(N, 1)
            # correct_action = ((be - 1) == lt).float()

            # h = self.gru(obs, h)
            embedded_lower = self.embed_lower(L[t].clone())
            self.print("L[t]", L[t])
            self.print("lines[R, p]", lines[t][R, p])
            # then put M back in gru
            # then put A back in gru
            conv_kernel = self.linear1(M[R, p]).view(
                N,
                self.gate_hidden_size,
                -1,
                self.gate_kernel_size,
                self.gate_kernel_size,
            )
<<<<<<< HEAD
            padding = optimal_padding(self.kernel_size, self.stride)
=======
            padding = optimal_padding(self.gate_kernel_size, self.gate_stride)
>>>>>>> 3b06c902
            h1 = torch.cat(
                [
                    F.conv2d(
                        input=o.unsqueeze(0),
                        weight=k,
                        bias=self.conv_bias,
                        stride=self.gate_stride,
                        padding=padding,
                    )
<<<<<<< HEAD
                    for o, k in zip(obs.relu().unbind(0), conv_kernel.unbind(0))
=======
                    for o, k in zip(state.obs[t].unbind(0), conv_kernel.unbind(0))
                    # TODO: use obs instead of state.obs[t] here?
>>>>>>> 3b06c902
                ],
                dim=0,
            ).relu()
            h2 = self.linear2(
                torch.cat([M[R, p], embedded_lower], dim=-1)
            ).relu()  # TODO: use bilinear here?
            d_gate = self.d_gate(
                torch.cat([h1.view(N, -1), h2, M[R, p]], dim=-1)
            )  # TODO: remove M[R, p] here?
            self.sample_new(DG[t], d_gate)

            u = self.upsilon(z).softmax(dim=-1)
            # TODO: feed h1 instead of z?
            self.print("u", u)
            w = P[p, R]
            d_probs = (w @ u.unsqueeze(-1)).squeeze(-1)
            dg = DG[t].unsqueeze(-1).float()
            # correct_action = self.linear(z).sigmoid()

            self.print("dg prob", d_gate.probs[:, 1])
            self.print("dg", dg)
            d_dist = gate(dg, d_probs, ones * half)
            self.print("d_probs", d_probs[:, half:])
            self.sample_new(D[t], d_dist)
            # D[:] = float(input("D:")) + half
            p = p + D[t].clone() - half
            # p = p + dg.flatten().long()
            p = torch.clamp(p, min=0, max=M.size(1) - 1)

            # try:
            # A[:] = float(input("A:"))
            # except ValueError:
            # pass
            # hy = dg * hy_ + (1 - dg) * hy
            # cy = dg * cy_ + (1 - dg) * cy
            yield RecurrentState(
                a=A[t],
                l=L[t],
                lh=hx.lh,
                v=self.critic(z),
                u=u,
                p=p,
                a_probs=a_dist.probs,
                d=D[t],
                d_probs=d_dist.probs,
                dg_probs=d_gate.probs,
                l_probs=ll_output.dist.probs,
                dg=dg,
                P=P.transpose(0, 1),
            )<|MERGE_RESOLUTION|>--- conflicted
+++ resolved
@@ -42,7 +42,6 @@
         concat,
         conv_hidden_size,
         gate_coef,
-<<<<<<< HEAD
         observation_space,
         lower_level_load_path,
         action_space,
@@ -50,24 +49,6 @@
         embed_lower_hidden_size,
         **kwargs,
     ):
-=======
-        gate_hidden_size,
-        gate_kernel_size,
-        gate_stride,
-        hidden_size,
-        hidden2,
-        inventory_hidden_size,
-        kernel_size,
-        lower_embed_size,
-        lower_level_config,
-        lower_level_load_path,
-        observation_space,
-        stride,
-        task_embed_size,
-        **kwargs,
-    ):
-        self.concat = concat
->>>>>>> 3b06c902
         self.gate_coef = gate_coef
         self.gate_hidden_size = gate_hidden_size
         self.gate_kernel_size = gate_kernel_size
@@ -78,17 +59,11 @@
 
         recurrence.Recurrence.__init__(
             self,
-<<<<<<< HEAD
-=======
-            hidden_size=hidden_size,
-            task_embed_size=task_embed_size,
->>>>>>> 3b06c902
             observation_space=observation_space,
             action_space=action_space,
             encoder_hidden_size=m_hidden_size,
             **kwargs,
         )
-<<<<<<< HEAD
         abstract_recurrence.Recurrence.__init__(
             self,
             conv_hidden_size=conv_hidden_size,
@@ -160,25 +135,11 @@
                 kernel_size=min(pool_output, gate_conv_kernel_size),
                 stride=2,
             ),
-=======
-        abstract_recurrence.Recurrence.__init__(self)
-        self.embed_lower = nn.Embedding(
-            self.action_space_nvec.lower + 1, lower_embed_size
-        )
-        d, h, w = observation_space.obs.shape
-        self.kernel_size = min(d, kernel_size)
-        self.conv = nn.Conv2d(
-            in_channels=d,
-            out_channels=conv_hidden_size,
-            kernel_size=self.kernel_size,
-            stride=stride,
->>>>>>> 3b06c902
         )
         inventory_size = self.obs_spaces.inventory.n
         self.embed_inventory = nn.Sequential(
             init_(nn.Linear(inventory_size, inventory_hidden_size)), nn.ReLU()
         )
-<<<<<<< HEAD
         self.zeta = init_(
             nn.Linear(
                 self.conv_hidden_size + self.encoder_hidden_size + inventory_hidden_size
@@ -186,10 +147,6 @@
                 else hidden_size,
                 hidden_size,
             )
-=======
-        self.zeta = nn.Linear(
-            conv_hidden_size + self.task_embed_size + inventory_hidden_size, hidden_size
->>>>>>> 3b06c902
         )
 
         output_dim = conv_output_dimension(
@@ -211,17 +168,12 @@
             stride=stride,
         )
         self.d_gate = Categorical(
-<<<<<<< HEAD
             self.encoder_hidden_size
             + hidden2
             + self.conv_hidden_size * output_dim3 ** 2,
             2,
-=======
-            self.task_embed_size + hidden2 + gate_hidden_size * output_dim ** 2, 2
->>>>>>> 3b06c902
         )
         self.linear1 = nn.Linear(
-<<<<<<< HEAD
             self.encoder_hidden_size,
             self.conv_hidden_size * kernel_size ** 2 * self.conv_hidden_size,
         )
@@ -236,9 +188,6 @@
                 padding=padding,
                 stride=2,
             )
-=======
-            self.task_embed_size, d * gate_kernel_size ** 2 * gate_hidden_size
->>>>>>> 3b06c902
         )
         self.linear2 = nn.Linear(self.task_embed_size + lower_embed_size, hidden2)
         self.conv_bias = nn.Parameter(torch.zeros(gate_hidden_size))
@@ -349,17 +298,11 @@
             self.print("p", p)
             conv_output = self.conv(state.obs[t]).sum(-1).sum(-1)
             inventory = self.embed_inventory(state.inventory[t])
-<<<<<<< HEAD
             zeta_input = (
                 torch.cat([m, obs_conv_output, inventory], dim=-1)
                 if self.concat
                 else (m * obs_conv_output * inventory)
             )
-=======
-            zeta_input = torch.cat([M[R, p], conv_output, inventory], dim=-1)
-            z = F.relu(self.zeta(zeta_input))
-            a_dist = self.actor(z)
->>>>>>> 3b06c902
             self.sample_new(A[t], a_dist)
             self.print("a_probs", a_dist.probs)
             # line_type, be, it, _ = lines[t][R, hx.p.long().flatten()].unbind(-1)
@@ -415,11 +358,7 @@
                 self.gate_kernel_size,
                 self.gate_kernel_size,
             )
-<<<<<<< HEAD
             padding = optimal_padding(self.kernel_size, self.stride)
-=======
-            padding = optimal_padding(self.gate_kernel_size, self.gate_stride)
->>>>>>> 3b06c902
             h1 = torch.cat(
                 [
                     F.conv2d(
@@ -429,12 +368,7 @@
                         stride=self.gate_stride,
                         padding=padding,
                     )
-<<<<<<< HEAD
                     for o, k in zip(obs.relu().unbind(0), conv_kernel.unbind(0))
-=======
-                    for o, k in zip(state.obs[t].unbind(0), conv_kernel.unbind(0))
-                    # TODO: use obs instead of state.obs[t] here?
->>>>>>> 3b06c902
                 ],
                 dim=0,
             ).relu()
