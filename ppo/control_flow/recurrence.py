DEBUG = False
from collections import namedtuple
import itertools
import functools

from gym.spaces import Box, Discrete
import numpy as np
import torch
from torch import nn as nn
import torch.jit
from torch.nn import functional as F

from gridworld_env.control_flow_gridworld import LineTypes
from gridworld_env.control_flow_gridworld import Obs
import ppo
from ppo.control_flow.lower_level import (
    LowerLevel,
    g_binary_to_discrete,
    g_discrete_to_binary,
)
from ppo.control_flow.wrappers import Actions
from ppo.distributions import Categorical, DiagGaussian, FixedCategorical
from ppo.layers import Concat, Flatten, Parallel, Product, Reshape, ShallowCopy, Sum
from ppo.utils import broadcast3d, init_, interp, trace

RecurrentState = namedtuple(
    "RecurrentState",
    "a g cr cg z a_probs g_probs cr_probs cg_probs z_probs p r last_condition last_eval v",
)


def debug(*args, **kwargs):
    if DEBUG:
        print(*args, **kwargs)


def round(x, dec):
    return torch.round(x * 10 ** dec) / 10 ** dec


def roll(x):
    return F.pad(x, [1, 0])[:, :-1]


class Recurrence(torch.jit.ScriptModule):
    __constants__ = ["input_sections", "state_sizes", "recurrent"]

    def __init__(
        self, obs_spaces, action_spaces, hidden_size, recurrent, hard_update, agent
    ):
        super().__init__()
        self.hard_update = hard_update
        if agent:
            assert isinstance(agent, LowerLevel)
        self.agent = agent
        self.recurrent = recurrent
        self.obs_spaces = obs_spaces
        self.n_subtasks = self.obs_spaces.subtasks.nvec.shape[0]
        self.subtask_nvec = self.obs_spaces.subtasks.nvec[0]
        d, h, w = self.obs_shape = obs_spaces.base.shape
        self.obs_sections = [int(np.prod(s.shape)) for s in self.obs_spaces]
        self.line_size = int(self.subtask_nvec.sum())
        self.agent_subtask_size = int(self.subtask_nvec[:-2].sum())
        self.size_actions = [
            1 if isinstance(s, Discrete) else s.nvec.size for s in action_spaces
        ]

        # networks
        self.conv1 = nn.Sequential(
            ShallowCopy(2),
            Parallel(
                Reshape(d, h * w),
                nn.Sequential(
                    init_(nn.Conv2d(d, 1, kernel_size=1)),
                    Reshape(1, h * w),  # TODO
                    nn.Softmax(dim=-1),
                ),
            ),
            Product(),
            Sum(dim=-1),
        )

        self.conv2 = nn.Sequential(
            Concat(dim=1),
            init_(nn.Conv2d(d + self.line_size, hidden_size, kernel_size=1), "relu"),
            nn.ReLU(),
            Flatten(),
        )

        self.xi = nn.Sequential(
            Parallel(
                nn.Sequential(Reshape(1, d, h, w)),
                nn.Sequential(Reshape(self.line_size, 1, 1, 1)),
            ),
            Product(),
            Reshape(d * self.line_size, *self.obs_shape[-2:]),
            init_(nn.Conv2d(self.line_size * d, 1, kernel_size=1), "sigmoid"),
            nn.LPPool2d(2, kernel_size=(h, w)),
            nn.Sigmoid(),  # TODO: try on both sides of pool
            Reshape(1),
        )
        self.phi = trace(
            lambda in_size: init_(nn.Linear(in_size, 2), "sigmoid"),
            in_size=(d * action_spaces.a.n * int(self.subtask_nvec.prod())),
        )

        self.zeta = nn.Sequential(
            init_(nn.Linear(self.line_size, len(LineTypes._fields))), nn.Softmax(-1)
        )

        # NOTE {
        self.phi_debug = nn.Sequential(init_(nn.Linear(1, 1), "sigmoid"), nn.Sigmoid())
        self.xi_debug = nn.Sequential(init_(nn.Linear(1, 1), "sigmoid"), nn.Sigmoid())
<<<<<<< HEAD
=======
        self.zeta_debug = Categorical(len(LineTypes._fields), len(LineTypes._fields))
>>>>>>> ee87ce10
        # NOTE }

        input_size = h * w * hidden_size  # conv output
        if isinstance(action_spaces.a, Discrete):
            num_outputs = action_spaces.a.n
            self.actor = Categorical(input_size, num_outputs)
        elif isinstance(action_spaces.a, Box):
            num_outputs = action_spaces.a.shape[0]
            self.actor = DiagGaussian(input_size, num_outputs)
        else:
            raise NotImplementedError

        self.critic = init_(nn.Linear(input_size, 1))

        state_sizes = RecurrentState(
            a=1,
            g=1,
            cg=1,
            cr=1,
            z=self.n_subtasks,
            a_probs=action_spaces.a.n,
            g_probs=self.n_subtasks,
            cg_probs=2,
            cr_probs=2,
            z_probs=self.n_subtasks * len(LineTypes._fields),
            r=self.line_size,
            p=self.n_subtasks,
            v=1,
            last_condition=self.line_size,
            last_eval=1,
        )
        self.state_sizes = RecurrentState(*map(int, state_sizes))

        # buffers
        for i, x in enumerate(self.subtask_nvec):
            self.register_buffer(f"part{i}_one_hot", torch.eye(int(x)))
        self.register_buffer("a_one_hots", torch.eye(int(action_spaces.a.n)))
        self.register_buffer("g_one_hots", torch.eye(action_spaces.g.n))
        self.register_buffer("z_one_hots", torch.eye(len(LineTypes._fields)))
        one_step = F.pad(torch.eye(self.n_subtasks - 1), [1, 0, 0, 1])
        one_step[:, -1] += 1 - one_step.sum(-1)
        self.register_buffer("one_step", one_step.unsqueeze(0))
        no_op_probs = torch.zeros(1, self.actor.linear.out_features)
        no_op_probs[:, -1] = 1
        self.register_buffer("no_op_probs", no_op_probs)
        self.register_buffer("p_one_hot", torch.eye(self.n_subtasks))

    # @torch.jit.script_method
    def parse_hidden(self, hx):
        return RecurrentState(*torch.split(hx, self.state_sizes, dim=-1))

    # @torch.jit.script_method
    def g_binary_to_int(self, g_binary):
        g123 = g_binary_to_discrete(g_binary, self.subtask_nvec)
        g123[:, :-1] *= self.subtask_nvec[1:]  # g1 * x2, g2 * x3
        g123[:, 0] *= self.subtask_nvec[2]  # g1 * x3
        return g123.sum(dim=-1)

    # @torch.jit.script_method
    def g_int_to_123(self, g):
        x1, x2, x3 = self.subtask_nvec.to(g.dtype)
        g1 = g // (x2 * x3)
        x4 = g % (x2 * x3)
        g2 = x4 // x3
        g3 = x4 % x3
        return g1, g2, g3

    def g_discrete_one_hots(self):
        for i in itertools.count():
            try:
                yield getattr(self, f"part{i}_one_hot")
            except AttributeError:
                break

    def parse_inputs(self, inputs):
        return Obs(*torch.split(inputs, self.obs_sections, dim=2))

    # @torch.jit.script_method
    def forward(self, inputs, hx):
        assert hx is not None
        T, N, D = inputs.shape

        # detach actions
        # noinspection PyProtectedMember
        inputs, *actions = torch.split(
            inputs.detach(), [D - sum(self.size_actions)] + self.size_actions, dim=2
        )
        actions = Actions(*actions)

        # parse non-action inputs
        inputs = self.parse_inputs(inputs)
        inputs = inputs._replace(base=inputs.base.view(T, N, *self.obs_shape))

        # build memory
        task = inputs.subtasks.view(
            *inputs.subtasks.shape[:2], self.n_subtasks, self.subtask_nvec.size
        )[0]
        task = torch.split(task, 1, dim=-1)
        g_discrete = [x[:, :, 0] for x in task]
        M_discrete = torch.stack(
            g_discrete, dim=-1
        )  # TODO: quicker to store in RecurrentState?

        M = g_discrete_to_binary(g_discrete, self.g_discrete_one_hots())
        new_episode = torch.all(hx.squeeze(0) == 0, dim=-1)

        # NOTE {
        debug_in = M[:, :, -self.subtask_nvec[-2:].sum() : -self.subtask_nvec[-1]]
        # M_zeta = self.zeta_debug(debug_in)
        truth = FixedCategorical(probs=debug_in)
        M_zeta_dist = self.zeta_debug(debug_in)
        # M_zeta_dist = truth
        z = actions.z[0].long()  # use time-step 0; z fixed throughout episode
        self.sample_new(z, M_zeta_dist)
        # NOTE }

        hx = self.parse_hidden(hx)
        for x in hx:
            x.squeeze_(0)
        hx.p[new_episode, 0] = 1.0  # initialize pointer to first subtask
        hx.r[new_episode] = M[new_episode, 0]  # initialize r to first subtask
        # initialize g to first subtask
        hx.g[new_episode] = 0.0
        hx.z[new_episode] = z[new_episode].float()
        hx.z_probs[new_episode] = M_zeta_dist.probs.view(
            -1, self.n_subtasks * len(LineTypes._fields)
        )[new_episode]

        return self.pack(
            self.inner_loop(
                inputs=inputs,
                hx=hx,
                M=M,
                M_discrete=M_discrete,
                subtask=inputs.subtask,
                actions=actions,
            )
        )

    def inner_loop(
        self, hx: RecurrentState, actions: Actions, inputs: Obs, M, M_discrete, subtask
    ):

        T, N, *_ = inputs.base.shape
        p = hx.p
        L = LineTypes()

        # combine past and present actions (sampled values)
        obs = inputs.base
        A = torch.cat([actions.a, hx.a.unsqueeze(0)], dim=0).long().squeeze(2)
        G = torch.cat([actions.g, hx.g.unsqueeze(0)], dim=0).long().squeeze(2)
        M_zeta = self.z_one_hots[hx.z.long()]

        for t in range(T):
            debug(L)
            debug("M_zeta")
            for _z in hx.z[0]:
                debug(L._fields[int(_z)])

            def safediv(x, y):
                return x / torch.clamp(y, min=1e-5)

            # e
            e = (p.unsqueeze(1) @ M_zeta).permute(2, 0, 1)
<<<<<<< HEAD
            assert torch.all(torch.abs(e.sum(0) - 1) < 1e-6)

            er = safediv(
                e[[L.If, L.While]].sum(0),
                (e[[L.If, L.Else, L.While, L.EndWhile]]).sum(0),
            )
=======
            eCondition = (e[[L.If, L.Else, L.While, L.EndWhile]]).sum(0)
            er = safediv(e[[L.If, L.While]].sum(0), eCondition)
            eLastEval = safediv(e[L.Else], eCondition)
>>>>>>> ee87ce10

            # l
            condition = interp(hx.last_condition, hx.r, er)
            l = self.xi((inputs.base[t], condition))
            # NOTE {
            c = torch.split(condition, list(self.subtask_nvec), dim=-1)[-1][:, 1:]
            last_condition = torch.split(
                hx.last_condition, list(self.subtask_nvec), dim=-1
            )[-1][:, 1:]
            hx_r = torch.split(hx.r, list(self.subtask_nvec), dim=-1)[-1][:, 1:]
            debug("last_condition", last_condition)
            debug("r", hx_r)
            debug("er", er)
            debug("l condition", c)
            phi_in = inputs.base[t, :, 1:-2] * c.view(N, -1, 1, 1)
<<<<<<< HEAD
            l = eP * prev + (1 - eP) * torch.max(
                phi_in.view(N, -1), dim=-1
            ).values.float().view(N, 1)
            l = self.xi_debug(l)
=======
            truth = torch.max(phi_in.view(N, -1), dim=-1).values.float().view(N, 1)
            l = self.xi_debug(truth)
            debug("l truth", round(truth, 4))
            debug("l", round(l, 4))
            debug("p before update", round(p, 2))
            # l = truth
>>>>>>> ee87ce10
            # NOTE }

            l = interp(l, 1 - hx.last_eval, eLastEval)

            # control memory
            last_eval = interp(hx.last_eval, l, e[L.If])
            last_condition = interp(hx.last_condition, hx.r, e[L.While])

            def scan(*idxs, cumsum, it):
                p = []
                omega = M_zeta[:, :, idxs].sum(-1) * cumsum
                *it, last = it
                for i in it:
                    p.append((1 - sum(p)) * omega[:, i])
                p.append(1 - sum(p))
                return torch.stack(p, dim=-1)

            # p
            scan_forward = functools.partial(
                scan, cumsum=roll(torch.cumsum(hx.p, dim=-1)), it=range(M.size(1))
            )
            scan_backward = functools.partial(
                scan,
                cumsum=roll(torch.cumsum(hx.p.flip(-1), dim=-1)).flip(-1),
                it=range(M.size(1) - 1, -1, -1),
            )
            p_step = (p.unsqueeze(1) @ self.one_step).squeeze(1)
            debug("cr before update", round(hx.cr, 2))
            p = (
                e[L.If] * interp(scan_forward(L.Else, L.EndIf), p_step, l)
                + e[L.Else] * interp(scan_forward(L.EndIf), p_step, l)
                + e[L.EndIf] * p_step
                + e[L.While] * interp(scan_forward(L.EndWhile), p_step, l)
                + e[L.EndWhile] * interp(scan_backward(L.While), p_step, l)
                + e[L.Subtask] * interp(hx.p, p_step, hx.cr)
            )
<<<<<<< HEAD
            assert torch.all(torch.abs(p.sum(-1) - 1) < 1e-6)
            p = p / p.sum(-1, keepdim=True)
=======
            is_line = 1 - inputs.ignore[0]
            p = is_line * p / p.sum(-1, keepdim=True)  # zero out non-lines

            # concentrate non-allocated attention on last line
            last_line = is_line.sum(-1).long() - 1
            p = p + (1 - p.sum(-1, keepdim=True)) * self.p_one_hot[last_line]

            debug("e[[L.If, L.While, L.Else]]", e[[L.If, L.While, L.Else]].sum(0))
            debug("e[L.EndWhile]", e[L.EndWhile])
            debug("e[L.EndIf]", e[L.EndIf])
            debug("e[L.Subtask]", e[L.Subtask])
>>>>>>> ee87ce10

            # r
            r = (p.unsqueeze(1) @ M).squeeze(1)

            # g
            old_g = self.g_one_hots[G[t - 1]]
            cg = e[L.Subtask] * hx.cg + (1 - e[L.Subtask])
            probs = interp(old_g, p, cg)
            g_dist = FixedCategorical(probs=torch.clamp(probs, 0.0, 1.0))
            self.sample_new(G[t], g_dist)

            # a
            g = G[t]
            g_binary = M[torch.arange(N), g]
            conv_out = self.conv2((obs[t], broadcast3d(g_binary, self.obs_shape[1:])))
            if self.agent is None:
                probs = self.actor(conv_out).dist.probs
            else:
                agent_inputs = ppo.control_flow.lower_level.Obs(
                    base=obs[t].view(N, -1),
                    subtask=g_binary[:, : self.agent_subtask_size],
                )
                probs = self.agent(
                    agent_inputs, z=hx.z.long(), rnn_hxs=None, masks=None
                ).dist.probs
            op = g_binary[:, self.agent_subtask_size].unsqueeze(1)
            no_op = 1 - op
            a_dist = FixedCategorical(
                # if subtask is a control-flow statement, force no-op
                probs=op * probs
                + no_op * self.no_op_probs.expand(op.size(0), -1)
            )
            self.sample_new(A[t], a_dist)

            # a[:] = 'wsadeq'.index(input('act:'))
            debug("p after update", round(p, 2))

            def gating_function(subtask_param):
                task_sections = torch.split(
                    subtask_param, tuple(self.subtask_nvec), dim=-1
                )
                parts = (self.conv1(obs[t]), self.a_one_hots[A[t]]) + task_sections
                outer_product_obs = 1
                for i1, part in enumerate(parts):
                    for i2 in range(len(parts)):
                        if i1 != i2:
                            part.unsqueeze_(i2 + 1)
                    outer_product_obs = outer_product_obs * part

                c_logits = self.phi(outer_product_obs.view(N, -1))
                if self.hard_update:
                    raise NotImplementedError
                    # c_dist = FixedCategorical(logits=c_logits)
                    # c = actions.c[t]
                    # self.sample_new(c, c_dist)
                    # probs = c_dist.probs
                else:
                    c = torch.sigmoid(c_logits[:, :1])
                    probs = torch.zeros_like(c_logits)  # dummy value

                # NOTE {
<<<<<<< HEAD
                # _task_sections = torch.split(
                # subtask_param, tuple(self.subtask_nvec), dim=-1
                # )
                # interaction, count, obj, _, condition = _task_sections
                # agent_layer = obs[t, :, 6, :, :].long()
                # j, k, l = torch.split(agent_layer.nonzero(), 1, dim=-1)
                # debug_obs = obs[t, j, :, k, l].squeeze(1)
                # a_one_hot = self.a_one_hots[A[t]]
                # correct_object = obj * debug_obs[:, 1 : 1 + self.subtask_nvec[2]]
                # column1 = interaction[:, :1]
                # column2 = interaction[:, 1:] * a_one_hot[:, 4:-1]
                # correct_action = torch.cat([column1, column2], dim=-1)
                # c = (
                # correct_action.sum(-1, keepdim=True)
                # * correct_object.sum(-1, keepdim=True)
                # ).detach()
                # c = self.phi_debug(c)
                # assert torch.all(0 <= c) and torch.all(c <= 1)
=======
                _task_sections = torch.split(
                    subtask_param, tuple(self.subtask_nvec), dim=-1
                )
                interaction, count, obj, _, condition = _task_sections
                agent_layer = obs[t, :, 6, :, :].long()
                j, k, l = torch.split(agent_layer.nonzero(), 1, dim=-1)
                debug_obs = obs[t, j, :, k, l].squeeze(1)
                a_one_hot = self.a_one_hots[A[t]]
                correct_object = obj * debug_obs[:, 1 : 1 + self.subtask_nvec[2]]
                column1 = interaction[:, :1]
                column2 = interaction[:, 1:] * a_one_hot[:, 4:-1]
                correct_action = torch.cat([column1, column2], dim=-1)
                truth = (
                    correct_action.sum(-1, keepdim=True)
                    * correct_object.sum(-1, keepdim=True)
                ).detach()  # * condition[:, :1] + (1 - condition[:, :1])
                c = self.phi_debug(truth)
                # c = truth
                debug("c", round(c, 4))
>>>>>>> ee87ce10
                # NOTE }
                return c, probs

            # cr
            cr, cr_probs = gating_function(subtask_param=r)

            # cg
            g = M[torch.arange(N), G[t]]
            cg, cg_probs = gating_function(subtask_param=g)

            yield RecurrentState(
                cg=cg,
                cr=cr,
                cg_probs=cg_probs,
                cr_probs=cr_probs,
                p=p,
                r=r,
                g=G[t],
                g_probs=g_dist.probs,
                a=A[t],
                a_probs=a_dist.probs,
                v=self.critic(conv_out),
                last_condition=last_condition,
                last_eval=last_eval,
                z=hx.z,
                z_probs=hx.z_probs,
            )

    @staticmethod
    def sample_new(x, dist):
        new = x < 0
        x[new] = dist.sample()[new].flatten()

    def pack(self, outputs):
        zipped = list(zip(*outputs))
        # for name, x in zip(RecurrentState._fields, zipped):
        #    if not x:
        #        print(name)
        #        import ipdb

        #        ipdb.set_trace()

        stacked = [torch.stack(x) for x in zipped]
        preprocessed = [x.float().view(*x.shape[:2], -1) for x in stacked]

        # for name, x, size in zip(
        #    RecurrentState._fields, preprocessed, self.state_sizes
        # ):
        #    if x.size(2) != size:
        #        print(name, x, size)
        #        import ipdb

        #        ipdb.set_trace()
        #    if x.dtype != torch.float32:
        #        print(name)
        #        import ipdb

        #        ipdb.set_trace()

        hx = torch.cat(preprocessed, dim=-1)
        return hx, hx[-1]<|MERGE_RESOLUTION|>--- conflicted
+++ resolved
@@ -111,10 +111,7 @@
         # NOTE {
         self.phi_debug = nn.Sequential(init_(nn.Linear(1, 1), "sigmoid"), nn.Sigmoid())
         self.xi_debug = nn.Sequential(init_(nn.Linear(1, 1), "sigmoid"), nn.Sigmoid())
-<<<<<<< HEAD
-=======
         self.zeta_debug = Categorical(len(LineTypes._fields), len(LineTypes._fields))
->>>>>>> ee87ce10
         # NOTE }
 
         input_size = h * w * hidden_size  # conv output
@@ -279,18 +276,9 @@
 
             # e
             e = (p.unsqueeze(1) @ M_zeta).permute(2, 0, 1)
-<<<<<<< HEAD
-            assert torch.all(torch.abs(e.sum(0) - 1) < 1e-6)
-
-            er = safediv(
-                e[[L.If, L.While]].sum(0),
-                (e[[L.If, L.Else, L.While, L.EndWhile]]).sum(0),
-            )
-=======
             eCondition = (e[[L.If, L.Else, L.While, L.EndWhile]]).sum(0)
             er = safediv(e[[L.If, L.While]].sum(0), eCondition)
             eLastEval = safediv(e[L.Else], eCondition)
->>>>>>> ee87ce10
 
             # l
             condition = interp(hx.last_condition, hx.r, er)
@@ -306,19 +294,12 @@
             debug("er", er)
             debug("l condition", c)
             phi_in = inputs.base[t, :, 1:-2] * c.view(N, -1, 1, 1)
-<<<<<<< HEAD
-            l = eP * prev + (1 - eP) * torch.max(
-                phi_in.view(N, -1), dim=-1
-            ).values.float().view(N, 1)
-            l = self.xi_debug(l)
-=======
             truth = torch.max(phi_in.view(N, -1), dim=-1).values.float().view(N, 1)
             l = self.xi_debug(truth)
             debug("l truth", round(truth, 4))
             debug("l", round(l, 4))
             debug("p before update", round(p, 2))
             # l = truth
->>>>>>> ee87ce10
             # NOTE }
 
             l = interp(l, 1 - hx.last_eval, eLastEval)
@@ -355,10 +336,6 @@
                 + e[L.EndWhile] * interp(scan_backward(L.While), p_step, l)
                 + e[L.Subtask] * interp(hx.p, p_step, hx.cr)
             )
-<<<<<<< HEAD
-            assert torch.all(torch.abs(p.sum(-1) - 1) < 1e-6)
-            p = p / p.sum(-1, keepdim=True)
-=======
             is_line = 1 - inputs.ignore[0]
             p = is_line * p / p.sum(-1, keepdim=True)  # zero out non-lines
 
@@ -370,7 +347,6 @@
             debug("e[L.EndWhile]", e[L.EndWhile])
             debug("e[L.EndIf]", e[L.EndIf])
             debug("e[L.Subtask]", e[L.Subtask])
->>>>>>> ee87ce10
 
             # r
             r = (p.unsqueeze(1) @ M).squeeze(1)
@@ -432,26 +408,6 @@
                     probs = torch.zeros_like(c_logits)  # dummy value
 
                 # NOTE {
-<<<<<<< HEAD
-                # _task_sections = torch.split(
-                # subtask_param, tuple(self.subtask_nvec), dim=-1
-                # )
-                # interaction, count, obj, _, condition = _task_sections
-                # agent_layer = obs[t, :, 6, :, :].long()
-                # j, k, l = torch.split(agent_layer.nonzero(), 1, dim=-1)
-                # debug_obs = obs[t, j, :, k, l].squeeze(1)
-                # a_one_hot = self.a_one_hots[A[t]]
-                # correct_object = obj * debug_obs[:, 1 : 1 + self.subtask_nvec[2]]
-                # column1 = interaction[:, :1]
-                # column2 = interaction[:, 1:] * a_one_hot[:, 4:-1]
-                # correct_action = torch.cat([column1, column2], dim=-1)
-                # c = (
-                # correct_action.sum(-1, keepdim=True)
-                # * correct_object.sum(-1, keepdim=True)
-                # ).detach()
-                # c = self.phi_debug(c)
-                # assert torch.all(0 <= c) and torch.all(c <= 1)
-=======
                 _task_sections = torch.split(
                     subtask_param, tuple(self.subtask_nvec), dim=-1
                 )
@@ -471,7 +427,6 @@
                 c = self.phi_debug(truth)
                 # c = truth
                 debug("c", round(c, 4))
->>>>>>> ee87ce10
                 # NOTE }
                 return c, probs
 
