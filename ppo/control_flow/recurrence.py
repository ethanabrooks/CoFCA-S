from collections import namedtuple
from contextlib import contextmanager

import numpy as np
import torch
import torch.nn.functional as F
from torch import nn as nn

from ppo.control_flow.env import Obs
from ppo.distributions import Categorical, FixedCategorical
from ppo.utils import init_

RecurrentState = namedtuple("RecurrentState", "a p w v h a_probs p_probs")


def batch_conv1d(inputs, weights):
    outputs = []
    # one convolution per instance
    n = inputs.shape[0]
    for i in range(n):
        x = inputs[i]
        w = weights[i]
        convolved = F.conv1d(x.reshape(1, 1, -1), w.reshape(1, 1, -1), padding=2)
        outputs.append(convolved.squeeze(0))
    padded = torch.cat(outputs)
    padded[:, 1] = padded[:, 1] + padded[:, 0]
    padded[:, -2] = padded[:, -2] + padded[:, -1]
    return padded[:, 1:-1]


class Recurrence(nn.Module):
    def __init__(
        self,
        observation_space,
        action_space,
        eval_lines,
        activation,
        hidden_size,
        num_layers,
        num_edges,
        num_encoding_layers,
        debug,
        no_scan,
        no_roll,
        no_pointer,
        include_action,
    ):
        super().__init__()
        self.include_action = include_action
        self.no_pointer = no_pointer
        self.no_roll = no_roll
        self.no_scan = no_scan or no_pointer  # no scan if no pointer
        obs_spaces = Obs(**observation_space.spaces)
        self.action_size = 2
        self.debug = debug
        self.hidden_size = hidden_size

        self._evaluating = False
        self._obs_sections = Obs(*[int(np.prod(s.shape)) for s in obs_spaces])
        self.eval_lines = eval_lines
        self.train_lines = self._obs_sections.lines

        # networks
        self.ne = num_edges
        n_lt = int(obs_spaces.lines.nvec[0])
        n_a, n_p = map(int, action_space.nvec)
        self.n_a = n_a
        self.embed_task = nn.Embedding(n_lt, hidden_size)
        self.embed_action = nn.Embedding(n_a, hidden_size)
        self.task_encoder = nn.GRU(
            hidden_size, hidden_size, bidirectional=True, batch_first=True
        )
        if no_pointer:
            in_size = 3 * hidden_size
        elif include_action:
            in_size = 2 * hidden_size
        else:
            in_size = hidden_size
        in_size += self.obs_sections.condition
        self.gru = nn.GRUCell(in_size, hidden_size)

        layers = []
        for _ in range(num_layers):
            layers.extend([init_(nn.Linear(hidden_size, hidden_size)), activation])
        self.mlp = nn.Sequential(*layers)
        self.option = init_(nn.Linear(hidden_size, self.ne))

        layers = []
        in_size = (2 if self.no_scan else 1) * hidden_size
        for _ in range(num_encoding_layers - 1):
            layers.extend([init_(nn.Linear(in_size, hidden_size)), activation])
            in_size = hidden_size
        out_size = self.ne * n_p if self.no_scan else self.ne
        self.mlp2 = nn.Sequential(*layers, init_(nn.Linear(in_size, out_size)))

        self.stuff = init_(nn.Linear(hidden_size, 1))
        self.critic = init_(nn.Linear(hidden_size, 1))
        self.actor = Categorical(hidden_size, n_a)
        self.attention = Categorical(hidden_size, n_a)
        self._state_sizes = RecurrentState(
            a=1, a_probs=n_a, p=1, p_probs=None, w=1, v=1, h=hidden_size
        )

    @property
    def state_sizes(self):
        return self._state_sizes._replace(p_probs=2 * self.n_lines)

    @property
    def obs_sections(self):
        return self._obs_sections._replace(lines=self.n_lines)

    @property
    def n_lines(self):
<<<<<<< HEAD
        return self.eval_lines if self._evaluating else self.train_lines
=======
        return (1 + self.eval_lines) if self._evaluating else self.train_lines
>>>>>>> ecef145d

    @contextmanager
    def evaluating(self):
        self._evaluating = True
        yield self
        self._evaluating = False

    @staticmethod
    def sample_new(x, dist):
        new = x < 0
        x[new] = dist.sample()[new].flatten()

    def forward(self, inputs, hx):
        return self.pack(self.inner_loop(inputs, rnn_hxs=hx))

    def pack(self, hxs):
        def pack():
            for name, size, hx in zip(
                RecurrentState._fields, self.state_sizes, zip(*hxs)
            ):
                x = torch.stack(hx).float()
                assert np.prod(x.shape[2:]) == size
                yield x.view(*x.shape[:2], -1)

        hx = torch.cat(list(pack()), dim=-1)
        return hx, hx[-1:]

    def parse_inputs(self, inputs: torch.Tensor):
        return Obs(*torch.split(inputs, self.obs_sections, dim=-1))

    def parse_hidden(self, hx: torch.Tensor) -> RecurrentState:
        return RecurrentState(*torch.split(hx, self.state_sizes, dim=-1))

    def print(self, *args, **kwargs):
        if self.debug:
            print(*args, **kwargs)

    def inner_loop(self, inputs, rnn_hxs):
        T, N, D = inputs.shape
        inputs, actions = torch.split(
            inputs.detach(), [D - self.action_size, self.action_size], dim=2
        )

        # parse non-action inputs
        inputs = self.parse_inputs(inputs)

        # build memory
        lines = inputs.lines.view(T, N, self.obs_sections.lines).long()[0, :, :]
        M = self.embed_task(lines.view(-1)).view(
            *lines.shape, self.hidden_size
        )  # n_batch, n_lines, hidden_size

        rolled = []
        nl = self.obs_sections.lines
        for i in range(nl):
            rolled.append(M if self.no_roll else torch.roll(M, shifts=-i, dims=1))
        rolled = torch.cat(rolled, dim=0)
        G, H = self.task_encoder(rolled)
        H = H.transpose(0, 1).reshape(nl, N, -1)
        if self.no_scan:
            P = self.mlp2(H).view(nl, N, nl * 2, self.ne).softmax(2)
        else:
            G = G.view(nl, N, nl, 2, self.hidden_size)
            B = self.mlp2(G)
            # arange = 0.05 * torch.zeros(15).float()
            # arange[0] = 1
            # B[:, :, :, 0] = arange.view(1, 1, -1, 1)
            # B[:, :, :, 1] = arange.flip(0).view(1, 1, -1, 1)
            f, b = torch.unbind(B.sigmoid(), dim=3)
            B = torch.stack([f, b.flip(2)], dim=-2)
            B = B.view(nl, N, 2 * nl, self.ne)
            last = torch.zeros_like(B)
            last[:, :, -1] = 1
            zero_last = (1 - last) * B
            B = zero_last + last  # this ensures that the last B is 1
            rolled = torch.roll(zero_last, shifts=1, dims=2)
            C = torch.cumprod(1 - rolled, dim=2)
            P = B * C
            P = P.view(nl, N, nl, 2, self.ne)
            f, b = torch.unbind(P, dim=3)
            P = torch.cat([b.flip(2), f], dim=2)
            P = P.roll(shifts=(-1, 1), dims=(0, 2))

        new_episode = torch.all(rnn_hxs == 0, dim=-1).squeeze(0)
        hx = self.parse_hidden(rnn_hxs)
        for _x in hx:
            _x.squeeze_(0)

        h = hx.h
        w = hx.w.long().squeeze(-1)
        a = hx.a.long().squeeze(-1)
        a[new_episode] = 0
        R = torch.arange(N, device=rnn_hxs.device)
        A = torch.cat([actions[:, :, 0], hx.a.view(1, N)], dim=0).long()
        W = torch.cat([actions[:, :, 1], hx.p.view(1, N)], dim=0).long()

        for t in range(T):
            self.print("w", w)
            x = [inputs.condition[t], H.sum(0) if self.no_pointer else M[R, w]]
            if self.no_pointer or self.include_action:
                x += [self.embed_action(A[t - 1].clone())]
            h = self.gru(torch.cat(x, dim=-1), h)
            z = F.relu(self.mlp(h))
            a_dist = self.actor(z)
            self.sample_new(A[t], a_dist)
            o = self.option(z).softmax(dim=-1)
            self.print("o", torch.round(10 * o))
            g = P[w, R]
            half1 = g.size(1) // 2
            self.print(torch.round(10 * g)[0, half1:])
            self.print(torch.round(10 * g)[0, :half1])
            p = (g @ o.unsqueeze(-1)).squeeze(-1)
            p_dist = FixedCategorical(probs=p)
            # p_probs = torch.round(p_dist.probs * 10).flatten()
            self.sample_new(W[t], p_dist)
            w = w + W[t].clone() - nl
            w = torch.clamp(w, min=0, max=nl - 1)
            yield RecurrentState(
                a=A[t],
                v=self.critic(z),
                h=h,
                w=w,
                a_probs=a_dist.probs,
                p=W[t],
                p_probs=p_dist.probs,
            )<|MERGE_RESOLUTION|>--- conflicted
+++ resolved
@@ -111,11 +111,7 @@
 
     @property
     def n_lines(self):
-<<<<<<< HEAD
-        return self.eval_lines if self._evaluating else self.train_lines
-=======
         return (1 + self.eval_lines) if self._evaluating else self.train_lines
->>>>>>> ecef145d
 
     @contextmanager
     def evaluating(self):
