from collections import namedtuple
from contextlib import contextmanager

import numpy as np
import torch
import torch.nn.functional as F
from gym import spaces
from torch import nn as nn

from ppo.control_flow.env import Obs
from ppo.distributions import Categorical, FixedCategorical
from ppo.utils import init_

RecurrentState = namedtuple("RecurrentState", "a d u p v h a_probs d_probs")


def get_obs_sections(obs_spaces):
    return Obs(*[int(np.prod(s.shape)) for s in obs_spaces])


class Recurrence(nn.Module):
    def __init__(
        self,
        observation_space,
        action_space,
        eval_lines,
        activation,
        hidden_size,
        encoder_hidden_size,
        gru_hidden_size,
        num_layers,
        num_edges,
        num_encoding_layers,
        debug,
        no_scan,
        no_roll,
        log_dir,
    ):
        super().__init__()
        self.log_dir = log_dir
        self.no_roll = no_roll
        self.no_scan = no_scan
        self.obs_spaces = Obs(**observation_space.spaces)
        self.action_size = action_space.nvec.size
        self.debug = debug
        self.hidden_size = hidden_size
        self.encoder_hidden_size = encoder_hidden_size
        self.gru_hidden_size = gru_hidden_size
<<<<<<< HEAD
=======
        self.P_save_name = None
>>>>>>> 5a13d0a5

        self.obs_sections = get_obs_sections(self.obs_spaces)
        self.eval_lines = eval_lines
        self.train_lines = len(self.obs_spaces.lines.nvec)

        # networks
        self.ne = num_edges
        n_a, n_p = map(int, action_space.nvec[:2])
        self.n_a = n_a
        self.embed_task = self.build_embed_task(encoder_hidden_size)
        self.embed_action = nn.Embedding(n_a, hidden_size)
        self.task_encoder = nn.GRU(
            encoder_hidden_size,
            encoder_hidden_size,
            bidirectional=True,
            batch_first=True,
        )
        self.gru = nn.GRUCell(self.gru_in_size, gru_hidden_size)

        layers = []
        in_size = gru_hidden_size + 1
        for _ in range(num_layers):
            layers.extend([init_(nn.Linear(in_size, hidden_size)), activation])
            in_size = hidden_size
        self.zeta = nn.Sequential(*layers)
        self.upsilon = init_(nn.Linear(hidden_size, self.ne))

        layers = []
        in_size = (2 if self.no_scan else 1) * encoder_hidden_size
        for _ in range(num_encoding_layers - 1):
            layers.extend([init_(nn.Linear(in_size, encoder_hidden_size)), activation])
            in_size = encoder_hidden_size
        out_size = self.ne * 2 * self.train_lines if self.no_scan else self.ne
        self.beta = nn.Sequential(*layers, init_(nn.Linear(in_size, out_size)))
        self.critic = init_(nn.Linear(hidden_size, 1))
        self.actor = Categorical(hidden_size, n_a)
        self.state_sizes = RecurrentState(
            a=1,
            a_probs=n_a,
            d=1,
            d_probs=2 * self.train_lines,
            u=self.ne,
            p=1,
            v=1,
            h=gru_hidden_size,
        )

    def build_embed_task(self, hidden_size):
        return nn.Embedding(self.obs_spaces.lines.nvec[0], hidden_size)

    @property
    def gru_in_size(self):
        return self.encoder_hidden_size + self.ne

    # noinspection PyProtectedMember
    @contextmanager
    def evaluating(self, eval_obs_space):
        obs_spaces = self.obs_spaces
        obs_sections = self.obs_sections
        state_sizes = self.state_sizes
        self.set_obs_space(eval_obs_space)
        self.P_save_name = "eval_P.torch"
        yield self
        self.P_save_name = "P.torch"
        self.obs_spaces = obs_spaces
        self.obs_sections = obs_sections
        self.state_sizes = state_sizes

    def set_obs_space(self, obs_space):
        self.obs_spaces = Obs(**obs_space.spaces)
        self.obs_sections = get_obs_sections(self.obs_spaces)
        self.train_lines = len(self.obs_spaces.lines.nvec)
        # noinspection PyProtectedMember
        if not self.no_scan:
            self.state_sizes = self.state_sizes._replace(
                d_probs=2 * self.train_lines, P=self.ne * 2 * self.train_lines ** 2
            )

    @staticmethod
    def get_lines_space(n_eval_lines, train_lines_space):
        return spaces.MultiDiscrete(
            np.repeat(train_lines_space.nvec[:1], repeats=n_eval_lines, axis=0)
        )

    @staticmethod
    def sample_new(x, dist):
        new = x < 0
        x[new] = dist.sample()[new].flatten()

    def forward(self, inputs, hx):
        return self.pack(self.inner_loop(inputs, rnn_hxs=hx))

    def pack(self, hxs):
        def pack():
            for name, size, hx in zip(
                RecurrentState._fields, self.state_sizes, zip(*hxs)
            ):
                x = torch.stack(hx).float()
                assert np.prod(x.shape[2:]) == size
                yield x.view(*x.shape[:2], -1)

        hx = torch.cat(list(pack()), dim=-1)
        return hx, hx[-1:]

    def parse_inputs(self, inputs: torch.Tensor):
        return Obs(*torch.split(inputs, self.obs_sections, dim=-1))

    def parse_hidden(self, hx: torch.Tensor) -> RecurrentState:
        return RecurrentState(*torch.split(hx, self.state_sizes, dim=-1))

    def print(self, *args, **kwargs):
        args = [
            torch.round(100 * a)
            if type(a) is torch.Tensor and a.dtype == torch.float
            else a
            for a in args
        ]
        if self.debug:
            print(*args, **kwargs)

    def build_P(self, M, N, device, nl):
        rolled = []
        for i in range(nl):
            rolled.append(M if self.no_roll else torch.roll(M, shifts=-i, dims=1))
        rolled = torch.cat(rolled, dim=0)
        G, H = self.task_encoder(rolled)
        if self.no_scan:
            H = H.transpose(0, 1).reshape(nl, N, -1)
            P = self.beta(H).view(nl, N, -1, self.ne).softmax(2)
        else:
            G = G.view(nl, N, nl, 2, self.encoder_hidden_size)
            B = bb = self.beta(G).sigmoid()
            # arange = torch.zeros(6).float()
            # arange[0] = 1
            # arange[1] = 1
            # B[:, :, :, 0] = 0  # arange.view(1, 1, -1, 1)
            # B[:, :, :, 1] = 1
            f, b = torch.unbind(B, dim=3)
            B = torch.stack([f, b.flip(2)], dim=-2)
            B = B.view(nl, N, 2 * nl, self.ne)
            last = torch.zeros(nl, N, 2 * nl, self.ne, device=device)
            last[:, :, -1] = 1
            B = (1 - last).flip(2) * B  # this ensures the first B is 0
            zero_last = (1 - last) * B
            B = zero_last + last  # this ensures that the last B is 1
            rolled = torch.roll(zero_last, shifts=1, dims=2)
            C = torch.cumprod(1 - rolled, dim=2)
            P = B * C
            P = P.view(nl, N, nl, 2, self.ne)
            f, b = torch.unbind(P, dim=3)
            P = torch.cat([b.flip(2), f], dim=2)
        return P

    def build_memory(self, N, T, inputs):
        lines = inputs.lines.view(T, N, self.obs_sections.lines).long()[0]
        return self.embed_task(lines.view(-1)).view(
            *lines.shape, self.encoder_hidden_size
        )  # n_batch, n_lines, hidden_size

    @staticmethod
    def preprocess_obs(obs):
        return obs.unsqueeze(-1)

    def inner_loop(self, inputs, rnn_hxs):
        T, N, dim = inputs.shape
        inputs, actions = torch.split(
            inputs.detach(), [dim - self.action_size, self.action_size], dim=2
        )

        # parse non-action inputs
        inputs = self.parse_inputs(inputs)

        # build memory
        nl = len(self.obs_spaces.lines.nvec)
        M = self.build_memory(N, T, inputs)

        P = self.build_P(M, N, rnn_hxs.device, nl)
        new_episode = torch.all(rnn_hxs == 0, dim=-1).squeeze(0)
        hx = self.parse_hidden(rnn_hxs)
        for _x in hx:
            _x.squeeze_(0)

        h = hx.h
        p = hx.p.long().squeeze(-1)
        a = hx.a.long().squeeze(-1)
        a[new_episode] = 0
        u = hx.u
        d = hx.d
        R = torch.arange(N, device=rnn_hxs.device)
        A = torch.cat([actions[:, :, 0], hx.a.view(1, N)], dim=0).long()
        D = torch.cat([actions[:, :, 1], hx.d.view(1, N)], dim=0).long()

        for t in range(T):
            self.print("p", p)
            obs = inputs.obs[t]
            h = self.gru(torch.cat([M[R, p], u], dim=-1), h)
            z = F.relu(self.zeta(torch.cat([obs, h], dim=-1)))
            a_dist = self.actor(z)
            self.sample_new(A[t], a_dist)
            u = self.upsilon(z).softmax(dim=-1)
            self.print("u", u)
            w = P[p, R]
            half1 = w.size(1) // 2
            self.print(w[0, half1:])
            self.print(w[0, :half1])
            d_dist = FixedCategorical(probs=((w @ u.unsqueeze(-1)).squeeze(-1)))
            # p_probs = torch.round(p_dist.probs * 10).flatten()
            self.sample_new(D[t], d_dist)
            n_p = d_dist.probs.size(-1)
            p = p + D[t].clone() - n_p // 2
            p = torch.clamp(p, min=0, max=M.size(1) - 1)
            d = D[t]
            yield RecurrentState(
                a=A[t],
                u=u,
                v=self.critic(z),
                h=h,
                p=p,
                a_probs=a_dist.probs,
                d=d,
                d_probs=d_dist.probs,
            )<|MERGE_RESOLUTION|>--- conflicted
+++ resolved
@@ -46,10 +46,7 @@
         self.hidden_size = hidden_size
         self.encoder_hidden_size = encoder_hidden_size
         self.gru_hidden_size = gru_hidden_size
-<<<<<<< HEAD
-=======
         self.P_save_name = None
->>>>>>> 5a13d0a5
 
         self.obs_sections = get_obs_sections(self.obs_spaces)
         self.eval_lines = eval_lines
