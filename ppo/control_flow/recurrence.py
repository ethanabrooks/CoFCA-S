--- conflicted
+++ resolved
@@ -103,11 +103,7 @@
         )
 
     def build_embed_task(self, hidden_size):
-<<<<<<< HEAD
-        return nn.Embedding(self.obs_spaces.lines.nvec[0], hidden_size)
-=======
         return nn.Embedding(len(self.obs_spaces.lines.nvec), hidden_size)
->>>>>>> f091907d
 
     @property
     def gru_in_size(self):
