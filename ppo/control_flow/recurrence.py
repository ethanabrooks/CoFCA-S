--- conflicted
+++ resolved
@@ -56,17 +56,6 @@
         self.hidden_size = hidden_size
 
         # networks
-<<<<<<< HEAD
-        nl = int(self.obs_spaces.lines.nvec[0])
-        self.embed_task = nn.Embedding(nl, hidden_size)
-        self.task_encoder = nn.GRU(hidden_size, hidden_size, bidirectional=True)
-
-        # f
-        layers = []
-        in_size = self.obs_sections.condition + 2 * hidden_size
-        for _ in range(num_layers + 1):
-            layers.extend([nn.Linear(in_size, hidden_size), activation])
-=======
         self.ne = num_edges
         nt = int(self.obs_spaces.lines.nvec[0])
         n_a, n_p = map(int, action_space.nvec)
@@ -89,25 +78,15 @@
         in_size = hidden_size
         for _ in range(num_encoding_layers - 1):
             layers.extend([init_(nn.Linear(in_size, hidden_size)), activation])
->>>>>>> 1d250182
             in_size = hidden_size
         self.mlp2 = nn.Sequential(*layers, init_(nn.Linear(in_size, self.ne)))
 
         self.stuff = init_(nn.Linear(hidden_size, 1))
         self.critic = init_(nn.Linear(hidden_size, 1))
-<<<<<<< HEAD
-        self.actor = Categorical(hidden_size, na)
-        self.attention = Categorical(hidden_size, na)
-        self.linear = nn.Linear(hidden_size, 1)
-        self.a_one_hots = nn.Embedding.from_pretrained(torch.eye(na))
-        self.state_sizes = RecurrentState(
-            a=1, a_probs=na, p=1, p_probs=na, w=1, v=1, h=hidden_size
-=======
         self.actor = Categorical(hidden_size, n_a)
         self.attention = Categorical(hidden_size, n_a)
         self.state_sizes = RecurrentState(
             a=1, a_probs=n_a, p=1, p_probs=n_p, w=1, v=1, h=hidden_size
->>>>>>> 1d250182
         )
         first = torch.zeros(1, 1, 2 * self.obs_sections.lines, 1)
         first[0, 0, 0] = 1
@@ -194,38 +173,6 @@
         a[new_episode] = 0
         R = torch.arange(N, device=rnn_hxs.device)
         A = torch.cat([actions[:, :, 0], hx.a.view(1, N)], dim=0).long()
-<<<<<<< HEAD
-        P = torch.cat([actions[:, :, 1], hx.p.view(1, N)], dim=0).long()
-
-        for t in range(T):
-            r = H[w, R]
-            # r = M[R, a]
-            # if self.baseline:
-            #     h = self.gru(self.f((inputs.condition[t], Kn)), h)
-            # else:
-            x = torch.cat([inputs.condition[t], r], dim=-1)
-            h = self.gru(self.f(x), h)
-            # a_dist = self.actor(h)
-            # q = self.linear(h)
-            # k = (K @ q.unsqueeze(2)).squeeze(2)
-            # self.print("k")
-            # self.print(k)
-            # p_dist = FixedCategorical(logits=k)
-            # self.print("dist")
-            # self.print(p_dist.probs)
-            self.print("active")
-            self.print(inputs.active[t])
-            a_dist = self.actor(h)
-            p_dist = self.attention(h)
-            self.print("probs")
-            self.print(torch.round(a_dist.probs * 10))
-            self.sample_new(A[t], a_dist)
-            self.sample_new(P[t], p_dist)
-            delta = (-1) ** (P[t] >= self.obs_sections.lines).long() * P[t]
-            w = torch.clamp(w + delta, min=0, max=self.obs_sections.lines - 1)
-            # a = a + P[t]
-            # self.sample_new(A[t], a_dist
-=======
         W = torch.cat([actions[:, :, 1], hx.p.view(1, N)], dim=0).long()
         active = inputs.active.squeeze(-1).long()
 
@@ -249,17 +196,12 @@
             self.sample_new(W[t], p_dist)
             w = w + W[t].clone() - nl
             w = torch.clamp(w, min=0, max=nl - 1)
->>>>>>> 1d250182
             yield RecurrentState(
                 a=A[t],
                 v=self.critic(z),
                 h=h,
                 w=w,
                 a_probs=a_dist.probs,
-<<<<<<< HEAD
-                p=P[t],
-=======
                 p=W[t],
->>>>>>> 1d250182
                 p_probs=p_dist.probs,
             )