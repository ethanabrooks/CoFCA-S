--- conflicted
+++ resolved
@@ -43,7 +43,6 @@
 )
 
 
-<<<<<<< HEAD
 def round(x, dec):
     return torch.round(x * 10 ** dec) / 10 ** dec
 
@@ -52,8 +51,6 @@
     return F.pad(x, [1, 0])[:, :-1]
 
 
-=======
->>>>>>> be46c323
 class Recurrence(torch.jit.ScriptModule):
     __constants__ = ["input_sections", "state_sizes", "recurrent"]
 
@@ -263,14 +260,7 @@
         debug_in = M[:, :, -self.subtask_nvec[-2:].sum() : -self.subtask_nvec[-1]]
         # M_zeta = self.zeta_debug(debug_in)
         truth = FixedCategorical(probs=debug_in)
-<<<<<<< HEAD
         M_zeta_dist = self.zeta_debug(debug_in)
-=======
-        # M_zeta_dist = self.zeta_debug(debug_in)
-        M_zeta_dist = self.zeta(M)
-        self.print("M_zeta_dist.probs")
-        self.print(round(M_zeta_dist.probs, 2))
->>>>>>> be46c323
         M_zeta_dist = truth
         z = actions.z[0].long()  # use time-step 0; z fixed throughout episode
         self.sample_new(z, M_zeta_dist)
@@ -341,7 +331,6 @@
             # self.print("l", round(l, 4))
             # NOTE {
             c = torch.split(condition, list(self.subtask_nvec), dim=-1)[-1][:, 1:]
-<<<<<<< HEAD
             last_condition = torch.split(
                 hx.last_condition, list(self.subtask_nvec), dim=-1
             )[-1][:, 1:]
@@ -355,21 +344,6 @@
             self.print("l truth", round(truth, 4))
             self.print("l", round(l, 4))
             self.print("p before update", round(p, 2))
-=======
-            # last_condition = torch.split(
-            # hx.last_condition, list(self.subtask_nvec), dim=-1
-            # )[-1][:, 1:]
-            # hx_r = torch.split(hx.r, list(self.subtask_nvec), dim=-1)[-1][:, 1:]
-            # self.print("last_condition", last_condition)
-            # self.print("r", hx_r)
-            # self.print("l condition", c)
-            # phi_in = inputs.base[t, :, 1:-2] * c.view(N, -1, 1, 1)
-            # truth = torch.max(phi_in.view(N, -1), dim=-1).values.float().view(N, 1)
-            l = self.xi((inputs.base[t], condition))
-            self.print("l1", l)
-
-            # self.print("l truth", round(truth, 4))
->>>>>>> be46c323
             # l = truth
             # NOTE }
 
@@ -377,22 +351,6 @@
             last_eval = interp(hx.last_eval, l, e[T.If])
             last_condition = interp(hx.last_condition, hx.r, e[T.While])
 
-<<<<<<< HEAD
-=======
-            # l'
-            l = interp(
-                l,
-                1 - hx.last_eval,
-                safediv(e[T.Else], e[[T.If, T.Else, T.While, T.EndWhile]].sum(0)),
-            )
-            l_dist = FixedCategorical(probs=torch.cat([1 - l, l], dim=1))
-            self.print("l2", l_dist.probs)
-            self.sample_new(L[t], l_dist)
-
-            def roll(x):
-                return F.pad(x, [1, 0])[:, :-1]
-
->>>>>>> be46c323
             def scan(*idxs, cumsum, it):
                 p = []
                 omega = M_zeta[:, :, idxs].sum(-1) * cumsum
@@ -413,7 +371,6 @@
             )
             p_step = (p.unsqueeze(1) @ self.one_step).squeeze(1)
             self.print("cr before update", round(hx.cr, 2))
-<<<<<<< HEAD
             p = (
                 e[[L.If, L.While, L.Else]].sum(0)  # conditions
                 * (l * p_step + (1 - l) * scan_forward(L.EndIf, L.Else, L.EndWhile))
@@ -422,23 +379,6 @@
                 + e[L.While] * interp(scan_forward(L.EndWhile), p_step, l)
                 + e[L.EndWhile] * interp(scan_backward(L.While), p_step, l)
                 + e[L.Subtask] * interp(hx.p, p_step, hx.cr)
-=======
-            pIf = interp(scan_forward(T.Else, T.EndIf), p_step, l)
-            pElse = interp(scan_forward(T.EndIf), p_step, l)
-            pWhile = interp(scan_forward(T.EndWhile), p_step, l)
-            pEndWhile = interp(p_step, scan_backward(T.While).flip(-1), l)
-            pSubtask = interp(hx.p, p_step, hx.cr)
-            self.print("p before update", round(p, 2))
-            p = (
-                # e[[L.If, L.While, L.Else]].sum(0)  # conditions
-                # * interp(scan_forward(L.EndIf, L.Else, L.EndWhile), p_step, l)
-                e[T.If] * pIf
-                + e[T.Else] * pElse
-                + e[T.While] * pWhile
-                + e[T.EndWhile] * pEndWhile
-                + e[T.EndIf] * p_step
-                + e[T.Subtask] * pSubtask
->>>>>>> be46c323
             )
             is_line = 1 - inputs.ignore[0]
             p = torch.clamp(p, 0.0, 1.0)
