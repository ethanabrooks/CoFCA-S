--- conflicted
+++ resolved
@@ -105,50 +105,28 @@
                 ),
                 Product(),
                 Reshape(-1, h, w),
-<<<<<<< HEAD
-                init_(nn.Conv2d(d * self.line_size, 1, kernel_size=1), "sigmoid"),
-=======
                 init_(
                     nn.Conv2d(d * (self.subtask_nvec[-1] - 1), 1, kernel_size=1),
                     "sigmoid",
                 ),
->>>>>>> 1d5a10a3
             )
             if outer_product
             else nn.Sequential(
                 Parallel(
-<<<<<<< HEAD
-                    nn.Sequential(
-                        init_(nn.Conv2d(d, hidden_size, kernel_size=1)),
-                        Reshape(1, hidden_size, h, w),
-                    ),
-                    nn.Sequential(
-                        init_(nn.Linear(self.line_size, hidden_size)),
-                        Reshape(hidden_size, 1, 1, 1),
-=======
                     nn.Sequential(init_(nn.Conv2d(d - 3, hidden_size, kernel_size=1))),
                     nn.Sequential(
                         init_(nn.Linear(self.subtask_nvec[-1] - 1, hidden_size)),
                         Reshape(-1, 1, 1),
->>>>>>> 1d5a10a3
                     ),
                 ),
                 Product(),
                 Reshape(-1, h, w),
-<<<<<<< HEAD
-                init_(nn.Conv2d(hidden_size ** 2, 1, kernel_size=1), "sigmoid"),
-=======
                 init_(nn.Conv2d(hidden_size, 1, kernel_size=1), "sigmoid"),
->>>>>>> 1d5a10a3
             ),
             Sum(dim=1),
             nn.Sequential(nn.MaxPool2d(kernel_size=(h, w)), nn.Sigmoid())
             if max_pool
-<<<<<<< HEAD
-            else nn.Sequential(nn.LPPool2d(2, kernel_size=(h, w)), nn.Tanh()),
-=======
             else nn.Sequential(nn.LPPool2d(2, kernel_size=(h, w)), Squash()),
->>>>>>> 1d5a10a3
             Reshape(1),
         )
 
@@ -362,13 +340,8 @@
             # self.print("l condition", c)
             # phi_in = inputs.base[t, :, 1:-2] * c.view(N, -1, 1, 1)
             # truth = torch.max(phi_in.view(N, -1), dim=-1).values.float().view(N, 1)
-<<<<<<< HEAD
-            # l = self.xi_debug((inputs.base[t, :, 1:-2], c))
-            # self.print("l1", l)
-=======
             l = self.xi((inputs.base[t], c))
             self.print("l1", l)
->>>>>>> 1d5a10a3
 
             # self.print("l truth", round(truth, 4))
             # l = truth
