--- conflicted
+++ resolved
@@ -114,11 +114,7 @@
         # NOTE {
         self.phi_debug = nn.Sequential(init_(nn.Linear(1, 1), "sigmoid"), nn.Sigmoid())
         self.xi_debug = nn.Sequential(init_(nn.Linear(1, 1), "sigmoid"), nn.Sigmoid())
-        self.zeta_debug = nn.Sequential(
-            init_(nn.Linear(len(LineTypes._fields), len(LineTypes._fields))),
-            nn.Softmax(-1),
-        )
-        # self.zeta_debug = Categorical(len(LineTypes._fields), len(LineTypes._fields))
+        self.zeta_debug = Categorical(len(LineTypes._fields), len(LineTypes._fields))
         # NOTE }
 
         input_size = h * w * hidden_size  # conv output
@@ -138,7 +134,7 @@
             g=1,
             cg=1,
             cr=1,
-            z=self.n_subtasks * len(LineTypes._fields),
+            z=self.n_subtasks,
             a_probs=action_spaces.a.n,
             g_probs=self.n_subtasks,
             cg_probs=2,
@@ -231,20 +227,12 @@
 
         # NOTE {
         debug_in = M[:, :, -self.subtask_nvec[-2:].sum() : -self.subtask_nvec[-1]]
-<<<<<<< HEAD
-        # truth = debug_in
-        z = self.zeta_debug(debug_in)
-        # M_zeta_dist = truth
-        # z = actions.z[0].long()  # use time-step 0; z fixed throughout episode
-        # self.sample_new(z, M_zeta_dist)
-=======
         # M_zeta = self.zeta_debug(debug_in)
         truth = FixedCategorical(probs=debug_in)
         M_zeta_dist = self.zeta_debug(debug_in)
         M_zeta_dist = truth
         z = actions.z[0].long()  # use time-step 0; z fixed throughout episode
         self.sample_new(z, M_zeta_dist)
->>>>>>> 67b15ac3
         # NOTE }
 
         hx = self.parse_hidden(hx)
@@ -254,8 +242,10 @@
         hx.r[new_episode] = M[new_episode, 0]  # initialize r to first subtask
         # initialize g to first subtask
         hx.g[new_episode] = 0.0
-        hx.z[new_episode] = z.view(N, -1)[new_episode]
-        hx.z_probs[new_episode] = z.view(N, -1)[new_episode]
+        hx.z[new_episode] = z[new_episode].float()
+        hx.z_probs[new_episode] = M_zeta_dist.probs.view(
+            -1, self.n_subtasks * len(LineTypes._fields)
+        )[new_episode]
 
         return self.pack(
             self.inner_loop(
@@ -280,8 +270,7 @@
         obs = inputs.base
         A = torch.cat([actions.a, hx.a.unsqueeze(0)], dim=0).long().squeeze(2)
         G = torch.cat([actions.g, hx.g.unsqueeze(0)], dim=0).long().squeeze(2)
-        M_zeta = hx.z.view(*M.shape[:2], len(L))
-        # M_zeta = self.z_one_hots[hx.z.long()]
+        M_zeta = self.z_one_hots[hx.z.long()]
 
         def aeq(a, b):
             return torch.abs(a - b) < 1e-4
@@ -321,10 +310,6 @@
             phi_in = inputs.base[t, :, 1:-2] * c.view(N, -1, 1, 1)
             truth = torch.max(phi_in.view(N, -1), dim=-1).values.float().view(N, 1)
             l = self.xi_debug(truth)
-<<<<<<< HEAD
-=======
-
->>>>>>> 67b15ac3
             self.print("l truth", round(truth, 4))
             self.print("l", round(l, 4))
             self.print("p before update", round(p, 2))
@@ -335,19 +320,6 @@
             last_eval = interp(hx.last_eval, l, e[L.If])
             last_condition = interp(hx.last_condition, hx.r, e[L.While])
 
-<<<<<<< HEAD
-=======
-            # l'
-            l = interp(
-                l,
-                1 - hx.last_eval,
-                safediv(e[L.Else], e[[L.If, L.Else, L.While, L.EndWhile]].sum(0)),
-            )
-
-            def roll(x):
-                return F.pad(x, [1, 0])[:, :-1]
-
->>>>>>> 67b15ac3
             def scan(*idxs, cumsum, it):
                 p = []
                 omega = M_zeta[:, :, idxs].sum(-1) * cumsum
@@ -368,7 +340,6 @@
             )
             p_step = (p.unsqueeze(1) @ self.one_step).squeeze(1)
             self.print("cr before update", round(hx.cr, 2))
-<<<<<<< HEAD
             p = (
                 e[[L.If, L.While, L.Else]].sum(0)  # conditions
                 * (l * p_step + (1 - l) * scan_forward(L.EndIf, L.Else, L.EndWhile))
@@ -377,22 +348,6 @@
                 + e[L.While] * interp(scan_forward(L.EndWhile), p_step, l)
                 + e[L.EndWhile] * interp(scan_backward(L.While), p_step, l)
                 + e[L.Subtask] * interp(hx.p, p_step, hx.cr)
-=======
-            pIf = interp(scan_forward(L.Else, L.EndIf), p_step, l)
-            pElse = interp(scan_forward(L.EndIf), p_step, l)
-            pWhile = interp(scan_forward(L.EndWhile), p_step, l)
-            pEndWhile = interp(p_step, scan_backward(L.While).flip(-1), l)
-            pSubtask = interp(hx.p, p_step, hx.cr)
-            p = (
-                # e[[L.If, L.While, L.Else]].sum(0)  # conditions
-                # * interp(scan_forward(L.EndIf, L.Else, L.EndWhile), p_step, l)
-                e[L.If] * pIf
-                + e[L.Else] * pElse
-                + e[L.While] * pWhile
-                + e[L.EndWhile] * pEndWhile
-                + e[L.EndIf] * p_step
-                + e[L.Subtask] * pSubtask
->>>>>>> 67b15ac3
             )
             is_line = 1 - inputs.ignore[0]
             p = torch.clamp(p, 0.0, 1.0)
