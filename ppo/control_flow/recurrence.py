--- conflicted
+++ resolved
@@ -1,7 +1,3 @@
-<<<<<<< HEAD
-DEBUG = False
-=======
->>>>>>> abf72b9e
 import functools
 from collections import namedtuple
 import itertools
@@ -31,14 +27,6 @@
     "RecurrentState",
     "a g cr cg z a_probs g_probs cr_probs cg_probs z_probs p r last_condition last_eval v",
 )
-<<<<<<< HEAD
-
-
-def debug(*args, **kwargs):
-    if DEBUG:
-        print(*args, **kwargs)
-=======
->>>>>>> abf72b9e
 
 
 def round(x, dec):
@@ -287,21 +275,12 @@
         # M_zeta = self.z_one_hots[hx.z.long()]
 
         for t in range(T):
-<<<<<<< HEAD
-            debug(L)
-            debug("M_zeta")
-            for _z in M_zeta[0]:
-                debug(_z)
-            for _z in M_zeta[0]:
-                debug(L._fields[int(_z.argmax())])
-=======
             self.print(L)
             self.print("M_zeta")
             for _z in M_zeta[0]:
                 self.print(_z)
             for _z in M_zeta[0]:
                 self.print(L._fields[int(_z.argmax())])
->>>>>>> abf72b9e
 
             def safediv(x, y):
                 return x / torch.clamp(y, min=1e-5)
@@ -321,18 +300,6 @@
                 hx.last_condition, list(self.subtask_nvec), dim=-1
             )[-1][:, 1:]
             hx_r = torch.split(hx.r, list(self.subtask_nvec), dim=-1)[-1][:, 1:]
-<<<<<<< HEAD
-            debug("last_condition", last_condition)
-            debug("r", hx_r)
-            debug("er", er)
-            debug("l condition", c)
-            phi_in = inputs.base[t, :, 1:-2] * c.view(N, -1, 1, 1)
-            truth = torch.max(phi_in.view(N, -1), dim=-1).values.float().view(N, 1)
-            l = self.xi_debug(truth)
-            debug("l truth", round(truth, 4))
-            debug("l", round(l, 4))
-            debug("p before update", round(p, 2))
-=======
             self.print("last_condition", last_condition)
             self.print("r", hx_r)
             self.print("l condition", c)
@@ -342,7 +309,6 @@
             self.print("l truth", round(truth, 4))
             self.print("l", round(l, 4))
             self.print("p before update", round(p, 2))
->>>>>>> abf72b9e
             # l = truth
             # NOTE }
 
@@ -373,14 +339,9 @@
             p_step = (p.unsqueeze(1) @ self.one_step).squeeze(1)
             self.print("cr before update", round(hx.cr, 2))
             p = (
-<<<<<<< HEAD
-                e[L.If] * interp(scan_forward(L.Else, L.EndIf), p_step, l)
-                + e[L.Else] * interp(scan_forward(L.EndIf), p_step, l)
-=======
                 e[[L.If, L.While, L.Else]].sum(0)  # conditions
                 * (l * p_step + (1 - l) * scan_forward(L.EndIf, L.Else, L.EndWhile))
                 + e[L.EndWhile] * (l * scan_backward(L.While) + (1 - l) * p_step)
->>>>>>> abf72b9e
                 + e[L.EndIf] * p_step
                 + e[L.While] * interp(scan_forward(L.EndWhile), p_step, l)
                 + e[L.EndWhile] * interp(scan_backward(L.While), p_step, l)
