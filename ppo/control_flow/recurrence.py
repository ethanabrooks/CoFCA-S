from collections import namedtuple
from contextlib import contextmanager

import numpy as np
import torch
import torch.nn.functional as F
from gym import spaces
from torch import nn as nn

from ppo.control_flow.env import Obs
from ppo.distributions import Categorical, FixedCategorical
from ppo.utils import init_

<<<<<<< HEAD
RecurrentState = namedtuple("RecurrentState", "a d p v h a_probs p_probs")
=======
RecurrentState = namedtuple("RecurrentState", "a d p v h a_probs d_probs")
>>>>>>> 3c1245a2


def batch_conv1d(inputs, weights):
    outputs = []
    # one convolution per instance
    n = inputs.shape[0]
    for i in range(n):
        x = inputs[i]
        w = weights[i]
        convolved = F.conv1d(x.reshape(1, 1, -1), w.reshape(1, 1, -1), padding=2)
        outputs.append(convolved.squeeze(0))
    padded = torch.cat(outputs)
    padded[:, 1] = padded[:, 1] + padded[:, 0]
    padded[:, -2] = padded[:, -2] + padded[:, -1]
    return padded[:, 1:-1]


def get_obs_sections(obs_spaces):
    return Obs(*[int(np.prod(s.shape)) for s in obs_spaces])


class Recurrence(nn.Module):
    def __init__(
        self,
        observation_space,
        action_space,
        eval_lines,
        activation,
        hidden_size,
        encoder_hidden_size,
        num_layers,
        num_edges,
        num_encoding_layers,
        debug,
        no_scan,
        no_roll,
        no_pointer,
        include_action,
    ):
        super().__init__()
        self.include_action = include_action
        self.no_pointer = no_pointer
        self.no_roll = no_roll
        self.no_scan = no_scan or no_pointer  # no scan if no pointer
        self.obs_spaces = Obs(**observation_space.spaces)
        self.action_size = 2
        self.debug = debug
        self.hidden_size = hidden_size
        self.encoder_hidden_size = encoder_hidden_size

        self.obs_sections = get_obs_sections(self.obs_spaces)
        self.eval_lines = eval_lines
        self.train_lines = len(self.obs_spaces.lines.nvec)

        # networks
        self.ne = num_edges
        n_a, n_p = map(int, action_space.nvec[:2])
        self.n_a = n_a
        self.embed_task = self.build_embed_task(encoder_hidden_size)
        self.embed_action = nn.Embedding(n_a, hidden_size)
        self.task_encoder = nn.GRU(
            encoder_hidden_size,
            encoder_hidden_size,
            bidirectional=True,
            batch_first=True,
        )
        self.gru = nn.GRUCell(self.gru_in_size, hidden_size)

        layers = []
        for _ in range(num_layers):
            layers.extend([init_(nn.Linear(hidden_size, hidden_size)), activation])
        self.zeta = nn.Sequential(*layers)
        self.upsilon = init_(nn.Linear(hidden_size, self.ne))

        layers = []
        in_size = (2 if self.no_scan else 1) * encoder_hidden_size
        for _ in range(num_encoding_layers - 1):
            layers.extend([init_(nn.Linear(in_size, encoder_hidden_size)), activation])
            in_size = encoder_hidden_size
        out_size = self.ne * 2 * self.train_lines if self.no_scan else self.ne
        self.beta = nn.Sequential(*layers, init_(nn.Linear(in_size, out_size)))

        self.stuff = init_(nn.Linear(hidden_size, 1))
        self.critic = init_(nn.Linear(hidden_size, 1))
        self.actor = Categorical(hidden_size, n_a)
        self.attention = Categorical(hidden_size, n_a)
<<<<<<< HEAD
        self._state_sizes = RecurrentState(
            a=1, a_probs=n_a, d=1, p_probs=2 * self.train_lines, p=1, v=1, h=hidden_size
        )

    # from https://github.com/astooke/rlpyt/blob/75e96cda433626868fd2a30058be67b99bbad810/rlpyt/models/conv2d.py#L10
    def build_conv(
        self,
        in_channels,
        channels,
        kernel_sizes,
        strides,
        paddings=None,
        nonlinearity=torch.nn.ReLU,  # Module, not Functional.
        use_maxpool=False,  # if True: convs use stride 1, maxpool downsample.
    ):
        if paddings is None:
            paddings = [0 for _ in range(len(channels))]
        assert len(channels) == len(kernel_sizes) == len(strides) == len(paddings)
        in_channels = [in_channels] + channels[:-1]
        ones = [1 for _ in range(len(strides))]
        if use_maxpool:
            maxp_strides = strides
            strides = ones
        else:
            maxp_strides = ones
        conv_layers = [
            torch.nn.Conv2d(
                in_channels=ic, out_channels=oc, kernel_size=k, stride=s, padding=p
            )
            for (ic, oc, k, s, p) in zip(
                in_channels, channels, kernel_sizes, strides, paddings
            )
        ]
        sequence = []
        for conv_layer, maxp_stride in zip(conv_layers, maxp_strides):
            sequence.extend([conv_layer, nonlinearity()])
            if maxp_stride > 1:
                sequence.append(torch.nn.MaxPool2d(maxp_stride))  # No padding.
        return nn.Sequential(*sequence)

    @property
    def state_sizes(self):
        if self.no_scan:
            return self._state_sizes
        return self._state_sizes._replace(p_probs=2 * self.n_lines)
=======
        self.state_sizes = RecurrentState(
            a=1, a_probs=n_a, d=1, d_probs=2 * self.train_lines, p=1, v=1, h=hidden_size
        )

    def build_embed_task(self, hidden_size):
        return nn.Embedding(len(self.obs_spaces.lines.nvec), hidden_size)
>>>>>>> 3c1245a2

    @property
    def gru_in_size(self):
        if self.no_pointer:
            in_size = 2 * self.hidden_size
        elif self.include_action:
            in_size = self.hidden_size
        else:
            in_size = 0
        return in_size + self.encoder_hidden_size + self.obs_sections.obs

    # noinspection PyProtectedMember
    @contextmanager
    def evaluating(self):
        obs_spaces = self.obs_spaces
        obs_sections = self.obs_sections
        state_sizes = self.state_sizes
        n_lines = self.eval_lines + 1
        eval_lines_space = self.eval_lines_space(n_lines, obs_spaces.lines)
        self.obs_spaces = obs_spaces._replace(lines=eval_lines_space)
        self.obs_sections = get_obs_sections(self.obs_spaces)
        self.state_sizes = state_sizes._replace(d_probs=2 * n_lines)
        yield self
        self.obs_spaces = obs_spaces
        self.obs_sections = obs_sections
        self.state_sizes = state_sizes

    @staticmethod
    def eval_lines_space(n_eval_lines, train_lines_space):
        return spaces.MultiDiscrete(
            np.repeat(train_lines_space.nvec[0], repeats=n_eval_lines)
        )

    @staticmethod
    def sample_new(x, dist):
        new = x < 0
        x[new] = dist.sample()[new].flatten()

    def forward(self, inputs, hx):
        return self.pack(self.inner_loop(inputs, rnn_hxs=hx))

    def pack(self, hxs):
        def pack():
            for name, size, hx in zip(
                RecurrentState._fields, self.state_sizes, zip(*hxs)
            ):
                x = torch.stack(hx).float()
                assert np.prod(x.shape[2:]) == size
                yield x.view(*x.shape[:2], -1)

        hx = torch.cat(list(pack()), dim=-1)
        return hx, hx[-1:]

    def parse_inputs(self, inputs: torch.Tensor):
        return Obs(*torch.split(inputs, self.obs_sections, dim=-1))

    def parse_hidden(self, hx: torch.Tensor) -> RecurrentState:
        return RecurrentState(*torch.split(hx, self.state_sizes, dim=-1))

    def print(self, *args, **kwargs):
        if self.debug:
            print(*args, **kwargs)

    def inner_loop(self, inputs, rnn_hxs):
        T, N, dim = inputs.shape
        inputs, actions = torch.split(
            inputs.detach(), [dim - self.action_size, self.action_size], dim=2
        )

        # parse non-action inputs
        inputs = self.parse_inputs(inputs)

        # build memory
        lines = inputs.lines.view(T, N, self.obs_sections.lines).long()[0, :, :]
        M = self.embed_task(lines.view(-1)).view(
            *lines.shape, self.encoder_hidden_size
        )  # n_batch, n_lines, hidden_size

        rolled = []
        nl = self.obs_sections.lines
        for i in range(nl):
            rolled.append(M if self.no_roll else torch.roll(M, shifts=-i, dims=1))
        rolled = torch.cat(rolled, dim=0)
        G, H = self.task_encoder(rolled)
        H = H.transpose(0, 1).reshape(nl, N, -1)
        last = torch.zeros(nl, N, 2 * nl, self.ne, device=rnn_hxs.device)
        last[:, :, -1] = 1
        if self.no_scan:
            P = self.beta(H).view(nl, N, -1, self.ne).softmax(2)
        else:
            G = G.view(nl, N, nl, 2, self.encoder_hidden_size)
            B = self.beta(G)
            # arange = 0.05 * torch.zeros(15).float()
            # arange[0] = 1
            # B[:, :, :, 0] = arange.view(1, 1, -1, 1)
            # B[:, :, :, 1] = arange.flip(0).view(1, 1, -1, 1)
            f, b = torch.unbind(B.sigmoid(), dim=3)
            B = torch.stack([f, b.flip(2)], dim=-2)
            B = B.view(nl, N, 2 * nl, self.ne)
            zero_last = (1 - last) * B
            B = zero_last + self.last  # this ensures that the last B is 1
            rolled = torch.roll(zero_last, shifts=1, dims=2)
            C = torch.cumprod(1 - rolled, dim=2)
            P = B * C
            P = P.view(nl, N, nl, 2, self.ne)
            f, b = torch.unbind(P, dim=3)
            P = torch.cat([b.flip(2), f], dim=2)
            P = P.roll(shifts=(-1, 1), dims=(0, 2))

        new_episode = torch.all(rnn_hxs == 0, dim=-1).squeeze(0)
        hx = self.parse_hidden(rnn_hxs)
        for _x in hx:
            _x.squeeze_(0)

        h = hx.h
        p = hx.p.long().squeeze(-1)
        a = hx.a.long().squeeze(-1)
        a[new_episode] = 0
        R = torch.arange(N, device=rnn_hxs.device)
        A = torch.cat([actions[:, :, 0], hx.a.view(1, N)], dim=0).long()
        D = torch.cat([actions[:, :, 1], hx.d.view(1, N)], dim=0).long()

        for t in range(T):
            self.print("p", p)
            obs = inputs.obs[t]
            x = [obs, H.sum(0) if self.no_pointer else M[R, p]]
            if self.no_pointer or self.include_action:
                x += [self.embed_action(A[t - 1].clone())]
            h = self.gru(torch.cat(x, dim=-1), h)
            z = F.relu(self.zeta(h))
            a_dist = self.actor(z)
            self.sample_new(A[t], a_dist)
            u = self.upsilon(z).softmax(dim=-1)
            self.print("o", torch.round(10 * u))
            w = P[p, R]
            half1 = w.size(1) // 2
            self.print(torch.round(10 * w)[0, half1:])
            self.print(torch.round(10 * w)[0, :half1])
<<<<<<< HEAD
            p_dist = FixedCategorical(probs=((w @ u.unsqueeze(-1)).squeeze(-1)))
            # p_probs = torch.round(p_dist.probs * 10).flatten()
            self.sample_new(D[t], p_dist)
            half = p_dist.probs.size(-1) // 2 if self.no_scan else nl
            p = p + D[t].clone() - half
            p = torch.clamp(p, min=0, max=nl - 1)
=======
            d_dist = FixedCategorical(probs=((w @ u.unsqueeze(-1)).squeeze(-1)))
            # p_probs = torch.round(p_dist.probs * 10).flatten()
            self.sample_new(D[t], d_dist)
            n_p = d_dist.probs.size(-1)
            p = p + D[t].clone() - n_p // 2
            p = torch.clamp(p, min=0, max=n_p - 1)
>>>>>>> 3c1245a2
            yield RecurrentState(
                a=A[t],
                v=self.critic(z),
                h=h,
                p=p,
                a_probs=a_dist.probs,
                d=D[t],
<<<<<<< HEAD
                p_probs=p_dist.probs,
=======
                d_probs=d_dist.probs,
>>>>>>> 3c1245a2
            )<|MERGE_RESOLUTION|>--- conflicted
+++ resolved
@@ -11,11 +11,7 @@
 from ppo.distributions import Categorical, FixedCategorical
 from ppo.utils import init_
 
-<<<<<<< HEAD
-RecurrentState = namedtuple("RecurrentState", "a d p v h a_probs p_probs")
-=======
 RecurrentState = namedtuple("RecurrentState", "a d p v h a_probs d_probs")
->>>>>>> 3c1245a2
 
 
 def batch_conv1d(inputs, weights):
@@ -102,60 +98,12 @@
         self.critic = init_(nn.Linear(hidden_size, 1))
         self.actor = Categorical(hidden_size, n_a)
         self.attention = Categorical(hidden_size, n_a)
-<<<<<<< HEAD
-        self._state_sizes = RecurrentState(
-            a=1, a_probs=n_a, d=1, p_probs=2 * self.train_lines, p=1, v=1, h=hidden_size
-        )
-
-    # from https://github.com/astooke/rlpyt/blob/75e96cda433626868fd2a30058be67b99bbad810/rlpyt/models/conv2d.py#L10
-    def build_conv(
-        self,
-        in_channels,
-        channels,
-        kernel_sizes,
-        strides,
-        paddings=None,
-        nonlinearity=torch.nn.ReLU,  # Module, not Functional.
-        use_maxpool=False,  # if True: convs use stride 1, maxpool downsample.
-    ):
-        if paddings is None:
-            paddings = [0 for _ in range(len(channels))]
-        assert len(channels) == len(kernel_sizes) == len(strides) == len(paddings)
-        in_channels = [in_channels] + channels[:-1]
-        ones = [1 for _ in range(len(strides))]
-        if use_maxpool:
-            maxp_strides = strides
-            strides = ones
-        else:
-            maxp_strides = ones
-        conv_layers = [
-            torch.nn.Conv2d(
-                in_channels=ic, out_channels=oc, kernel_size=k, stride=s, padding=p
-            )
-            for (ic, oc, k, s, p) in zip(
-                in_channels, channels, kernel_sizes, strides, paddings
-            )
-        ]
-        sequence = []
-        for conv_layer, maxp_stride in zip(conv_layers, maxp_strides):
-            sequence.extend([conv_layer, nonlinearity()])
-            if maxp_stride > 1:
-                sequence.append(torch.nn.MaxPool2d(maxp_stride))  # No padding.
-        return nn.Sequential(*sequence)
-
-    @property
-    def state_sizes(self):
-        if self.no_scan:
-            return self._state_sizes
-        return self._state_sizes._replace(p_probs=2 * self.n_lines)
-=======
         self.state_sizes = RecurrentState(
             a=1, a_probs=n_a, d=1, d_probs=2 * self.train_lines, p=1, v=1, h=hidden_size
         )
 
     def build_embed_task(self, hidden_size):
         return nn.Embedding(len(self.obs_spaces.lines.nvec), hidden_size)
->>>>>>> 3c1245a2
 
     @property
     def gru_in_size(self):
@@ -294,21 +242,12 @@
             half1 = w.size(1) // 2
             self.print(torch.round(10 * w)[0, half1:])
             self.print(torch.round(10 * w)[0, :half1])
-<<<<<<< HEAD
-            p_dist = FixedCategorical(probs=((w @ u.unsqueeze(-1)).squeeze(-1)))
-            # p_probs = torch.round(p_dist.probs * 10).flatten()
-            self.sample_new(D[t], p_dist)
-            half = p_dist.probs.size(-1) // 2 if self.no_scan else nl
-            p = p + D[t].clone() - half
-            p = torch.clamp(p, min=0, max=nl - 1)
-=======
             d_dist = FixedCategorical(probs=((w @ u.unsqueeze(-1)).squeeze(-1)))
             # p_probs = torch.round(p_dist.probs * 10).flatten()
             self.sample_new(D[t], d_dist)
             n_p = d_dist.probs.size(-1)
             p = p + D[t].clone() - n_p // 2
             p = torch.clamp(p, min=0, max=n_p - 1)
->>>>>>> 3c1245a2
             yield RecurrentState(
                 a=A[t],
                 v=self.critic(z),
@@ -316,9 +255,5 @@
                 p=p,
                 a_probs=a_dist.probs,
                 d=D[t],
-<<<<<<< HEAD
-                p_probs=p_dist.probs,
-=======
                 d_probs=d_dist.probs,
->>>>>>> 3c1245a2
             )