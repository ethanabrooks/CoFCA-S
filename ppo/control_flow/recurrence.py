--- conflicted
+++ resolved
@@ -117,12 +117,8 @@
         self.obs_sections = get_obs_sections(self.obs_spaces)
         self.train_lines = len(self.obs_spaces.lines.nvec)
         # noinspection PyProtectedMember
-<<<<<<< HEAD
-        self.state_sizes = self.state_sizes._replace(d_probs=2 * self.train_lines)
-=======
         if not self.no_scan:
             self.state_sizes = self.state_sizes._replace(d_probs=2 * self.train_lines)
->>>>>>> 91021011
 
     @staticmethod
     def get_lines_space(n_eval_lines, train_lines_space):
