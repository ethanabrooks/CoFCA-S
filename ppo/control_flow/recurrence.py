--- conflicted
+++ resolved
@@ -28,14 +28,11 @@
 )
 
 
-<<<<<<< HEAD
-=======
 def debug(*args, **kwargs):
     if DEBUG:
         print(*args, **kwargs)
 
 
->>>>>>> 11632888
 def round(x, dec):
     return torch.round(x * 10 ** dec) / 10 ** dec
 
@@ -111,15 +108,6 @@
         self.phi_debug = nn.Sequential(init_(nn.Linear(1, 1), "sigmoid"), nn.Sigmoid())
         self.xi_debug = nn.Sequential(init_(nn.Linear(1, 1), "sigmoid"), nn.Sigmoid())
         self.zeta_debug = Categorical(len(LineTypes._fields), len(LineTypes._fields))
-<<<<<<< HEAD
-        # self.zeta_debug = nn.Sequential(
-        #     init_(nn.Linear(len(LineTypes._fields), hidden_size)),
-        #     nn.Dropout(),
-        #     init_(nn.Linear(hidden_size, len(LineTypes._fields))),
-        #     nn.Softmax(-1),
-        # )
-=======
->>>>>>> 11632888
         # NOTE }
 
         input_size = h * w * hidden_size  # conv output
@@ -218,11 +206,7 @@
             *inputs.subtasks.shape[:2], self.n_subtasks, self.subtask_nvec.size
         )[0]
         task = torch.split(task, 1, dim=-1)
-<<<<<<< HEAD
-        g_discrete = [x[0, :, :, 0] for x in task]
-=======
         g_discrete = [x[:, :, 0] for x in task]
->>>>>>> 11632888
         M_discrete = torch.stack(
             g_discrete, dim=-1
         )  # TODO: quicker to store in RecurrentState?
@@ -252,23 +236,6 @@
             -1, self.n_subtasks * len(LineTypes._fields)
         )[new_episode]
 
-        # NOTE {
-        L = LineTypes()
-        debug_in = M[:, :, -self.subtask_nvec[-2:].sum() : -self.subtask_nvec[-1]]
-        truth = FixedCategorical(probs=debug_in.float())
-        # M_zeta_dist = truth
-        # print("truth", truth)
-        # NOTE }
-        M_zeta_dist = self.zeta_debug(debug_in[new_episode])
-        # M_zeta_dist = truth
-
-        z = actions.z[
-            0, new_episode
-        ].long()  # use time-step 0; z fixed throughout episode
-        self.sample_new(z, M_zeta_dist)
-        hx.z[new_episode] = z.float()
-        hx.z_probs[new_episode] = M_zeta_dist.probs.view(-1, self.n_subtasks * len(L))
-
         return self.pack(
             self.inner_loop(
                 inputs=inputs,
@@ -286,13 +253,7 @@
 
         T, N, *_ = inputs.base.shape
         p = hx.p
-<<<<<<< HEAD
-
-        subtask = subtask.long().view(T, N)
-        # M_zeta = self.zeta(M)
-=======
         L = LineTypes()
->>>>>>> 11632888
 
         # combine past and present actions (sampled values)
         obs = inputs.base
@@ -305,10 +266,6 @@
             debug("M_zeta")
             for _z in hx.z[0]:
                 debug(L._fields[int(_z)])
-
-            L = LineTypes()
-
-            # print(L)
 
             def safediv(x, y):
                 return x / torch.clamp(y, min=1e-5)
