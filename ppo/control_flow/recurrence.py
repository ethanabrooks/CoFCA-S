--- conflicted
+++ resolved
@@ -335,13 +335,8 @@
             # self.print("l condition", c)
             # phi_in = inputs.base[t, :, 1:-2] * c.view(N, -1, 1, 1)
             # truth = torch.max(phi_in.view(N, -1), dim=-1).values.float().view(N, 1)
-<<<<<<< HEAD
-            # l = self.xi((inputs.base[t], condition))
-            # self.print("l1", l)
-=======
             l = self.xi((inputs.base[t], condition))
             self.print("l1", l)
->>>>>>> be46c323
 
             # self.print("l truth", round(truth, 4))
             # l = truth
