--- conflicted
+++ resolved
@@ -119,11 +119,6 @@
             # init_(nn.Linear(32 * 7 * 7, hidden_size)), nn.ReLU())
             init_(nn.Linear(hidden_size * h * w, hidden_size), nn.ReLU()),
             nn.ReLU(),
-<<<<<<< HEAD
-        )
-        self.dist = nn.Sequential(
-            init_(nn.Linear(hidden_size, 1), nn.Sigmoid()), nn.Sigmoid()
-=======
         )
 
         self.dist = nn.Sequential(
@@ -133,7 +128,6 @@
         self.phi = trace(
             lambda in_size: init_(nn.Linear(in_size, 2), nn.Sigmoid()),
             in_size=(d * action_spaces.a.n * int(self.subtask_nvec.prod())),
->>>>>>> 3319bb47
         )
         self.phi = Categorical(d * action_spaces.a.n * int(self.subtask_nvec.prod()), 2)
 
@@ -144,25 +138,7 @@
             init_(nn.Linear(1, 1), nn.Sigmoid()), nn.Sigmoid()
         )
         self.xi_debug = nn.Sequential(
-<<<<<<< HEAD
-            Parallel(
-                nn.Sequential(Reshape(1, d, h, w)),
-                nn.Sequential(Reshape(self.line_size, 1, 1, 1)),
-            ),
-            Product(),
-            Times(
-                100 * (F.pad(torch.eye(4), (1, 2, 15, 0)).view(1, 19, 7, 1, 1) - 0.5)
-            ),
-            Reshape(self.line_size * d, h * w),
-            # init_(nn.Conv2d(d * self.line_size, hidden_size, kernel_size=1), "sigmoid"),
-            # Reshape(hidden_size, h * w),
-            Sum(dim=-1),
-            activation,
-            Times(100),
-            Sum(dim=-1, keepdim=True),
-=======
             init_(nn.Linear(1, 1), nn.Sigmoid()), nn.Sigmoid()
->>>>>>> 3319bb47
         )
         self.zeta_debug = Categorical(len(LineTypes._fields), len(LineTypes._fields))
         # NOTE }
@@ -500,11 +476,7 @@
 
                 # NOTE {
                 # _task_sections = torch.split(
-<<<<<<< HEAD
-                #     subtask_param, tuple(self.subtask_nvec), dim=-1
-=======
                 # subtask_param, tuple(self.subtask_nvec), dim=-1
->>>>>>> 3319bb47
                 # )
                 # interaction, count, obj, _, condition = _task_sections
                 # agent_layer = obs[t, :, 6, :, :].long()
