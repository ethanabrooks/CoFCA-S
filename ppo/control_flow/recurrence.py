--- conflicted
+++ resolved
@@ -1,7 +1,3 @@
-<<<<<<< HEAD
-DEBUG = False
-=======
->>>>>>> 64a6a509
 import functools
 from collections import namedtuple
 import itertools
@@ -30,14 +26,6 @@
     "RecurrentState",
     "a g cr cg z a_probs g_probs cr_probs cg_probs z_probs p r last_condition last_eval v",
 )
-<<<<<<< HEAD
-
-
-def debug(*args, **kwargs):
-    if DEBUG:
-        print(*args, **kwargs)
-=======
->>>>>>> 64a6a509
 
 
 def round(x, dec):
@@ -122,11 +110,7 @@
         # NOTE {
         self.phi_debug = nn.Sequential(init_(nn.Linear(1, 1), "sigmoid"), nn.Sigmoid())
         self.xi_debug = nn.Sequential(init_(nn.Linear(1, 1), "sigmoid"), nn.Sigmoid())
-        self.zeta_debug = nn.Sequential(
-            init_(nn.Linear(len(LineTypes._fields), len(LineTypes._fields))),
-            nn.Softmax(-1),
-        )
-        # self.zeta_debug = Categorical(len(LineTypes._fields), len(LineTypes._fields))
+        self.zeta_debug = Categorical(len(LineTypes._fields), len(LineTypes._fields))
         # NOTE }
 
         input_size = h * w * hidden_size  # conv output
@@ -146,7 +130,7 @@
             g=1,
             cg=1,
             cr=1,
-            z=self.n_subtasks * len(LineTypes._fields),
+            z=self.n_subtasks,
             a_probs=action_spaces.a.n,
             g_probs=self.n_subtasks,
             cg_probs=2,
@@ -239,11 +223,12 @@
 
         # NOTE {
         debug_in = M[:, :, -self.subtask_nvec[-2:].sum() : -self.subtask_nvec[-1]]
-        # truth = debug_in
-        z = self.zeta_debug(debug_in)
+        # M_zeta = self.zeta_debug(debug_in)
+        truth = FixedCategorical(probs=debug_in)
+        M_zeta_dist = self.zeta_debug(debug_in)
         # M_zeta_dist = truth
-        # z = actions.z[0].long()  # use time-step 0; z fixed throughout episode
-        # self.sample_new(z, M_zeta_dist)
+        z = actions.z[0].long()  # use time-step 0; z fixed throughout episode
+        self.sample_new(z, M_zeta_dist)
         # NOTE }
 
         hx = self.parse_hidden(hx)
@@ -253,8 +238,10 @@
         hx.r[new_episode] = M[new_episode, 0]  # initialize r to first subtask
         # initialize g to first subtask
         hx.g[new_episode] = 0.0
-        hx.z[new_episode] = z.view(N, -1)[new_episode]
-        hx.z_probs[new_episode] = z.view(N, -1)[new_episode]
+        hx.z[new_episode] = z[new_episode].float()
+        hx.z_probs[new_episode] = M_zeta_dist.probs.view(
+            -1, self.n_subtasks * len(LineTypes._fields)
+        )[new_episode]
 
         return self.pack(
             self.inner_loop(
@@ -279,25 +266,15 @@
         obs = inputs.base
         A = torch.cat([actions.a, hx.a.unsqueeze(0)], dim=0).long().squeeze(2)
         G = torch.cat([actions.g, hx.g.unsqueeze(0)], dim=0).long().squeeze(2)
-        M_zeta = hx.z.view(*M.shape[:2], len(L))
-        # M_zeta = self.z_one_hots[hx.z.long()]
+        M_zeta = self.z_one_hots[hx.z.long()]
 
         for t in range(T):
-<<<<<<< HEAD
-            debug(L)
-            debug("M_zeta")
-            for _z in M_zeta[0]:
-                debug(_z)
-            for _z in M_zeta[0]:
-                debug(L._fields[int(_z.argmax())])
-=======
             self.print(L)
             self.print("M_zeta")
             for _z in M_zeta[0]:
                 self.print(_z)
             for _z in M_zeta[0]:
                 self.print(L._fields[int(_z.argmax())])
->>>>>>> 64a6a509
 
             def safediv(x, y):
                 return x / torch.clamp(y, min=1e-5)
@@ -320,17 +297,6 @@
                 hx.last_condition, list(self.subtask_nvec), dim=-1
             )[-1][:, 1:]
             hx_r = torch.split(hx.r, list(self.subtask_nvec), dim=-1)[-1][:, 1:]
-<<<<<<< HEAD
-            debug("last_condition", last_condition)
-            debug("r", hx_r)
-            debug("l condition", c)
-            phi_in = inputs.base[t, :, 1:-2] * c.view(N, -1, 1, 1)
-            truth = torch.max(phi_in.view(N, -1), dim=-1).values.float().view(N, 1)
-            l = self.xi_debug(truth)
-            debug("l truth", round(truth, 4))
-            debug("l", round(l, 4))
-            debug("p before update", round(p, 2))
-=======
             self.print("last_condition", last_condition)
             self.print("r", hx_r)
             self.print("l condition", c)
@@ -340,7 +306,6 @@
             self.print("l truth", round(truth, 4))
             self.print("l", round(l, 4))
             self.print("p before update", round(p, 2))
->>>>>>> 64a6a509
             # l = truth
             # NOTE }
 
@@ -393,21 +358,12 @@
             last_line = is_line.sum(-1).long() - 1
             p = p + (1 - p.sum(-1, keepdim=True)) * self.p_one_hot[last_line]
 
-<<<<<<< HEAD
-            debug("e[L.If]", e[L.If])
-            debug("e[L.Else]", e[L.Else])
-            debug("e[L.EndIf]", e[L.EndIf])
-            debug("e[L.While]", e[L.While])
-            debug("e[L.EndWhile]", e[L.EndWhile])
-            debug("e[L.Subtask]", e[L.Subtask])
-=======
             self.print("e[L.If]", e[L.If])
             self.print("e[L.Else]", e[L.Else])
             self.print("e[L.EndIf]", e[L.EndIf])
             self.print("e[L.While]", e[L.While])
             self.print("e[L.EndWhile]", e[L.EndWhile])
             self.print("e[L.Subtask]", e[L.Subtask])
->>>>>>> 64a6a509
 
             # r
             r = (p.unsqueeze(1) @ M).squeeze(1)
