--- conflicted
+++ resolved
@@ -25,16 +25,9 @@
         action_space,
         eval_lines,
         activation,
-<<<<<<< HEAD
         encoder_hidden_size,
         # gru_hidden_size,
         # num_layers,
-=======
-        hidden_size,
-        task_embed_size,
-        # gru_hidden_size,
-        num_layers,
->>>>>>> 3b06c902
         num_edges,
         num_encoding_layers,
         debug,
@@ -49,12 +42,7 @@
         self.obs_spaces = observation_space
         self.action_size = action_space.nvec.size
         self.debug = debug
-<<<<<<< HEAD
         self.encoder_hidden_size = encoder_hidden_size
-=======
-        self.hidden_size = hidden_size
-        self.task_embed_size = task_embed_size
->>>>>>> 3b06c902
         # self.gru_hidden_size = gru_hidden_size
         self.P_save_name = None
 
@@ -68,27 +56,10 @@
         n_a = self.action_space_nvec.upper
         n_p = self.action_space_nvec.delta
         self.n_a = n_a
-<<<<<<< HEAD
         self.embed_task = self.build_embed_task(encoder_hidden_size)
-=======
-        self.embed_task = self.build_embed_task(task_embed_size)
-        self.embed_upper = nn.Embedding(n_a, hidden_size)
->>>>>>> 3b06c902
         self.task_encoder = nn.GRU(
             task_embed_size, task_embed_size, bidirectional=True, batch_first=True
         )
-<<<<<<< HEAD
-=======
-        # self.gru = nn.GRUCell(self.gru_in_size, gru_hidden_size)
-
-        # layers = []
-        # in_size = gru_hidden_size + 1
-        # for _ in range(num_layers):
-        # layers.extend([init_(nn.Linear(in_size, hidden_size)), activation])
-        # in_size = hidden_size
-        # self.zeta2 = nn.Sequential(*layers)
-        self.upsilon = init_(nn.Linear(hidden_size, self.ne))
->>>>>>> 3b06c902
 
         layers = []
         in_size = (2 if self.no_scan else 1) * task_embed_size
@@ -98,18 +69,7 @@
         out_size = self.ne * 2 * self.train_lines if self.no_scan else self.ne
         self.beta = nn.Sequential(*layers, init_(nn.Linear(in_size, out_size)))
         self.state_sizes = RecurrentState(
-<<<<<<< HEAD
             a=1, a_probs=n_a, d=1, d_probs=2 * self.train_lines, u=self.ne, p=1, v=1
-=======
-            a=1,
-            a_probs=n_a,
-            d=1,
-            d_probs=2 * self.train_lines,
-            u=self.ne,
-            p=1,
-            v=1,
-            # h=gru_hidden_size,
->>>>>>> 3b06c902
         )
 
     def build_embed_task(self, hidden_size):
