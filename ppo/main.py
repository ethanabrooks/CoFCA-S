# stdlib

from collections import ChainMap

# noinspection PyUnresolvedReferences
from gym.wrappers import TimeLimit

# noinspection PyUnresolvedReferences
# noinspection PyUnresolvedReferences
import gridworld_env
from gridworld_env.subtasks_gridworld import SubtasksGridWorld  # noqa
from gridworld_env.subtasks_gridworld import get_task_space
from ppo.arguments import build_parser, get_args
from ppo.subtasks import SubtasksAgent, SubtasksTeacher
from ppo.train import Train
from ppo.wrappers import SubtasksWrapper
from rl_utils import hierarchical_parse_args


def cli():
    Train(**get_args())


def class_parser(string):
    return dict(SubtasksGridWorld=SubtasksGridWorld)[string]


def make_subtasks_env(env_id, **kwargs):
<<<<<<< HEAD
    gridworld_args = gridworld_env.get_args(env_id)
    gridworld_args.update(**{k:v for k, v in kwargs.items() if v})

=======
>>>>>>> dc61253a
    def helper(rank, seed, class_, max_episode_steps, **_kwargs):
        env = SubtasksWrapper(class_parser(class_)(**_kwargs))
        env.seed(seed + rank)
        print('Environment seed:', seed + rank)
        if max_episode_steps is not None:
            env = TimeLimit(env, max_episode_steps=int(max_episode_steps))
        return env

    gridworld_args = gridworld_env.get_args(env_id)
    kwargs = {k: v for k, v in kwargs.items() if v is not None}
    return helper(**ChainMap(
        kwargs, gridworld_args
    ))  # combines kwargs and gridworld_args with preference for kwargs


def subtasks_cli():
    parser = build_parser()
    task_parser = parser.add_argument_group('task_args')
    task_parser.add_argument('--task-types', nargs='*')
    task_parser.add_argument('--max-task-count', type=int)
    task_parser.add_argument('--object-types', nargs='*')
    task_parser.add_argument('--n-subtasks', type=int)
    kwargs = hierarchical_parse_args(parser)

    def train(task_args, **_kwargs):
        class TrainTeacher(Train):
            @staticmethod
            def make_env(env_id, seed, rank, add_timestep):
                return make_subtasks_env(
                    env_id=env_id, rank=rank, seed=seed, **task_args)

            # noinspection PyMethodOverriding
            @staticmethod
            def build_behavior_agent(envs, hidden_size, recurrent,
                                     entropy_coef, **_):
                return SubtasksAgent(
                    obs_shape=envs.observation_space.shape,
                    action_space=envs.action_space,
                    task_space=get_task_space(**task_args),
                    hidden_size=hidden_size,
                    entropy_coef=entropy_coef,
                    recurrent=recurrent,
                    use_aux_loss=False,
                )

        TrainTeacher(**_kwargs)

    train(**kwargs)


def train_teacher_cli():
    parser = build_parser()
    parser.add_argument('--task-types', nargs='*')
    parser.add_argument('--max-task-count', type=int)
    parser.add_argument('--object-types', nargs='*')
    parser.add_argument('--n-subtasks', type=int)
    kwargs = hierarchical_parse_args(parser)

    def train(task_types, max_task_count, object_types, n_subtasks, **_kwargs):
        class TrainTeacher(Train):
            @staticmethod
            def make_env(env_id, seed, rank, add_timestep):
                return make_subtasks_env(
                    env_id=env_id,
                    task_types=task_types,
                    max_task_count=max_task_count,
                    object_types=object_types,
                    n_subtasks=n_subtasks,
                    rank=rank,
                    seed=seed)

            @staticmethod
            def build_behavior_agent(envs, **agent_args):
                return SubtasksTeacher(
                    obs_shape=envs.observation_space.shape,
                    action_space=envs.action_space,
                    n_task_types=len(task_types),
                    n_objects=len(object_types),
                    **agent_args)

        TrainTeacher(**_kwargs)

    train(**kwargs)


def teach_cli():
    parser = build_parser()
    task_parser = parser.add_argument_group('task_args')
    task_parser.add_argument('--task-types', nargs='*')
    task_parser.add_argument('--max-task-count', type=int)
    task_parser.add_argument('--object-types', nargs='*')
    task_parser.add_argument('--n-subtasks', type=int)

    def train(env_id, task_args, ppo_args, **kwargs):
        class TrainSubtasks(Train):
            @staticmethod
            def make_env(env_id, seed, rank, add_timestep):
                return make_subtasks_env(
<<<<<<< HEAD
                    env_id=env_id,
                    rank=rank,
                    seed=seed,
                    **task_args
                )
=======
                    env_id=env_id, rank=rank, seed=seed, **task_args)
>>>>>>> dc61253a

            # noinspection PyMethodOverriding
            @staticmethod
            def build_agent(envs, hidden_size, recurrent, entropy_coef, **_):
                return SubtasksAgent(
                    obs_shape=envs.observation_space.shape,
                    action_space=envs.action_space,
                    task_space=get_task_space(**task_args),
                    hidden_size=hidden_size,
                    entropy_coef=entropy_coef,
                    recurrent=recurrent,
                    use_aux_loss=True)

            @staticmethod
            def build_behavior_agent(envs, **agent_args):
                return SubtasksTeacher(
                    obs_shape=envs.observation_space.shape,
                    action_space=envs.action_space,
                    n_task_types=len(task_args['task_types']),
                    n_objects=len(task_args['object_types']),
                    **agent_args)

        # Train
        ppo_args.update(aux_loss_only=True)
        TrainSubtasks(env_id=env_id, ppo_args=ppo_args, **kwargs)

    train(**(hierarchical_parse_args(parser)))


if __name__ == "__main__":
    teach_cli()<|MERGE_RESOLUTION|>--- conflicted
+++ resolved
@@ -26,12 +26,6 @@
 
 
 def make_subtasks_env(env_id, **kwargs):
-<<<<<<< HEAD
-    gridworld_args = gridworld_env.get_args(env_id)
-    gridworld_args.update(**{k:v for k, v in kwargs.items() if v})
-
-=======
->>>>>>> dc61253a
     def helper(rank, seed, class_, max_episode_steps, **_kwargs):
         env = SubtasksWrapper(class_parser(class_)(**_kwargs))
         env.seed(seed + rank)
@@ -130,15 +124,7 @@
             @staticmethod
             def make_env(env_id, seed, rank, add_timestep):
                 return make_subtasks_env(
-<<<<<<< HEAD
-                    env_id=env_id,
-                    rank=rank,
-                    seed=seed,
-                    **task_args
-                )
-=======
                     env_id=env_id, rank=rank, seed=seed, **task_args)
->>>>>>> dc61253a
 
             # noinspection PyMethodOverriding
             @staticmethod
