<<<<<<< HEAD
# stdlib
# this is as test

# noinspection PyUnresolvedReferences
=======
>>>>>>> a91858e9
from collections import ChainMap
from pathlib import Path

from gym.wrappers import TimeLimit
import torch

import gridworld_env
import gridworld_env.control_flow_gridworld
from gridworld_env.control_flow_gridworld import ControlFlowGridWorld
import gridworld_env.subtasks_gridworld
from gridworld_env.flat_control_gridworld import FlatControlFlowGridWorld
from gridworld_env.subtasks_gridworld import SubtasksGridWorld
import ppo
from ppo.arguments import build_parser, get_args
import ppo.control_flow
import ppo.flat_control_flow
import ppo.subtasks.agent
import ppo.subtasks.student
import ppo.subtasks.teacher
from ppo.train import Train
from ppo.wrappers import VecNormalize
from rl_utils import hierarchical_parse_args


def add_task_args(parser):
    task_parser = parser.add_argument_group("task_args")
    task_parser.add_argument("--interactions", nargs="*")
    task_parser.add_argument("--max-task-count", type=int, required=True)
    task_parser.add_argument("--object-types", nargs="*")
    task_parser.add_argument("--n-subtasks", type=int, required=True)


def add_env_args(parser):
    env_parser = parser.add_argument_group("env_args")
    env_parser.add_argument("--min-objects", type=int, required=True)
    env_parser.add_argument("--debug", action="store_true")
    env_parser.add_argument(
        "--eval-subtask",
        dest="eval_subtasks",
        default=[],
        type=int,
        nargs=3,
        action="append",
    )


def cli():
    Train(**get_args())


def get_spaces(envs, task_type):
    obs_spaces = envs.observation_space.spaces
    if task_type == "control-flow":
        return gridworld_env.control_flow_gridworld.Obs(**obs_spaces)
    elif task_type == "flat-control-flow":
        return gridworld_env.flat_control_gridworld.Obs(**obs_spaces)
    else:
        return ppo.subtasks.Obs(*obs_spaces)


def make_subtasks_env(env_id, **kwargs):
    def helper(seed, rank, task_type, max_episode_steps, class_, debug, **_kwargs):
        if rank == 1:
            print("Environment args:")
            for k, v in _kwargs.items():
                print(f"{k:20}{v}")
        if task_type == "control-flow":
            env = ppo.subtasks.Wrapper(ControlFlowGridWorld(**_kwargs))
        elif task_type == "flat-control-flow":
            env = ppo.flat_control_flow.Wrapper(FlatControlFlowGridWorld(**_kwargs))
        else:
            env = ppo.subtasks.Wrapper(SubtasksGridWorld(**_kwargs))
        if debug:
            env = ppo.subtasks.DebugWrapper(env)
        env.seed(seed + rank)
        if max_episode_steps is not None:
            env = TimeLimit(env, max_episode_steps=int(max_episode_steps))
        return env

    gridworld_args = gridworld_env.get_args(env_id)
    kwargs.update(add_timestep=None)
    kwargs = {k: v for k, v in kwargs.items() if (v is not None or k is "task_type")}
    chain_map = ChainMap(kwargs, gridworld_args)

    return helper(
        **chain_map
    )  # combines kwargs and gridworld_args with preference for kwargs


def train_lower_level_cli(student):
    parser = build_parser()
    parser.add_argument("--task-type", choices=["control-flow", "flat-control-flow"])
    add_task_args(parser)
    add_env_args(parser)
    if student:
        student_parser = parser.add_argument_group("student_args")
        student_parser.add_argument("--embedding-dim", type=int, required=True)
        student_parser.add_argument("--tau-diss", type=float, required=True)
        student_parser.add_argument("--tau-diff", type=float, required=True)
        student_parser.add_argument("--xi", type=float, required=True)
    kwargs = hierarchical_parse_args(parser)

    def train(task_args, env_args, task_type, student_args=None, **_kwargs):
        class TrainSkill(Train):
            @staticmethod
            def make_env(add_timestep, **make_env_args):
                return make_subtasks_env(
                    **env_args,
                    **make_env_args,
                    **task_args,
                    max_episode_steps=kwargs["max_episode_steps"],
                    task_type=task_type,
                )

            @staticmethod
            def build_agent(envs, **agent_args):
                obs_spaces = get_spaces(envs, task_type)
                agent_args = dict(
                    obs_spaces=obs_spaces, action_space=envs.action_space, **agent_args
                )
                if student:
                    return ppo.subtasks.Student(**agent_args, **student_args)
                else:
                    return ppo.subtasks.Teacher(**agent_args)

        TrainSkill(**_kwargs)

    train(**kwargs)


def teacher_cli():
    train_lower_level_cli(student=False)


def student_cli():
    train_lower_level_cli(student=True)


def metacontroller_cli():
    parser = build_parser()
    parser.add_argument("--agent-load-path", type=Path)
    parser.add_argument("--task-type", choices=["control-flow", "flat-control-flow"])
    add_task_args(parser)
    add_env_args(parser)
    subtasks_parser = parser.add_argument_group("subtasks_args")
    subtasks_parser.add_argument("--subtasks-hidden-size", type=int, required=True)
    subtasks_parser.add_argument("--subtasks-entropy-coef", type=float, required=True)
    subtasks_parser.add_argument("--subtasks-recurrent", action="store_true")
    subtasks_parser.add_argument("--hard-update", action="store_true")
    subtasks_parser.add_argument("--multiplicative-interaction", action="store_true")

    def train(
        env_id,
        task_args,
        ppo_args,
        agent_load_path,
        subtasks_args,
        env_args,
        task_type,
        **kwargs,
    ):
        class TrainSubtasks(Train):
            @staticmethod
            def make_env(**_kwargs):
                return make_subtasks_env(
                    **env_args,
                    **_kwargs,
                    **task_args,
                    max_episode_steps=kwargs["max_episode_steps"],
                    task_type=task_type,
                )

            # noinspection PyMethodOverriding
            def build_agent(self, envs, **agent_args):
                agent = None
                obs_spaces = get_spaces(envs, task_type)
                if agent_load_path:
                    agent = ppo.subtasks.Teacher(
                        obs_spaces=obs_spaces,
                        action_space=envs.action_space,
                        **agent_args,
                    )

                    state_dict = torch.load(
                        agent_load_path, map_location=self.device)
                    state_dict['agent'].update(
                        part0_one_hot=agent.part0_one_hot,
                        part1_one_hot=agent.part1_one_hot,
                        part2_one_hot=agent.part2_one_hot,
                    )
                    agent.load_state_dict(state_dict["agent"])
                    if isinstance(envs.venv, VecNormalize):
                        # noinspection PyUnresolvedReferences
                        envs.venv.load_state_dict(state_dict["vec_normalize"])
                    print(f"Loaded teacher parameters from {agent_load_path}.")

                _subtasks_args = {
                    k.replace("subtasks_", ""): v for k, v in subtasks_args.items()
                }

                metacontroller_kwargs = dict(
                    obs_spaces=obs_spaces,
                    action_space=envs.action_space,
                    agent=agent,
                    **_subtasks_args,
                )
                if task_type == "control-flow":
                    return ppo.control_flow.Agent(**metacontroller_kwargs)
                elif task_type == "flat-control-flow":
                    return ppo.flat_control_flow.Agent(**metacontroller_kwargs)
                else:
                    return ppo.subtasks.Agent(**metacontroller_kwargs)

        # ppo_args.update(aux_loss_only=True)
        TrainSubtasks(env_id=env_id, ppo_args=ppo_args, **kwargs)

    train(**(hierarchical_parse_args(parser)))


if __name__ == "__main__":
    metacontroller_cli()<|MERGE_RESOLUTION|>--- conflicted
+++ resolved
@@ -1,10 +1,3 @@
-<<<<<<< HEAD
-# stdlib
-# this is as test
-
-# noinspection PyUnresolvedReferences
-=======
->>>>>>> a91858e9
 from collections import ChainMap
 from pathlib import Path
 
