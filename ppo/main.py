import numpy as np
from rl_utils import hierarchical_parse_args

import ppo.arguments
import ppo.bandit.baselines.oh_et_al
import ppo.maze.baselines
from ppo import gntm
from ppo.blocks_world import dnc, planner
from ppo.train import Train


def build_parser():
    parsers = ppo.arguments.build_parser()
    parser = parsers.main
    parser.add_argument("--no-tqdm", dest="use_tqdm", action="store_false")
    parser.add_argument("--time-limit", type=int)
    parsers.agent.add_argument("--debug", action="store_true")
    return parsers


def train_blocks_world(increment_curriculum_at_n_satisfied, **kwargs):
    class TrainValues(Train):
        @staticmethod
        def make_env(
            seed, rank, evaluation, env_id, add_timestep, time_limit, **env_args
        ):
<<<<<<< HEAD
            return blocks_world.Env(**env_args, seed=seed + rank)
=======
            if baseline == "dnc":
                return dnc.Env(**env_args, seed=seed + rank)
            else:
                assert baseline is None
                return planner.Env(
                    **env_args, planning_steps=planning_steps, seed=seed + rank
                )
>>>>>>> 7ac3a17b

        def run_epoch(self, *args, **kwargs):
            counter = super().run_epoch(*args, **kwargs)
            if (
                increment_curriculum_at_n_satisfied
                and counter["n_satisfied"] > increment_curriculum_at_n_satisfied
            ):
                self.envs.increment_curriculum()
            return counter

        def build_agent(
            self,
            envs,
            recurrent=None,
            entropy_coef=None,
            model_loss_coef=None,
            dnc_args=None,
            planner_args=None,
            **agent_args,
        ):
            if baseline == "dnc":
                recurrence = dnc.Recurrence(
                    observation_space=envs.observation_space,
                    action_space=envs.action_space,
                    **dnc_args,
                    **agent_args,
                )
                return gntm.Agent(entropy_coef=entropy_coef, recurrence=recurrence)
            else:
                assert baseline is None
                recurrence = planner.Recurrence(
                    observation_space=envs.observation_space,
                    action_space=envs.action_space,
                    planning_steps=planning_steps,
                    **planner_args,
                    **dnc_args,
                    **agent_args,
                )
                return planner.Agent(
                    entropy_coef=entropy_coef,
                    model_loss_coef=model_loss_coef,
                    recurrence=recurrence,
                )

    TrainValues(**kwargs).run()


def blocks_world_cli():
    parsers = build_parser()
<<<<<<< HEAD
=======
    parsers.main.add_argument("--baseline", choices=["dnc"])
    parsers.main.add_argument("--planning-steps", type=int, default=10)
    parsers.main.add_argument("--increment-curriculum-at-n-satisfied", type=float)
>>>>>>> 7ac3a17b
    parsers.env.add_argument("--n-cols", type=int, required=True)
    parsers.main.add_argument("--increment-curriculum-at-n-satisfied", type=float)
    parsers.agent.add_argument("--num-slots", type=int, required=True)
    parsers.agent.add_argument("--slot-size", type=int, required=True)
    parsers.agent.add_argument("--embedding-size", type=int, required=True)
    parsers.agent.add_argument("--model-loss-coef", type=float, required=True)
    planner_parser = parsers.agent.add_argument_group("planner_args")
    planner_parser.add_argument("--num-model-layers", type=int)
    planner_parser.add_argument("--num-embedding-layers", type=int)
    dnc_parser = parsers.agent.add_argument_group("dnc_args")
    dnc_parser.add_argument("--num-slots", type=int)
    dnc_parser.add_argument("--slot-size", type=int)
    dnc_parser.add_argument("--num-heads", type=int)
    train_blocks_world(**hierarchical_parse_args(parsers.main))


if __name__ == "__main__":
    blocks_world_cli()<|MERGE_RESOLUTION|>--- conflicted
+++ resolved
@@ -24,9 +24,6 @@
         def make_env(
             seed, rank, evaluation, env_id, add_timestep, time_limit, **env_args
         ):
-<<<<<<< HEAD
-            return blocks_world.Env(**env_args, seed=seed + rank)
-=======
             if baseline == "dnc":
                 return dnc.Env(**env_args, seed=seed + rank)
             else:
@@ -34,7 +31,6 @@
                 return planner.Env(
                     **env_args, planning_steps=planning_steps, seed=seed + rank
                 )
->>>>>>> 7ac3a17b
 
         def run_epoch(self, *args, **kwargs):
             counter = super().run_epoch(*args, **kwargs)
@@ -84,12 +80,9 @@
 
 def blocks_world_cli():
     parsers = build_parser()
-<<<<<<< HEAD
-=======
     parsers.main.add_argument("--baseline", choices=["dnc"])
     parsers.main.add_argument("--planning-steps", type=int, default=10)
     parsers.main.add_argument("--increment-curriculum-at-n-satisfied", type=float)
->>>>>>> 7ac3a17b
     parsers.env.add_argument("--n-cols", type=int, required=True)
     parsers.main.add_argument("--increment-curriculum-at-n-satisfied", type=float)
     parsers.agent.add_argument("--num-slots", type=int, required=True)
