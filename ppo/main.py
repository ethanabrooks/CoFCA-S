# stdlib

# noinspection PyUnresolvedReferences
from collections import ChainMap
from pathlib import Path
from pprint import pprint

from gym.wrappers import TimeLimit
import torch

import gridworld_env
from gridworld_env.subtasks_gridworld import SubtasksGridWorld, get_task_space
from ppo.arguments import build_parser, get_args
from ppo.subtasks import SubtasksAgent
from ppo.teacher import SubtasksTeacher
from ppo.train import Train
from ppo.wrappers import SubtasksWrapper, VecNormalize
from rl_utils import hierarchical_parse_args


def cli():
    Train(**get_args())


def class_parser(string):
    return dict(SubtasksGridWorld=SubtasksGridWorld)[string]


def make_subtasks_env(env_id, **kwargs):
    def helper(rank, seed, class_, max_episode_steps, **_kwargs):
        if rank == 1:
            print('Environment args:')
            pprint(_kwargs)
        env = SubtasksWrapper(class_parser(class_)(**_kwargs))
        env.seed(seed + rank)
        print('Environment seed:', seed + rank)
        if max_episode_steps is not None:
            env = TimeLimit(env, max_episode_steps=int(max_episode_steps))
        return env

    gridworld_args = gridworld_env.get_args(env_id)
    kwargs = {k: v for k, v in kwargs.items() if v is not None}
    return helper(
        **ChainMap(kwargs, gridworld_args)
    )  # combines kwargs and gridworld_args with preference for kwargs


def subtasks_cli():
    parser = build_parser()
    task_parser = parser.add_argument_group('task_args')
    task_parser.add_argument('--task-types', nargs='*')
    task_parser.add_argument('--max-task-count', type=int)
    task_parser.add_argument('--object-types', nargs='*')
    task_parser.add_argument('--n-subtasks', type=int)
    parser.add_argument('--multiplicative-interaction', action='store_true')
    parser.add_argument('--alpha', type=float, default=.03)
<<<<<<< HEAD
    parser.add_argument('--zeta', type=float, default=.1)
=======
    parser.add_argument('--zeta', type=float, default=.0001)
>>>>>>> c778efdb
    parser.add_argument('--n-objects', type=int)
    parser.add_argument('--max-episode-steps', type=int)
    kwargs = hierarchical_parse_args(parser)

    def train(task_args, multiplicative_interaction, n_objects,
              max_episode_steps, alpha, zeta, **_kwargs):
        class TrainTeacher(Train):
            @staticmethod
            def make_env(env_id, seed, rank, add_timestep):
                return make_subtasks_env(
                    env_id=env_id,
                    rank=rank,
                    seed=seed,
                    n_objects=n_objects,
                    max_episode_steps=max_episode_steps,
                    **task_args)

            # noinspection PyMethodOverriding
            @staticmethod
            def build_agent(envs, hidden_size, recurrent, entropy_coef, **_):
                return SubtasksAgent(
                    obs_shape=envs.observation_space.shape,
                    action_space=envs.action_space,
                    task_space=get_task_space(**task_args),
                    hidden_size=hidden_size,
                    entropy_coef=entropy_coef,
                    alpha=alpha,
                    zeta=zeta,
                    recurrent=recurrent,
                    multiplicative_interaction=multiplicative_interaction,
                )

        TrainTeacher(**_kwargs)

    train(**kwargs)


def train_teacher_cli():
    parser = build_parser()
    task_parser = parser.add_argument_group('task_args')
    task_parser.add_argument('--task-types', nargs='*')
    task_parser.add_argument('--max-task-count', type=int, required=True)
    task_parser.add_argument('--object-types', nargs='*')
    task_parser.add_argument('--n-subtasks', type=int, required=True)
    parser.add_argument('--n-objects', type=int, required=True)
    parser.add_argument('--max-episode-steps', type=int)
    kwargs = hierarchical_parse_args(parser)

    def train(task_args, n_objects, max_episode_steps, **_kwargs):
        class TrainTeacher(Train):
            @staticmethod
            def make_env(env_id, seed, rank, add_timestep):
                return make_subtasks_env(
                    env_id=env_id,
                    rank=rank,
                    seed=seed,
                    n_objects=n_objects,
                    max_episode_steps=max_episode_steps,
                    **task_args)

            @staticmethod
            def build_agent(envs, **agent_args):
                return SubtasksTeacher(
                    obs_shape=envs.observation_space.shape,
                    action_space=envs.action_space,
                    task_space=get_task_space(**task_args),
                    **agent_args)

        TrainTeacher(**_kwargs)

    train(**kwargs)


def teach_cli():
    parser = build_parser()
    parser.add_argument('--teacher-agent-load-path', type=Path)
    task_parser = parser.add_argument_group('task_args')
    task_parser.add_argument('--task-types', nargs='*')
    task_parser.add_argument('--max-task-count', type=int, required=True)
    task_parser.add_argument('--object-types', nargs='*')
    task_parser.add_argument('--n-subtasks', type=int, required=True)
    subtasks_parser = parser.add_argument_group('subtasks_args')
    subtasks_parser.add_argument(
        '--subtasks-hidden-size', type=int, required=True)
    subtasks_parser.add_argument(
        '--subtasks-entropy-coef', type=float, default=0.01)
    subtasks_parser.add_argument('--alpha', type=float, default=0.03)
<<<<<<< HEAD
    subtasks_parser.add_argument('--zeta', type=float, default=.1)
=======
    subtasks_parser.add_argument('--zeta', type=float, default=.0001)
>>>>>>> c778efdb
    subtasks_parser.add_argument('--subtasks-recurrent', action='store_true')
    subtasks_parser.add_argument('--hard-update', action='store_true')
    subtasks_parser.add_argument(
        '--multiplicative-interaction', action='store_true')
    parser.add_argument('--n-objects', type=int, required=True)
    parser.add_argument('--max-episode-steps', type=int)

    def train(env_id, task_args, ppo_args, teacher_agent_load_path,
              subtasks_args, n_objects, max_episode_steps, **kwargs):
        task_space = get_task_space(**task_args)

        class TrainSubtasks(Train):
            @staticmethod
            def make_env(env_id, seed, rank, add_timestep):
                return make_subtasks_env(
                    env_id=env_id,
                    rank=rank,
                    seed=seed,
                    max_episode_steps=max_episode_steps,
                    n_objects=n_objects,
                    **task_args)

            # noinspection PyMethodOverriding
            @staticmethod
            def build_agent(envs, **agent_args):
                teacher_agent = None
                if teacher_agent_load_path:
                    teacher_agent = SubtasksTeacher(
                        obs_shape=envs.observation_space.shape,
                        action_space=envs.action_space,
                        task_space=task_space,
                        **agent_args)

                    state_dict = torch.load(teacher_agent_load_path)
                    teacher_agent.load_state_dict(state_dict['agent'])
                    if isinstance(envs.venv, VecNormalize):
                        envs.venv.load_state_dict(state_dict['vec_normalize'])
                    print(
                        f'Loaded teacher parameters from {teacher_agent_load_path}.'
                    )

                _subtasks_args = {
                    k.replace('subtasks_', ''): v
                    for k, v in subtasks_args.items()
                }

                return SubtasksAgent(
                    obs_shape=envs.observation_space.shape,
                    action_space=envs.action_space,
                    task_space=task_space,
<<<<<<< HEAD
                    hidden_size=subtasks_args['subtasks_hidden_size'],
                    entropy_coef=subtasks_args['subtasks_entropy_coef'],
                    alpha=subtasks_args['alpha'],
                    zeta=subtasks_args['zeta'],
                    recurrent=subtasks_args['subtasks_recurrent'],
                    multiplicative_interaction=subtasks_args[
                        'multiplicative_interaction'],
                    teacher_agent=teacher_agent)
=======
                    teacher_agent=teacher_agent,
                    **_subtasks_args)
>>>>>>> c778efdb

        # ppo_args.update(aux_loss_only=True)
        TrainSubtasks(env_id=env_id, ppo_args=ppo_args, **kwargs)

    train(**(hierarchical_parse_args(parser)))


if __name__ == "__main__":
    subtasks_cli()<|MERGE_RESOLUTION|>--- conflicted
+++ resolved
@@ -54,11 +54,7 @@
     task_parser.add_argument('--n-subtasks', type=int)
     parser.add_argument('--multiplicative-interaction', action='store_true')
     parser.add_argument('--alpha', type=float, default=.03)
-<<<<<<< HEAD
-    parser.add_argument('--zeta', type=float, default=.1)
-=======
     parser.add_argument('--zeta', type=float, default=.0001)
->>>>>>> c778efdb
     parser.add_argument('--n-objects', type=int)
     parser.add_argument('--max-episode-steps', type=int)
     kwargs = hierarchical_parse_args(parser)
@@ -146,11 +142,7 @@
     subtasks_parser.add_argument(
         '--subtasks-entropy-coef', type=float, default=0.01)
     subtasks_parser.add_argument('--alpha', type=float, default=0.03)
-<<<<<<< HEAD
-    subtasks_parser.add_argument('--zeta', type=float, default=.1)
-=======
     subtasks_parser.add_argument('--zeta', type=float, default=.0001)
->>>>>>> c778efdb
     subtasks_parser.add_argument('--subtasks-recurrent', action='store_true')
     subtasks_parser.add_argument('--hard-update', action='store_true')
     subtasks_parser.add_argument(
@@ -201,19 +193,8 @@
                     obs_shape=envs.observation_space.shape,
                     action_space=envs.action_space,
                     task_space=task_space,
-<<<<<<< HEAD
-                    hidden_size=subtasks_args['subtasks_hidden_size'],
-                    entropy_coef=subtasks_args['subtasks_entropy_coef'],
-                    alpha=subtasks_args['alpha'],
-                    zeta=subtasks_args['zeta'],
-                    recurrent=subtasks_args['subtasks_recurrent'],
-                    multiplicative_interaction=subtasks_args[
-                        'multiplicative_interaction'],
-                    teacher_agent=teacher_agent)
-=======
                     teacher_agent=teacher_agent,
                     **_subtasks_args)
->>>>>>> c778efdb
 
         # ppo_args.update(aux_loss_only=True)
         TrainSubtasks(env_id=env_id, ppo_args=ppo_args, **kwargs)
@@ -222,4 +203,4 @@
 
 
 if __name__ == "__main__":
-    subtasks_cli()+    teach_cli()