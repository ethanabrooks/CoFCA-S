# stdlib

from collections import ChainMap
# noinspection PyUnresolvedReferences
from pathlib import Path
from pprint import pprint

import torch
from gym.wrappers import TimeLimit

import gridworld_env
from gridworld_env.subtasks_gridworld import SubtasksGridWorld, get_task_space
from ppo.arguments import build_parser, get_args
from ppo.subtasks import SubtasksAgent, SubtasksTeacher
from ppo.train import Train
from ppo.wrappers import SubtasksWrapper, VecNormalize
from rl_utils import hierarchical_parse_args


def cli():
    Train(**get_args())


def class_parser(string):
    return dict(SubtasksGridWorld=SubtasksGridWorld)[string]


def make_subtasks_env(env_id, **kwargs):
    def helper(rank, seed, class_, max_episode_steps, **_kwargs):
        if rank == 1:
            print('Environment args:')
            pprint(_kwargs)
        env = SubtasksWrapper(class_parser(class_)(**_kwargs))
        env.seed(seed + rank)
        print('Environment seed:', seed + rank)
        if max_episode_steps is not None:
            env = TimeLimit(env, max_episode_steps=int(max_episode_steps))
        return env

    gridworld_args = gridworld_env.get_args(env_id)
    kwargs = {k: v for k, v in kwargs.items() if v is not None}
    return helper(**ChainMap(
        kwargs, gridworld_args
    ))  # combines kwargs and gridworld_args with preference for kwargs


def subtasks_cli():
    parser = build_parser()
    parser.add_argument('--multiplicative-interaction', action='store_true')
    task_parser = parser.add_argument_group('task_args')
    task_parser.add_argument('--task-types', nargs='*')
    task_parser.add_argument('--max-task-count', type=int)
    task_parser.add_argument('--object-types', nargs='*')
    task_parser.add_argument('--n-subtasks', type=int)
    parser.add_argument('--n-objects', type=int)
    kwargs = hierarchical_parse_args(parser)

    def train(task_args, multiplicative_interaction, n_objects, **_kwargs):
        class TrainTeacher(Train):
            @staticmethod
            def make_env(env_id, seed, rank, add_timestep):
                return make_subtasks_env(
                    env_id=env_id,
                    rank=rank,
                    seed=seed,
                    n_objects=n_objects,
                    **task_args)

            # noinspection PyMethodOverriding
            @staticmethod
            def build_agent(envs, hidden_size, recurrent, entropy_coef, **_):
                return SubtasksAgent(
                    obs_shape=envs.observation_space.shape,
                    action_space=envs.action_space,
                    task_space=get_task_space(**task_args),
                    hidden_size=hidden_size,
                    entropy_coef=entropy_coef,
                    recurrent=recurrent,
                    multiplicative_interaction=multiplicative_interaction,
                )

        TrainTeacher(**_kwargs)

    train(**kwargs)


def train_teacher_cli():
    parser = build_parser()
    task_parser = parser.add_argument_group('task_args')
    task_parser.add_argument('--task-types', nargs='*')
    task_parser.add_argument('--max-task-count', type=int, required=True)
    task_parser.add_argument('--object-types', nargs='*')
    task_parser.add_argument('--n-subtasks', type=int, required=True)
    parser.add_argument('--n-objects', type=int, required=True)
    kwargs = hierarchical_parse_args(parser)

    def train(task_args, n_objects, **_kwargs):
        class TrainTeacher(Train):
            @staticmethod
            def make_env(env_id, seed, rank, add_timestep):
                return make_subtasks_env(
                    env_id=env_id,
                    rank=rank,
                    seed=seed,
                    n_objects=n_objects,
                    **task_args)

            @staticmethod
            def build_agent(envs, **agent_args):
                return SubtasksTeacher(
                    obs_shape=envs.observation_space.shape,
                    action_space=envs.action_space,
                    task_space=get_task_space(**task_args),
                    **agent_args)

        TrainTeacher(**_kwargs)

    train(**kwargs)


def teach_cli():
    parser = build_parser()
    parser.add_argument('--teacher-agent-load-path', type=Path)
    task_parser = parser.add_argument_group('task_args')
    task_parser.add_argument('--task-types', nargs='*')
    task_parser.add_argument('--max-task-count', type=int, required=True)
    task_parser.add_argument('--object-types', nargs='*')
    task_parser.add_argument('--n-subtasks', type=int, required=True)
    subtasks_parser = parser.add_argument_group('subtasks_args')
    subtasks_parser.add_argument(
        '--subtasks-hidden-size', type=int, required=True)
    subtasks_parser.add_argument(
        '--subtasks-entropy-coef', type=float, default=0.01)
    subtasks_parser.add_argument('--subtasks-recurrent', action='store_true')
    subtasks_parser.add_argument(
        '--multiplicative-interaction', action='store_true')
    parser.add_argument('--n-objects', type=int, required=True)

    def train(env_id, task_args, ppo_args, teacher_agent_load_path,
              subtasks_args, n_objects, **kwargs):
        task_space = get_task_space(**task_args)

        class TrainSubtasks(Train):
            @staticmethod
            def make_env(env_id, seed, rank, add_timestep):
                return make_subtasks_env(
                    env_id=env_id,
                    rank=rank,
                    seed=seed,
                    n_objects=n_objects,
                    **task_args)

            # noinspection PyMethodOverriding
            @staticmethod
            def build_agent(envs, **agent_args):
                teacher_agent = None
                if teacher_agent_load_path:
                    teacher_agent = SubtasksTeacher(
                        obs_shape=envs.observation_space.shape,
                        action_space=envs.action_space,
                        task_space=task_space,
                        **agent_args)

                    state_dict = torch.load(teacher_agent_load_path)
                    teacher_agent.load_state_dict(state_dict['agent'])
                    if isinstance(envs.venv, VecNormalize):
                        envs.venv.load_state_dict(state_dict['vec_normalize'])
                    print(
                        f'Loaded teacher parameters from {teacher_agent_load_path}.'
                    )

                return SubtasksAgent(
                    obs_shape=envs.observation_space.shape,
                    action_space=envs.action_space,
                    task_space=task_space,
                    hidden_size=subtasks_args['subtasks_hidden_size'],
                    entropy_coef=subtasks_args['subtasks_entropy_coef'],
                    recurrent=subtasks_args['subtasks_recurrent'],
                    multiplicative_interaction=subtasks_args[
                        'multiplicative_interaction'],
<<<<<<< HEAD
                    teacher_agent=imitation_agent)
=======
                    teacher_agent=teacher_agent)
>>>>>>> ff7310ed

        TrainSubtasks(env_id=env_id, ppo_args=ppo_args, **kwargs)

    train(**(hierarchical_parse_args(parser)))


if __name__ == "__main__":
    teach_cli()<|MERGE_RESOLUTION|>--- conflicted
+++ resolved
@@ -178,11 +178,7 @@
                     recurrent=subtasks_args['subtasks_recurrent'],
                     multiplicative_interaction=subtasks_args[
                         'multiplicative_interaction'],
-<<<<<<< HEAD
-                    teacher_agent=imitation_agent)
-=======
                     teacher_agent=teacher_agent)
->>>>>>> ff7310ed
 
         TrainSubtasks(env_id=env_id, ppo_args=ppo_args, **kwargs)
 
