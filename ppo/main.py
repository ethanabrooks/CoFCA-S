--- conflicted
+++ resolved
@@ -249,12 +249,9 @@
     parser = parsers.main
     hierarchical_parse_args(parser)
     _Train(**hierarchical_parse_args(parser)).run()
-<<<<<<< HEAD
-    
-=======
-
->>>>>>> 44dd3720
-    
+
+
+
 
 
 
