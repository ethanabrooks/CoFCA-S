from collections import ChainMap
from pathlib import Path

from gym.wrappers import TimeLimit
from rl_utils import hierarchical_parse_args

import gridworld_env
from gridworld_env.control_flow_gridworld import ControlFlowGridworld, TaskTypes
import gridworld_env.matrix_control_flow_gridworld
import gridworld_env.subtasks_gridworld
import ppo
from ppo.arguments import build_parser, get_args
import ppo.control_flow.agent
import ppo.control_flow.analogy_learner
import ppo.control_flow.lower_level
import ppo.matrix_control_flow
from ppo.train import Train


def add_task_args(parser):
    task_parser = parser.add_argument_group("task_args")
    task_parser.add_argument("--interactions", nargs="*")
    task_parser.add_argument("--max-task-count", type=int, required=True)
    task_parser.add_argument("--object-types", nargs="*")
    task_parser.add_argument("--n-subtasks", type=int, required=True)


def add_env_args(parser):
    env_parser = parser.add_argument_group("env_args")
    env_parser.add_argument("--min-objects", type=int, required=True)
<<<<<<< HEAD
    env_parser.add_argument("--debug", action="store_true")
    env_parser.add_argument("--task-type", choices=[t.name for t in TaskTypes])
=======
    env_parser.add_argument("--task-type", choices=[t.name for t in TaskTypes])
    env_parser.add_argument("--max-loops", type=int)
>>>>>>> 64a6a509
    env_parser.add_argument(
        "--eval-subtask",
        dest="eval_subtasks",
        default=[],
        type=int,
        nargs=3,
        action="append",
    )


def cli():
    Train(**get_args())


def make_subtasks_env(env_id, **kwargs):
    def helper(seed, rank, max_episode_steps, class_, **_kwargs):
        if rank == 1:
            print("Environment args:")
            for k, v in _kwargs.items():
                print(f"{k:20}{v}")
        env = ppo.control_flow.Wrapper(
            TimeLimit(
                ControlFlowGridworld(**_kwargs),
                max_episode_steps=int(max_episode_steps),
            )
        )
        # if debug:
        #     env = ppo.control_flow.DebugWrapper(env)
        env.seed(seed + rank)
        return env

    gridworld_args = gridworld_env.get_args(env_id)
    kwargs.update(add_timestep=None)
    kwargs = {k: v for k, v in kwargs.items() if v is not None}
    chain_map = ChainMap(kwargs, gridworld_args)

    return helper(
        **chain_map
    )  # combines kwargs and gridworld_args with preference for kwargs


def train_lower_level_cli(student):
    parser = build_parser()
    add_task_args(parser)
    add_env_args(parser)
    if student:
        student_parser = parser.add_argument_group("student_args")
        student_parser.add_argument("--embedding-dim", type=int, required=True)
        student_parser.add_argument("--tau-diss", type=float, required=True)
        student_parser.add_argument("--tau-diff", type=float, required=True)
        student_parser.add_argument("--xi", type=float, required=True)
    kwargs = hierarchical_parse_args(parser)

    def train(task_args, env_args, student_args=None, **_kwargs):
        class TrainSkill(Train):
            @staticmethod
            def make_env(add_timestep, **make_env_args):
                return make_subtasks_env(
                    **env_args,
                    **make_env_args,
                    **task_args,
                    max_episode_steps=kwargs["max_episode_steps"],
                )

            @staticmethod
            def build_agent(envs, **agent_args):
                agent_args = dict(
                    obs_spaces=envs.obs_spaces,
                    action_space=envs.action_space,
                    **agent_args,
                )
                if student:
                    return ppo.control_flow.AnalogyLearner(**agent_args, **student_args)
                else:
                    return ppo.control_flow.LowerLevel(**agent_args)

        TrainSkill(**_kwargs)

    train(**kwargs)


def teacher_cli():
    train_lower_level_cli(student=False)


def student_cli():
    train_lower_level_cli(student=True)


def metacontroller_cli():
    parser = build_parser()
    add_task_args(parser)
    add_env_args(parser)
    subtasks_parser = parser.add_argument_group("subtasks_args")
    subtasks_parser.add_argument("--agent-load-path", type=Path)
    subtasks_parser.add_argument(
        "--metacontroller-hidden-size", type=int, required=True
    )
    subtasks_parser.add_argument("--g-entropy-coef", type=float, required=True)
    subtasks_parser.add_argument("--z-entropy-coef", type=float, required=True)
    subtasks_parser.add_argument("--metacontroller-recurrent", action="store_true")
    subtasks_parser.add_argument("--hard-update", action="store_true")
    subtasks_parser.add_argument("--debug", action="store_true")

    def train(env_id, task_args, ppo_args, subtasks_args, env_args, **kwargs):
        class TrainSubtasks(Train):
            @staticmethod
            def make_env(**_kwargs):
                return make_subtasks_env(
                    **env_args,
                    **_kwargs,
                    **task_args,
                    max_episode_steps=kwargs["max_episode_steps"],
                )

            # noinspection PyMethodOverriding
            def build_agent(self, envs, **agent_args):
                metacontroller_kwargs = dict(
                    obs_space=envs.observation_space,
                    action_space=envs.action_space,
                    agent_args=agent_args,
                    **{
                        k.replace("metacontroller_", ""): v
                        for k, v in subtasks_args.items()
                    },
                )
                return ppo.control_flow.Agent(**metacontroller_kwargs)

        # ppo_args.update(aux_loss_only=True)
        TrainSubtasks(env_id=env_id, ppo_args=ppo_args, **kwargs)

    train(**(hierarchical_parse_args(parser)))


if __name__ == "__main__":
    metacontroller_cli()<|MERGE_RESOLUTION|>--- conflicted
+++ resolved
@@ -28,13 +28,8 @@
 def add_env_args(parser):
     env_parser = parser.add_argument_group("env_args")
     env_parser.add_argument("--min-objects", type=int, required=True)
-<<<<<<< HEAD
-    env_parser.add_argument("--debug", action="store_true")
-    env_parser.add_argument("--task-type", choices=[t.name for t in TaskTypes])
-=======
     env_parser.add_argument("--task-type", choices=[t.name for t in TaskTypes])
     env_parser.add_argument("--max-loops", type=int)
->>>>>>> 64a6a509
     env_parser.add_argument(
         "--eval-subtask",
         dest="eval_subtasks",
