--- conflicted
+++ resolved
@@ -53,22 +53,14 @@
     task_parser.add_argument('--object-types', nargs='*')
     task_parser.add_argument('--n-subtasks', type=int)
     parser.add_argument('--multiplicative-interaction', action='store_true')
-<<<<<<< HEAD
-    parser.add_argument('--b-loss-coef', type=float, default=.03)
-=======
     parser.add_argument('--alpha', type=float, default=.03)
     parser.add_argument('--zeta', type=float, default=.0001)
->>>>>>> f15d3135
     parser.add_argument('--n-objects', type=int)
     parser.add_argument('--max-episode-steps', type=int)
     kwargs = hierarchical_parse_args(parser)
 
     def train(task_args, multiplicative_interaction, n_objects,
-<<<<<<< HEAD
-              max_episode_steps, b_loss_coef, **_kwargs):
-=======
               max_episode_steps, alpha, zeta, **_kwargs):
->>>>>>> f15d3135
         class TrainTeacher(Train):
             @staticmethod
             def make_env(env_id, seed, rank, add_timestep):
@@ -93,7 +85,6 @@
                     zeta=zeta,
                     recurrent=recurrent,
                     multiplicative_interaction=multiplicative_interaction,
-                    b_loss_coef=b_loss_coef,
                 )
 
         TrainTeacher(**_kwargs)
@@ -153,11 +144,7 @@
     subtasks_parser.add_argument('--alpha', type=float, default=0.03)
     subtasks_parser.add_argument('--zeta', type=float, default=.0001)
     subtasks_parser.add_argument('--subtasks-recurrent', action='store_true')
-<<<<<<< HEAD
-    subtasks_parser.add_argument('--b-loss-coef', type=float, default=.03)
-=======
     subtasks_parser.add_argument('--hard-update', action='store_true')
->>>>>>> f15d3135
     subtasks_parser.add_argument(
         '--multiplicative-interaction', action='store_true')
     parser.add_argument('--n-objects', type=int, required=True)
@@ -206,18 +193,8 @@
                     obs_shape=envs.observation_space.shape,
                     action_space=envs.action_space,
                     task_space=task_space,
-<<<<<<< HEAD
-                    hidden_size=subtasks_args['subtasks_hidden_size'],
-                    entropy_coef=subtasks_args['subtasks_entropy_coef'],
-                    recurrent=subtasks_args['subtasks_recurrent'],
-                    b_loss_coef=subtasks_args['b_loss_coef'],
-                    multiplicative_interaction=subtasks_args[
-                        'multiplicative_interaction'],
-                    teacher_agent=teacher_agent)
-=======
                     teacher_agent=teacher_agent,
                     **_subtasks_args)
->>>>>>> f15d3135
 
         # ppo_args.update(aux_loss_only=True)
         TrainSubtasks(env_id=env_id, ppo_args=ppo_args, **kwargs)
