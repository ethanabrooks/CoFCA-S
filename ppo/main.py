--- conflicted
+++ resolved
@@ -53,15 +53,10 @@
 
 def get_spaces(envs, task_type):
     obs_spaces = envs.observation_space.spaces
-<<<<<<< HEAD
-    if control_flow:
-        return ppo.control_flow.Obs(*obs_spaces)
-=======
     if task_type == "control-flow":
         return gridworld_env.control_flow_gridworld.Obs(**obs_spaces)
     elif task_type == "flat-control-flow":
         return gridworld_env.flat_control_gridworld.Obs(**obs_spaces)
->>>>>>> 78d9b7aa
     else:
         return ppo.subtasks.Obs(*obs_spaces)
 
