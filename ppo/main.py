import argparse
import functools
from pathlib import Path
import pickle

import gym
from torch import nn as nn
from utils import hierarchical_parse_args, parse_vector

import gridworld_env
import hsr.util
from ppo.env_adapter import AutoCurriculumHSREnv, HSREnv, SaveStateHSREnv, TasksGridWorld, TrainTasksGridWorld
from ppo.envs import wrap_env
from ppo.task_generator import SamplingStrategy
from ppo.train import train
from ppo.util import parse_activation

try:
    import dm_control2gym
except ImportError:
    pass


def build_parser():
    parser = argparse.ArgumentParser(
        formatter_class=argparse.ArgumentDefaultsHelpFormatter)
    parser.add_argument('--normalize', action='store_true')
    parser.add_argument('--gamma', type=float, default=0.99, help=' ')
    parser.add_argument(
        '--use-gae', action='store_true', default=False, help=' ')
    parser.add_argument('--deterministic-eval', action='store_true', help=' ')
    parser.add_argument('--tau', type=float, default=0.95, help=' ')
    parser.add_argument('--seed', type=int, default=1, help=' ')
    parser.add_argument(
        '--cuda-deterministic',
        action='store_true',
        default=False,
        help="sets flags for determinism when using CUDA (potentially slow!)")
    parser.add_argument('--num-steps', type=int, default=5, help=' ')
    parser.add_argument('--log-interval', type=int, default=30, help=' ')
    parser.add_argument('--save-interval', type=int, default=None, help=' ')
    parser.add_argument('--eval-interval', type=int, default=None, help=' ')
    parser.add_argument('--num-frames', type=int, default=None, help=' ')
    parser.add_argument('--task-history', type=int, default=1000, help=' ')
    parser.add_argument(
        '--solved',
        type=float,
        default=None,
    )
    parser.add_argument(
        '--num-solved',
        type=int,
        default=100,
    )
    parser.add_argument('--env-id', default='move-block', help=' ')
    parser.add_argument('--log-dir', type=Path, help=' ')
    parser.add_argument('--load-path', type=Path, help=' ')
    parser.add_argument(
        '--no-cuda', dest='cuda', action='store_false', help=' ')
    parser.add_argument('--synchronous', action='store_true')
    parser.add_argument('--num-processes', type=int, default=1)

    network_parser = parser.add_argument_group('network_args')
    network_parser.add_argument('--entropy-grade', type=float, default=10)
    network_parser.add_argument('--recurrent', action='store_true')
    network_parser.add_argument('--hidden-size', type=int, default=256)
    network_parser.add_argument('--num-layers', type=int, default=3)
    network_parser.add_argument(
        '--activation', type=parse_activation, default=nn.ReLU())

    ppo_parser = parser.add_argument_group('ppo_args')
    ppo_parser.add_argument('--clip-param', type=float, default=0.2, help=' ')
    ppo_parser.add_argument('--ppo-epoch', type=int, default=4, help=' ')
    ppo_parser.add_argument('--batch-size', type=int, default=32, help=' ')
    ppo_parser.add_argument(
        '--value-loss-coef', type=float, default=0.5, help=' ')
    ppo_parser.add_argument(
        '--entropy-coef', type=float, default=0.01, help=' ')
    ppo_parser.add_argument(
        '--learning-rate', type=float, default=7e-4, help=' ')
    ppo_parser.add_argument('--eps', type=float, default=1e-5, help=' ')
    ppo_parser.add_argument(
        '--max-grad-norm', type=float, default=0.5, help=' ')
    return parser


def add_hsr_args(parser):
    parser.add_argument('--max-episode-steps', type=int)
    env_parser = parser.add_argument_group('env_args')
    hsr.util.add_env_args(env_parser)
    hsr.util.add_wrapper_args(parser.add_argument_group('wrapper_args'))
    return env_parser


def add_tasks_args(parser):
    tasks_parser = parser.add_argument_group('tasks_args')
    tasks_parser.add_argument(
        '--temperature',
        type=float,
    )
    tasks_parser.add_argument(
        '--exploration-bonus',
        type=float,
    )
    tasks_parser.add_argument(
        '--sampling-strategy',
        choices=[s.name for s in SamplingStrategy] +
                ['reward-variance', 'reward-range'],
        default='experiment')
    gan_parser = parser.add_argument_group('gan_args')
    gan_parser.add_argument('--size-noise', type=int, default=4)
    gan_parser.add_argument('--gan-epoch', type=float, default=.9)


def cli():
    parser = build_parser()
    parser.add_argument('--max-episode-steps', type=int)

    def make_env_fn(max_episode_steps, **env_args):
        return functools.partial(
            wrap_env,
            env_thunk=lambda: TasksGridWorld(**env_args),
            max_episode_steps=max_episode_steps)

    def _train(env_id, max_episode_steps, **kwargs):
        if 'GridWorld' in env_id:
            args = gridworld_env.get_args(env_id)
            if max_episode_steps is not None:
                args['max_episode_steps'] = max_episode_steps
            make_env = make_env_fn(**args)

        else:

            def thunk():
                if env_id.startswith("dm"):
                    _, domain, task = env_id.split('.')
                    return dm_control2gym.make(
                        domain_name=domain, task_name=task)
                else:
                    return gym.make(env_id)

            make_env = functools.partial(wrap_env, env_thunk=thunk)

        train(make_env=make_env, **kwargs)

    _train(**hierarchical_parse_args(parser))


def tasks_cli():
    parser = build_parser()
    parser.add_argument('--render', action='store_true')
    add_tasks_args(parser)
    reward_based_task_parser = parser.add_argument_group(
        'reward_based_task_args')
    parser.add_argument('--max-episode-steps', type=int)
    reward_based_task_parser.add_argument(
        '--task-buffer-size', type=int, default=10, help=' ')
    reward_based_task_parser.add_argument(
<<<<<<< HEAD
        '--min-reward', type=float, default=None, help=' ')
    reward_based_task_parser.add_argument(
        '--max-reward', type=float, default=None, help=' ')
    reward_based_task_parser.add_argument(
        '--reward-bounds', type=parse_vector(2, ','), default=None, help=' ')
=======
        '--reward-lower-bound', type=float, default=None, help=' ')
    reward_based_task_parser.add_argument(
        '--reward-upper-bound', type=float, default=None, help=' ')
>>>>>>> 82973660

    def make_env_fn(max_episode_steps, **env_args):
        return functools.partial(
            wrap_env,
            env_thunk=lambda: TrainTasksGridWorld(**env_args),
            max_episode_steps=max_episode_steps)

    def _train(env_id, max_episode_steps, render, **kwargs):
        args = gridworld_env.get_args(env_id)
        args.update(max_episode_steps=max_episode_steps or args['max_episode_steps'],
                    render=render)
        train(make_env=make_env_fn(**args), **kwargs)

    _train(**hierarchical_parse_args(parser))


def hsr_cli():
    parser = build_parser()
    add_hsr_args(parser)

    def env_thunk(env_id, **kwargs):
        return lambda: HSREnv(**kwargs)

    def _train(env_id, env_args, max_episode_steps=None, **kwargs):
        make_env = functools.partial(
            wrap_env,
            env_thunk=env_thunk(env_id, **env_args),
            max_episode_steps=max_episode_steps)
        train(make_env=make_env, **kwargs)

    hsr.util.env_wrapper(_train)(**hierarchical_parse_args(parser))


def save_state_cli():
    parser = build_parser()
    env_parser = add_hsr_args(parser)
    env_parser.add_argument('--save-path', type=Path, required=True)

    def env_thunk(env_id, **env_args):
        return lambda: SaveStateHSREnv(**env_args)

    def _train(env_id, env_args, max_episode_steps=None, **kwargs):
        make_env = functools.partial(
            wrap_env,
            env_thunk=env_thunk(env_id, **env_args),
            max_episode_steps=max_episode_steps)
        train(make_env=make_env, **kwargs)

    hsr.util.env_wrapper(_train)(**hierarchical_parse_args(parser))


def unpickle(path: str):
    with Path(path).open('rb') as f:
        return pickle.load(f)


def tasks_hsr_cli():
    parser = build_parser()
    add_tasks_args(parser)
    env_parser = add_hsr_args(parser)
    env_parser.add_argument('--start-states', type=unpickle, required=True)
    env_parser.add_argument(
        '--random-initial-steps',
        type=int,
        default=0,
        help='Environment steps on randomly sampled action at start of episode'
    )

    def env_thunk(env_id, start_states, **env_args):
        return lambda: AutoCurriculumHSREnv(*start_states, **env_args)

    def _train(env_args, env_id, max_episode_steps, **kwargs):
        train(
            make_env=functools.partial(
                wrap_env,
                env_thunk=env_thunk(env_id, **env_args),
                max_episode_steps=max_episode_steps),
            **kwargs)

    hsr.util.env_wrapper(_train)(**hierarchical_parse_args(parser))


if __name__ == "__main__":
    tasks_cli()<|MERGE_RESOLUTION|>--- conflicted
+++ resolved
@@ -156,17 +156,7 @@
     reward_based_task_parser.add_argument(
         '--task-buffer-size', type=int, default=10, help=' ')
     reward_based_task_parser.add_argument(
-<<<<<<< HEAD
-        '--min-reward', type=float, default=None, help=' ')
-    reward_based_task_parser.add_argument(
-        '--max-reward', type=float, default=None, help=' ')
-    reward_based_task_parser.add_argument(
         '--reward-bounds', type=parse_vector(2, ','), default=None, help=' ')
-=======
-        '--reward-lower-bound', type=float, default=None, help=' ')
-    reward_based_task_parser.add_argument(
-        '--reward-upper-bound', type=float, default=None, help=' ')
->>>>>>> 82973660
 
     def make_env_fn(max_episode_steps, **env_args):
         return functools.partial(
