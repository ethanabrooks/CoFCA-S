--- conflicted
+++ resolved
@@ -106,12 +106,7 @@
 
 def teach_cli():
     parser = build_parser()
-<<<<<<< HEAD
-    parser.add_argument(
-        '--imitation-agent-load-path', type=Path)
-=======
     parser.add_argument('--imitation-agent-load-path', type=Path)
->>>>>>> 22706b94
     task_parser = parser.add_argument_group('task_args')
     task_parser.add_argument('--task-types', nargs='*')
     task_parser.add_argument('--max-task-count', type=int, required=True)
