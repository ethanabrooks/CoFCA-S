--- conflicted
+++ resolved
@@ -18,148 +18,6 @@
 from ppo.wrappers import VecNormalize
 
 
-<<<<<<< HEAD
-def add_task_args(parser):
-    task_parser = parser.add_argument_group('task_args')
-    task_parser.add_argument('--interactions', nargs='*')
-    task_parser.add_argument('--max-task-count', type=int, required=True)
-    task_parser.add_argument('--object-types', nargs='*')
-    task_parser.add_argument('--n-subtasks', type=int, required=True)
-
-
-def add_env_args(parser):
-    env_parser = parser.add_argument_group('env_args')
-    env_parser.add_argument('--min-objects', type=int, required=True)
-    env_parser.add_argument('--debug', action='store_true')
-    env_parser.add_argument(
-        '--eval-subtask', dest='eval_subtasks', default=[], type=int, nargs=3, action='append')
-
-
-def cli():
-    Train(**get_args())
-
-
-def get_spaces(envs, control_flow):
-    obs_spaces = envs.observation_space.spaces
-    if control_flow:
-        obs_spaces = ppo.control_flow.Obs(*obs_spaces)
-    else:
-        obs_spaces = ppo.subtasks.Obs(*obs_spaces)
-    return obs_spaces
-
-
-def make_subtasks_env(env_id, **kwargs):
-    def helper(seed, rank, control_flow, max_episode_steps, class_, debug, **_kwargs):
-        if rank == 1:
-            print('Environment args:')
-            for k, v in _kwargs.items():
-                print(f'{k:20}{v}')
-        if control_flow:
-            env = ppo.control_flow.Wrapper(ControlFlowGridWorld(**_kwargs))
-        else:
-            env = ppo.subtasks.Wrapper(SubtasksGridWorld(**_kwargs))
-        if debug:
-            env = ppo.subtasks.DebugWrapper(env)
-        env.seed(seed + rank)
-        if max_episode_steps is not None:
-            env = TimeLimit(env, max_episode_steps=int(max_episode_steps))
-        return env
-
-    gridworld_args = gridworld_env.get_args(env_id)
-    kwargs.update(add_timestep=None)
-    kwargs = {k: v for k, v in kwargs.items() if v is not None}
-    return helper(**ChainMap(
-        kwargs, gridworld_args))  # combines kwargs and gridworld_args with preference for kwargs
-
-
-def train_lower_level_cli(student):
-    parser = build_parser()
-    parser.add_argument('--control-flow', action='store_true')
-    add_task_args(parser)
-    add_env_args(parser)
-    if student:
-        student_parser = parser.add_argument_group('student_args')
-        student_parser.add_argument('--embedding-dim', type=int, required=True)
-        student_parser.add_argument('--tau-diss', type=float, required=True)
-        student_parser.add_argument('--tau-diff', type=float, required=True)
-        student_parser.add_argument('--xi', type=float, required=True)
-    kwargs = hierarchical_parse_args(parser)
-
-
-            @staticmethod
-            def build_agent(envs, **agent_args):
-                obs_spaces = get_spaces(envs, control_flow)
-                agent_args = dict(
-                    obs_spaces=obs_spaces, action_space=envs.action_space, **agent_args)
-                if student:
-                    return ppo.subtasks.Student(**agent_args, **student_args)
-                else:
-                    return ppo.subtasks.Teacher(**agent_args)
-
-        TrainSkill(**_kwargs)
-
-    train(**kwargs)
-
-
-def teacher_cli():
-    train_lower_level_cli(student=False)
-
-
-def student_cli():
-    train_lower_level_cli(student=True)
-
-
-def metacontroller_cli():
-    parser = build_parser()
-    parser.add_argument('--agent-load-path', type=Path)
-    parser.add_argument('--control-flow', action='store_true')
-    add_task_args(parser)
-    add_env_args(parser)
-    subtasks_parser = parser.add_argument_group('subtasks_args')
-    subtasks_parser.add_argument('--subtasks-hidden-size', type=int, required=True)
-    subtasks_parser.add_argument('--subtasks-entropy-coef', type=float, required=True)
-    subtasks_parser.add_argument('--subtasks-recurrent', action='store_true')
-    subtasks_parser.add_argument('--hard-update', action='store_true')
-    subtasks_parser.add_argument('--multiplicative-interaction', action='store_true')
-
-    def train(env_id, task_args, ppo_args, agent_load_path, subtasks_args, env_args, control_flow,
-              **kwargs):
-        class TrainSubtasks(Train):
-            @staticmethod
-            def make_env(**_kwargs):
-                return make_subtasks_env(
-                    **env_args,
-                    **_kwargs,
-                    **task_args,
-                    max_episode_steps=kwargs['max_episode_steps'],
-                    control_flow=control_flow)
-
-            # noinspection PyMethodOverriding
-            @staticmethod
-            def build_agent(envs, **agent_args):
-                agent = None
-                obs_spaces = get_spaces(envs, control_flow)
-                if agent_load_path:
-                    agent = ppo.subtasks.Teacher(
-                        obs_spaces=obs_spaces, action_space=envs.action_space, **agent_args)
-
-                    state_dict = torch.load(agent_load_path)
-                    state_dict['agent'].update(
-                        part0_one_hot=agent.part0_one_hot,
-                        part1_one_hot=agent.part1_one_hot,
-                        part2_one_hot=agent.part2_one_hot,
-                    )
-                    agent.load_state_dict(state_dict['agent'])
-                    if isinstance(envs.venv, VecNormalize):
-                        # noinspection PyUnresolvedReferences
-                        envs.venv.load_state_dict(state_dict['vec_normalize'])
-                    print(f'Loaded teacher parameters from {agent_load_path}.')
-
-                _subtasks_args = {k.replace('subtasks_', ''): v for k, v in subtasks_args.items()}
-
-                metacontroller_kwargs = dict(
-                    obs_spaces=obs_spaces,
-=======
 def build_parser():
     parsers = ppo.arguments.build_parser()
     parser = parsers.main
@@ -236,7 +94,6 @@
                 del agent_args["debug"]
                 del agent_args["num_layers"]
                 recurrence = single_step.Recurrence(
->>>>>>> 08830187
                     action_space=envs.action_space,
                     observation_space=envs.observation_space,
                     planning_steps=planning_steps,
@@ -258,18 +115,10 @@
     parsers.main.add_argument("--planning-steps", type=int, default=10)
     parsers.main.add_argument("--increment-curriculum-at-n-satisfied", type=float)
     parsers.env.add_argument("--n-cols", type=int, required=True)
-<<<<<<< HEAD
-    parsers.main.add_argument("--increment-curriculum-at-n-satisfied", type=float)
-    parsers.agent.add_argument("--num-slots", type=int, required=True)
-    parsers.agent.add_argument("--slot-size", type=int, required=True)
-    parsers.agent.add_argument("--embedding-size", type=int, required=True)
-    parsers.agent.add_argument("--model-loss-coef", type=float, required=True)
-=======
     parsers.env.add_argument("--curriculum-level", type=int, default=0)
     parsers.env.add_argument("--extra-time", type=int, default=0)
     parsers.agent.add_argument("--embedding-size", type=int)
     parsers.agent.add_argument("--model-loss-coef", type=float)
->>>>>>> 08830187
     planner_parser = parsers.agent.add_argument_group("planner_args")
     planner_parser.add_argument("--num-model-layers", type=int)
     planner_parser.add_argument("--num-embedding-layers", type=int)
