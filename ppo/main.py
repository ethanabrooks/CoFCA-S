# stdlib
# this is as test

# noinspection PyUnresolvedReferences
from collections import ChainMap
from pathlib import Path

from gym.wrappers import TimeLimit
from rl_utils import hierarchical_parse_args

import ppo.arguments
import ppo.bandit.baselines.oh_et_al
import ppo.maze.baselines
from ppo import gntm
from ppo.blocks_world import dnc, planner
from ppo.train import Train
from ppo.wrappers import VecNormalize


<<<<<<< HEAD
def build_parser():
    parsers = ppo.arguments.build_parser()
    parser = parsers.main
    parser.add_argument("--no-tqdm", dest="use_tqdm", action="store_false")
    parser.add_argument("--time-limit", type=int)
    parsers.agent.add_argument("--debug", action="store_true")
    return parsers


def train_blocks_world(increment_curriculum_at_n_satisfied, **kwargs):
    class TrainValues(Train):
        @staticmethod
        def make_env(
            seed, rank, evaluation, env_id, add_timestep, time_limit, **env_args
        ):
            if baseline == "dnc":
                return dnc.Env(**env_args, seed=seed + rank)
            else:
                assert baseline is None
                return planner.Env(
                    **env_args, planning_steps=planning_steps, seed=seed + rank
                )

        def run_epoch(self, *args, **kwargs):
            counter = super().run_epoch(*args, **kwargs)
            if (
                increment_curriculum_at_n_satisfied
                and counter["n_satisfied"] > increment_curriculum_at_n_satisfied
            ):
                self.envs.increment_curriculum()
            return counter

        def build_agent(
            self,
            envs,
            recurrent=None,
            entropy_coef=None,
            model_loss_coef=None,
            dnc_args=None,
            planner_args=None,
            **agent_args,
        ):
            if baseline == "dnc":
                recurrence = dnc.Recurrence(
                    observation_space=envs.observation_space,
                    action_space=envs.action_space,
                    **dnc_args,
                    **agent_args,
                )
                return gntm.Agent(entropy_coef=entropy_coef, recurrence=recurrence)
            else:
                assert baseline is None
                recurrence = planner.Recurrence(
                    observation_space=envs.observation_space,
=======
def add_task_args(parser):
    task_parser = parser.add_argument_group('task_args')
    task_parser.add_argument('--interactions', nargs='*')
    task_parser.add_argument('--max-task-count', type=int, required=True)
    task_parser.add_argument('--object-types', nargs='*')
    task_parser.add_argument('--n-subtasks', type=int, required=True)


def add_env_args(parser):
    env_parser = parser.add_argument_group('env_args')
    env_parser.add_argument('--min-objects', type=int, required=True)
    env_parser.add_argument('--debug', action='store_true')
    env_parser.add_argument(
        '--eval-subtask', dest='eval_subtasks', default=[], type=int, nargs=3, action='append')


def cli():
    Train(**get_args())


def get_spaces(envs, control_flow):
    obs_spaces = envs.observation_space.spaces
    if control_flow:
        obs_spaces = ppo.control_flow.Obs(*obs_spaces)
    else:
        obs_spaces = ppo.subtasks.Obs(*obs_spaces)
    return obs_spaces


def make_subtasks_env(env_id, **kwargs):
    def helper(seed, rank, control_flow, max_episode_steps, class_, debug, **_kwargs):
        if rank == 1:
            print('Environment args:')
            for k, v in _kwargs.items():
                print(f'{k:20}{v}')
        if control_flow:
            env = ppo.control_flow.Wrapper(ControlFlowGridWorld(**_kwargs))
        else:
            env = ppo.subtasks.Wrapper(SubtasksGridWorld(**_kwargs))
        if debug:
            env = ppo.subtasks.DebugWrapper(env)
        env.seed(seed + rank)
        if max_episode_steps is not None:
            env = TimeLimit(env, max_episode_steps=int(max_episode_steps))
        return env

    gridworld_args = gridworld_env.get_args(env_id)
    kwargs.update(add_timestep=None)
    kwargs = {k: v for k, v in kwargs.items() if v is not None}
    return helper(**ChainMap(
        kwargs, gridworld_args))  # combines kwargs and gridworld_args with preference for kwargs


def train_lower_level_cli(student):
    parser = build_parser()
    parser.add_argument('--control-flow', action='store_true')
    add_task_args(parser)
    add_env_args(parser)
    if student:
        student_parser = parser.add_argument_group('student_args')
        student_parser.add_argument('--embedding-dim', type=int, required=True)
        student_parser.add_argument('--tau-diss', type=float, required=True)
        student_parser.add_argument('--tau-diff', type=float, required=True)
        student_parser.add_argument('--xi', type=float, required=True)
    kwargs = hierarchical_parse_args(parser)


            @staticmethod
            def build_agent(envs, **agent_args):
                obs_spaces = get_spaces(envs, control_flow)
                agent_args = dict(
                    obs_spaces=obs_spaces, action_space=envs.action_space, **agent_args)
                if student:
                    return ppo.subtasks.Student(**agent_args, **student_args)
                else:
                    return ppo.subtasks.Teacher(**agent_args)

        TrainSkill(**_kwargs)

    train(**kwargs)


def teacher_cli():
    train_lower_level_cli(student=False)


def student_cli():
    train_lower_level_cli(student=True)


def metacontroller_cli():
    parser = build_parser()
    parser.add_argument('--agent-load-path', type=Path)
    parser.add_argument('--control-flow', action='store_true')
    add_task_args(parser)
    add_env_args(parser)
    subtasks_parser = parser.add_argument_group('subtasks_args')
    subtasks_parser.add_argument('--subtasks-hidden-size', type=int, required=True)
    subtasks_parser.add_argument('--subtasks-entropy-coef', type=float, required=True)
    subtasks_parser.add_argument('--subtasks-recurrent', action='store_true')
    subtasks_parser.add_argument('--hard-update', action='store_true')
    subtasks_parser.add_argument('--multiplicative-interaction', action='store_true')

    def train(env_id, task_args, ppo_args, agent_load_path, subtasks_args, env_args, control_flow,
              **kwargs):
        class TrainSubtasks(Train):
            @staticmethod
            def make_env(**_kwargs):
                return make_subtasks_env(
                    **env_args,
                    **_kwargs,
                    **task_args,
                    max_episode_steps=kwargs['max_episode_steps'],
                    control_flow=control_flow)

            # noinspection PyMethodOverriding
            @staticmethod
            def build_agent(envs, **agent_args):
                agent = None
                obs_spaces = get_spaces(envs, control_flow)
                if agent_load_path:
                    agent = ppo.subtasks.Teacher(
                        obs_spaces=obs_spaces, action_space=envs.action_space, **agent_args)

                    state_dict = torch.load(agent_load_path)
                    state_dict['agent'].update(
                        part0_one_hot=agent.part0_one_hot,
                        part1_one_hot=agent.part1_one_hot,
                        part2_one_hot=agent.part2_one_hot,
                    )
                    agent.load_state_dict(state_dict['agent'])
                    if isinstance(envs.venv, VecNormalize):
                        # noinspection PyUnresolvedReferences
                        envs.venv.load_state_dict(state_dict['vec_normalize'])
                    print(f'Loaded teacher parameters from {agent_load_path}.')

                _subtasks_args = {k.replace('subtasks_', ''): v for k, v in subtasks_args.items()}

                metacontroller_kwargs = dict(
                    obs_spaces=obs_spaces,
>>>>>>> 1c6a698f
                    action_space=envs.action_space,
                    planning_steps=planning_steps,
                    **planner_args,
                    **dnc_args,
                    **agent_args,
                )
                return planner.Agent(
                    entropy_coef=entropy_coef,
                    model_loss_coef=model_loss_coef,
                    recurrence=recurrence,
                )

    TrainValues(**kwargs).run()


def blocks_world_cli():
    parsers = build_parser()
    parsers.main.add_argument("--baseline", choices=["dnc"])
    parsers.main.add_argument("--planning-steps", type=int, default=10)
    parsers.main.add_argument("--increment-curriculum-at-n-satisfied", type=float)
    parsers.env.add_argument("--n-cols", type=int, required=True)
    parsers.main.add_argument("--increment-curriculum-at-n-satisfied", type=float)
    parsers.agent.add_argument("--num-slots", type=int, required=True)
    parsers.agent.add_argument("--slot-size", type=int, required=True)
    parsers.agent.add_argument("--embedding-size", type=int, required=True)
    parsers.agent.add_argument("--model-loss-coef", type=float, required=True)
    planner_parser = parsers.agent.add_argument_group("planner_args")
    planner_parser.add_argument("--num-model-layers", type=int)
    planner_parser.add_argument("--num-embedding-layers", type=int)
    dnc_parser = parsers.agent.add_argument_group("dnc_args")
    dnc_parser.add_argument("--num-slots", type=int)
    dnc_parser.add_argument("--slot-size", type=int)
    dnc_parser.add_argument("--num-heads", type=int)
    train_blocks_world(**hierarchical_parse_args(parsers.main))


if __name__ == "__main__":
    blocks_world_cli()<|MERGE_RESOLUTION|>--- conflicted
+++ resolved
@@ -17,62 +17,6 @@
 from ppo.wrappers import VecNormalize
 
 
-<<<<<<< HEAD
-def build_parser():
-    parsers = ppo.arguments.build_parser()
-    parser = parsers.main
-    parser.add_argument("--no-tqdm", dest="use_tqdm", action="store_false")
-    parser.add_argument("--time-limit", type=int)
-    parsers.agent.add_argument("--debug", action="store_true")
-    return parsers
-
-
-def train_blocks_world(increment_curriculum_at_n_satisfied, **kwargs):
-    class TrainValues(Train):
-        @staticmethod
-        def make_env(
-            seed, rank, evaluation, env_id, add_timestep, time_limit, **env_args
-        ):
-            if baseline == "dnc":
-                return dnc.Env(**env_args, seed=seed + rank)
-            else:
-                assert baseline is None
-                return planner.Env(
-                    **env_args, planning_steps=planning_steps, seed=seed + rank
-                )
-
-        def run_epoch(self, *args, **kwargs):
-            counter = super().run_epoch(*args, **kwargs)
-            if (
-                increment_curriculum_at_n_satisfied
-                and counter["n_satisfied"] > increment_curriculum_at_n_satisfied
-            ):
-                self.envs.increment_curriculum()
-            return counter
-
-        def build_agent(
-            self,
-            envs,
-            recurrent=None,
-            entropy_coef=None,
-            model_loss_coef=None,
-            dnc_args=None,
-            planner_args=None,
-            **agent_args,
-        ):
-            if baseline == "dnc":
-                recurrence = dnc.Recurrence(
-                    observation_space=envs.observation_space,
-                    action_space=envs.action_space,
-                    **dnc_args,
-                    **agent_args,
-                )
-                return gntm.Agent(entropy_coef=entropy_coef, recurrence=recurrence)
-            else:
-                assert baseline is None
-                recurrence = planner.Recurrence(
-                    observation_space=envs.observation_space,
-=======
 def add_task_args(parser):
     task_parser = parser.add_argument_group('task_args')
     task_parser.add_argument('--interactions', nargs='*')
@@ -213,7 +157,6 @@
 
                 metacontroller_kwargs = dict(
                     obs_spaces=obs_spaces,
->>>>>>> 1c6a698f
                     action_space=envs.action_space,
                     planning_steps=planning_steps,
                     **planner_args,
