--- conflicted
+++ resolved
@@ -116,14 +116,9 @@
         base_kwargs={'recurrent': recurrent_policy})
     actor_critic.to(device)
 
-<<<<<<< HEAD
-    agent = PPO(
-        actor_critic=actor_critic, reward_function=reward_function, **ppo_args)
-=======
     agent = PPO(actor_critic=actor_critic,
                 unsupervised=unsupervised,
                 **ppo_args)
->>>>>>> 767614dc
 
     rollouts = RolloutStorage(
         num_steps=num_steps,
@@ -131,14 +126,10 @@
         obs_shape=envs.observation_space.shape,
         action_space=envs.action_space,
         recurrent_hidden_state_size=actor_critic.recurrent_hidden_state_size,
-<<<<<<< HEAD
-        reward_param_shape=reward_params_shape)
-=======
         reward_param_shape=reward_params_shape
     )
     # TODO: include params in obs
     # TODO: need to ensure that nsteps is equal to max_steps
->>>>>>> 767614dc
 
     obs = envs.reset()
     rollouts.obs[0].copy_(obs)
