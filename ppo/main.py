--- conflicted
+++ resolved
@@ -70,25 +70,8 @@
 
 def train_skill_cli(student):
     parser = build_parser()
-<<<<<<< HEAD
-    task_parser = parser.add_argument_group('task_args')
-    task_parser.add_argument('--task-types', nargs='*')
-    task_parser.add_argument('--max-task-count', type=int, required=True)
-    task_parser.add_argument('--object-types', nargs='*')
-    task_parser.add_argument('--n-subtasks', type=int, required=True)
-    env_parser = parser.add_argument_group('env_args')
-    env_parser.add_argument('--n-objects', type=int, required=True)
-    env_parser.add_argument('--max-episode-steps', type=int)
-    env_parser.add_argument(
-        '--eval-subtask',
-        dest='eval_subtasks',
-        type=int,
-        nargs=3,
-        action='append')
-=======
     add_task_args(parser)
     add_env_args(parser)
->>>>>>> 0330b6b2
     if student:
         student_parser = parser.add_argument_group('student_args')
         student_parser.add_argument('--embedding-dim', type=int, required=True)
@@ -146,18 +129,6 @@
     subtasks_parser.add_argument('--hard-update', action='store_true')
     subtasks_parser.add_argument(
         '--multiplicative-interaction', action='store_true')
-<<<<<<< HEAD
-    env_parser = parser.add_argument_group('env_args')
-    env_parser.add_argument('--n-objects', type=int, required=True)
-    env_parser.add_argument('--max-episode-steps', type=int)
-    env_parser.add_argument(
-        '--eval-subtask',
-        dest='eval_subtasks',
-        type=int,
-        nargs=3,
-        action='append')
-=======
->>>>>>> 0330b6b2
 
     def train(env_id, task_args, ppo_args, agent_load_path, subtasks_args,
               env_args, **kwargs):
@@ -209,4 +180,4 @@
 
 
 if __name__ == "__main__":
-    train_student_cli()+    teach_cli()