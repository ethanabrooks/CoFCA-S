# stdlib
# this is as test

# noinspection PyUnresolvedReferences
from collections import ChainMap
from pathlib import Path

from gym.wrappers import TimeLimit
import torch

import gridworld_env
from gridworld_env.subtasks_gridworld import SubtasksGridWorld, get_task_space
from ppo.arguments import build_parser, get_args
from ppo.student import SubtasksStudent
from ppo.subtasks import SubtasksAgent
from ppo.teacher import SubtasksTeacher
from ppo.train import Train
from ppo.wrappers import SubtasksWrapper, VecNormalize
<<<<<<< HEAD
=======
from rl_utils import hierarchical_parse_args
>>>>>>> 534a3f47


def add_task_args(parser):
    task_parser = parser.add_argument_group('task_args')
    task_parser.add_argument('--interactions', nargs='*')
    task_parser.add_argument('--max-task-count', type=int, required=True)
    task_parser.add_argument('--object-types', nargs='*')
    task_parser.add_argument('--n-subtasks', type=int, required=True)


def add_env_args(parser):
    env_parser = parser.add_argument_group('env_args')
    env_parser.add_argument('--n-objects', type=int, required=True)
    env_parser.add_argument('--max-episode-steps', type=int)
    env_parser.add_argument(
        '--eval-subtask',
        dest='eval_subtasks',
        default=[],
        type=int,
        nargs=3,
        action='append')


def cli():
    Train(**get_args())


def class_parser(string):
    return dict(SubtasksGridWorld=SubtasksGridWorld)[string]


def make_subtasks_env(env_id, **kwargs):
    def helper(seed, rank, class_, max_episode_steps, **_kwargs):
        if rank == 1:
            print('Environment args:')
            for k, v in _kwargs.items():
                print(f'{k:20}{v}')
        env = SubtasksWrapper(class_parser(class_)(**_kwargs))
        env.seed(seed + rank)
        print('Environment seed:', seed + rank)
        if max_episode_steps is not None:
            env = TimeLimit(env, max_episode_steps=int(max_episode_steps))
        return env

    gridworld_args = gridworld_env.get_args(env_id)
    kwargs.update(add_timestep=None)
    kwargs = {k: v for k, v in kwargs.items() if v is not None}
    return helper(**ChainMap(
        kwargs, gridworld_args
    ))  # combines kwargs and gridworld_args with preference for kwargs


def train_skill_cli(student):
    parser = build_parser()
    add_task_args(parser)
    add_env_args(parser)
    if student:
        student_parser = parser.add_argument_group('student_args')
        student_parser.add_argument('--embedding-dim', type=int, required=True)
        student_parser.add_argument('--tau-diss', type=float, required=True)
        student_parser.add_argument('--tau-diff', type=float, required=True)
        student_parser.add_argument('--xi', type=float, required=True)
    kwargs = hierarchical_parse_args(parser)

    def train(task_args, env_args, student_args=None, **_kwargs):
        class TrainSkill(Train):
            @staticmethod
            def make_env(add_timestep, **make_env_args):
                return make_subtasks_env(
                    **env_args,
                    **make_env_args,
                    **task_args,
                )

            @staticmethod
            def build_agent(envs, **agent_args):
                agent_args = dict(
                    obs_space=envs.observation_space,
                    action_space=envs.action_space,
                    task_space=get_task_space(**task_args),
                    **agent_args)
                if student:
                    return SubtasksStudent(**agent_args, **student_args)
                else:
                    return SubtasksTeacher(**agent_args)

        TrainSkill(**_kwargs)

    train(**kwargs)


def train_teacher_cli():
    train_skill_cli(student=False)


def train_student_cli():
    train_skill_cli(student=True)


def teach_cli():
    parser = build_parser()
    parser.add_argument('--agent-load-path', type=Path)
    add_task_args(parser)
    add_env_args(parser)
    subtasks_parser = parser.add_argument_group('subtasks_args')
    subtasks_parser.add_argument(
        '--subtasks-hidden-size', type=int, required=True)
    subtasks_parser.add_argument(
        '--subtasks-entropy-coef', type=float, required=True)
    subtasks_parser.add_argument('--subtasks-recurrent', action='store_true')
    subtasks_parser.add_argument('--hard-update', action='store_true')
    subtasks_parser.add_argument(
        '--multiplicative-interaction', action='store_true')

    def train(env_id, task_args, ppo_args, agent_load_path, subtasks_args,
              env_args, **kwargs):
        task_space = get_task_space(**task_args)

        class TrainSubtasks(Train):
            @staticmethod
            def make_env(**_kwargs):
                return make_subtasks_env(**env_args, **_kwargs, **task_args)

            # noinspection PyMethodOverriding
            @staticmethod
            def build_agent(envs, **agent_args):
                agent = None
                if agent_load_path:
                    agent = SubtasksTeacher(
                        obs_space=envs.observation_space,
                        action_space=envs.action_space,
                        task_space=task_space,
                        **agent_args)

                    state_dict = torch.load(agent_load_path)
                    agent.load_state_dict(state_dict['agent'])
                    if isinstance(envs.venv, VecNormalize):
                        envs.venv.load_state_dict(state_dict['vec_normalize'])
                    print(f'Loaded teacher parameters from {agent_load_path}.')

                _subtasks_args = {
                    k.replace('subtasks_', ''): v
                    for k, v in subtasks_args.items()
                }

                return SubtasksAgent(
                    obs_space=envs.observation_space,
                    action_space=envs.action_space,
                    task_space=task_space,
                    agent=agent,
                    **_subtasks_args)

        # ppo_args.update(aux_loss_only=True)
        TrainSubtasks(env_id=env_id, ppo_args=ppo_args, **kwargs)

    train(**(hierarchical_parse_args(parser)))


if __name__ == "__main__":
    teach_cli()<|MERGE_RESOLUTION|>--- conflicted
+++ resolved
@@ -16,10 +16,7 @@
 from ppo.teacher import SubtasksTeacher
 from ppo.train import Train
 from ppo.wrappers import SubtasksWrapper, VecNormalize
-<<<<<<< HEAD
-=======
 from rl_utils import hierarchical_parse_args
->>>>>>> 534a3f47
 
 
 def add_task_args(parser):
