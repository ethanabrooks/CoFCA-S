--- conflicted
+++ resolved
@@ -24,27 +24,19 @@
 def exp_main(gridworld_args, wrapper_args, base, debug, **kwargs):
     class _Train(Train):
         def __init__(
-<<<<<<< HEAD
-            self, run_id, log_dir: Path, save_dir: Path, save_interval: int, **kwargs
-=======
             self,
             run_id,
             log_dir: Path,
             save_interval: int,
             save_dir: Path = None,
             **kwargs
->>>>>>> 849646a4
         ):
             if log_dir:
                 self.writer = SummaryWriter(logdir=str(log_dir))
             else:
                 self.writer = None
             self.run_id = run_id
-<<<<<<< HEAD
-            self.save_dir = save_dir
-=======
             self.save_dir = save_dir or log_dir
->>>>>>> 849646a4
             self.save_interval = save_interval
             self.setup(**kwargs)
             self.last_save = time.time()  # dummy save
