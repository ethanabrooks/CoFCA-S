import argparse
import functools
from pathlib import Path

import gym
from torch import nn as nn

import gridworld_env
import hsr.util
<<<<<<< HEAD
from ppo.env_adapter import (GridWorld, HSREnv, MoveGripperEnv, RandomGridWorld,
                             TrainTasksGridWorld, TasksHSREnv,
                             TasksMoveGripperEnv, TasksGridWorld)
=======
from ppo.env_adapter import (GridWorld, HSREnv, MoveGripperEnv, RandomGridWorld, TasksGridWorld, TasksHSREnv,
                             TasksMoveGripperEnv, TrainTasksGridWorld)
>>>>>>> 47b07d72
from ppo.envs import wrap_env
from ppo.train import train
from ppo.update import SamplingStrategy
from ppo.util import parse_activation
from utils import parse_groups

try:
    import dm_control2gym
except ImportError:
    pass


def build_parser():
    parser = argparse.ArgumentParser(description='RL')
    parser.add_argument('--no-task-in-obs', action='store_true')
    parser.add_argument('--normalize', action='store_true')
    parser.add_argument(
        '--gamma',
        type=float,
        default=0.99,
        help='discount factor for rewards (default: 0.99)')
    parser.add_argument(
        '--use-gae',
        action='store_true',
        default=False,
        help='use generalized advantage estimation')
    parser.add_argument(
        '--tau',
        type=float,
        default=0.95,
        help='gae parameter (default: 0.95)')
    parser.add_argument(
        '--seed', type=int, default=1, help='random seed (default: 1)')
    parser.add_argument(
        '--cuda-deterministic',
        action='store_true',
        default=False,
        help="sets flags for determinism when using CUDA (potentially slow!)")
    parser.add_argument(
        '--num-steps',
        type=int,
        default=5,
        help='number of forward steps in A2C (default: 5)')
    parser.add_argument(
        '--log-interval',
        type=int,
        default=30,
        help='log interval, one log per n seconds (default: 30 seconds)')
    parser.add_argument(
        '--save-interval',
        type=int,
        default=600,
        help='save interval, one save per n seconds (default: 10 minutes)')
    parser.add_argument(
        '--eval-interval',
        type=int,
        default=None,
        help='eval interval, one eval per n updates (default: None)')
    parser.add_argument(
        '--num-frames',
        type=int,
        default=None,
        help='number of frames to train (default: None)')
    parser.add_argument(
        '--env-id',
        default='move-block',
        help='environment to train on (default: move-block)')
    parser.add_argument(
        '--log-dir',
        type=Path,
        help='directory to save agent logs and parameters')
    parser.add_argument(
        '--load-path',
        type=Path,
        help='directory to load agent parameters from')
    parser.add_argument(
        '--cuda', action='store_true', help='enables CUDA training')
    parser.add_argument('--synchronous', action='store_true')
    parser.add_argument('--num-processes', type=int, default=1)

    network_parser = parser.add_argument_group('network_args')
    network_parser.add_argument('--recurrent', action='store_true')
    network_parser.add_argument('--hidden-size', type=int, default=256)
    network_parser.add_argument('--num-layers', type=int, default=3)
    network_parser.add_argument(
        '--activation', type=parse_activation, default=nn.ReLU())

    ppo_parser = parser.add_argument_group('ppo_args')
    ppo_parser.add_argument('--num-processes', type=int, default=1)
    ppo_parser.add_argument(
        '--clip-param',
        type=float,
        default=0.2,
        help='ppo clip parameter (default: 0.2)')
    ppo_parser.add_argument(
        '--ppo-epoch',
        type=int,
        default=4,
        help='number of ppo epochs (default: 4)')
    ppo_parser.add_argument(
        '--batch-size',
        type=int,
        default=32,
        help='number of batches for ppo (default: 32)')
    ppo_parser.add_argument(
        '--value-loss-coef',
        type=float,
        default=0.5,
        help='value loss coefficient (default: 0.5)')
    ppo_parser.add_argument(
        '--entropy-coef',
        type=float,
        default=0.01,
        help='entropy term coefficient (default: 0.01)')
    ppo_parser.add_argument(
        '--learning-rate', type=float, default=7e-4, help='(default: 7e-4)')
    ppo_parser.add_argument(
        '--eps',
        type=float,
        default=1e-5,
        help='RMSprop optimizer epsilon (default: 1e-5)')
    ppo_parser.add_argument(
        '--max-grad-norm',
        type=float,
        default=0.5,
        help='max norm of gradients (default: 0.5)')
    ppo_parser.add_argument(
        '--temperature',
        type=float,
    )
    ppo_parser.add_argument(
        '--global-norm',
        action='store_true',
    )
    ppo_parser.add_argument(
        '--sampling-strategy',
        choices=[s.name for s in SamplingStrategy],
        default='experiment')
    return parser


def add_hsr_args(parser):
    parser.add_argument('--max-episode-steps', type=int)
    env_parser = parser.add_argument_group('env_args')
    hsr.util.add_env_args(env_parser)
    hsr.util.add_wrapper_args(parser.add_argument_group('wrapper_args'))


def add_tasks_args(parser):
    tasks_parser = parser.add_argument_group('tasks_args')
    tasks_parser.add_argument(
        '--gan-learning-rate',
        type=float,
        default=7e-4,
        help='(default: 7e-4)')
    tasks_parser.add_argument('--gan-num-samples', type=int)
    tasks_parser.add_argument('--gan-hidden-size', type=int)
    tasks_parser.add_argument('--gan-num-layers', type=int)
    tasks_parser.add_argument(
        '--gan-activation', type=parse_activation, default=nn.ReLU())
    tasks_parser.add_argument(
        '--gan-entropy-coef',
        type=float,
        default=0.01,
        help='entropy term coefficient (default: 0.01)')


def cli():
    parser = build_parser()
    parser.add_argument('--max-episode-steps', type=int)

    def make_env_fn(max_episode_steps, **env_args):
        return functools.partial(
            wrap_env,
            env_thunk=lambda: TasksGridWorld(**env_args),
            max_episode_steps=max_episode_steps)

    def _train(env_id, max_episode_steps, no_task_in_obs, **kwargs):
        if 'GridWorld' in env_id:
            args = gridworld_env.get_args(env_id)
            if max_episode_steps is not None:
                args['max_episode_steps'] = max_episode_steps
            args.update(no_task_in_obs=no_task_in_obs)
            make_env = make_env_fn(**args)

        else:

            def thunk():
                if env_id.startswith("dm"):
                    _, domain, task = env_id.split('.')
                    return dm_control2gym.make(
                        domain_name=domain, task_name=task)
                else:
                    return gym.make(env_id)

            make_env = functools.partial(wrap_env, env_thunk=thunk)

        train(make_env=make_env, **kwargs)

    _train(**parse_groups(parser))


def tasks_cli():
    parser = build_parser()
    add_tasks_args(parser)
    parser.add_argument('--max-episode-steps', type=int)

    def make_env_fn(max_episode_steps, **env_args):
        return functools.partial(
            wrap_env,
            env_thunk=lambda: TrainTasksGridWorld(**env_args),
            max_episode_steps=max_episode_steps)

    def _train(env_id, max_episode_steps, no_task_in_obs, **kwargs):
        args = gridworld_env.get_args(env_id)
        args.update(no_task_in_obs=no_task_in_obs)
        if max_episode_steps is not None or 'max_episode_steps' not in args:
            args['max_episode_steps'] = max_episode_steps
        train(make_env=make_env_fn(**args), **kwargs)

    _train(**parse_groups(parser))


def hsr_cli():
    parser = build_parser()
    add_hsr_args(parser)

    def env_thunk(env_id, **kwargs):
        if env_id == 'move-gripper':
            return lambda: MoveGripperEnv(**kwargs)
        else:
            return lambda: HSREnv(**kwargs)

    def _train(env_id, env_args, max_episode_steps=None, **kwargs):
        make_env = functools.partial(
            wrap_env,
            env_thunk=env_thunk(env_id, **env_args),
            max_episode_steps=max_episode_steps)
        train(make_env=make_env, **kwargs)

    hsr.util.env_wrapper(_train)(**parse_groups(parser))


def tasks_hsr_cli():
    parser = build_parser()
    add_tasks_args(parser)
    add_hsr_args(parser)

    def env_thunk(env_id, **env_args):
        if env_id == 'move-gripper':
            return lambda: TasksMoveGripperEnv(**env_args)
        else:
            return lambda: TasksHSREnv(**env_args)

    def _train(env_args, env_id, max_episode_steps, **kwargs):
        train(
            make_env=functools.partial(
                wrap_env,
                env_thunk=env_thunk(env_id, **env_args),
                max_episode_steps=max_episode_steps),
            **kwargs)

    hsr.util.env_wrapper(_train)(**parse_groups(parser))


if __name__ == "__main__":
    tasks_cli()<|MERGE_RESOLUTION|>--- conflicted
+++ resolved
@@ -7,14 +7,8 @@
 
 import gridworld_env
 import hsr.util
-<<<<<<< HEAD
-from ppo.env_adapter import (GridWorld, HSREnv, MoveGripperEnv, RandomGridWorld,
-                             TrainTasksGridWorld, TasksHSREnv,
-                             TasksMoveGripperEnv, TasksGridWorld)
-=======
 from ppo.env_adapter import (GridWorld, HSREnv, MoveGripperEnv, RandomGridWorld, TasksGridWorld, TasksHSREnv,
                              TasksMoveGripperEnv, TrainTasksGridWorld)
->>>>>>> 47b07d72
 from ppo.envs import wrap_env
 from ppo.train import train
 from ppo.update import SamplingStrategy
