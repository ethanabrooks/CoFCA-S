# stdlib
# this is as test

# noinspection PyUnresolvedReferences
from collections import ChainMap
from pathlib import Path

from gym.wrappers import TimeLimit
import torch

import gridworld_env
from gridworld_env.subtasks_gridworld import SubtasksGridWorld, get_task_space
from ppo.arguments import build_parser, get_args
from ppo.student import SubtasksStudent
from ppo.subtasks import SubtasksAgent
from ppo.teacher import SubtasksTeacher
from ppo.train import Train
from ppo.wrappers import SubtasksWrapper, VecNormalize
from rl_utils import hierarchical_parse_args


def add_task_args(parser):
    task_parser = parser.add_argument_group('task_args')
    task_parser.add_argument('--interactions', nargs='*')
    task_parser.add_argument('--max-task-count', type=int, required=True)
    task_parser.add_argument('--object-types', nargs='*')
    task_parser.add_argument('--n-subtasks', type=int, required=True)


def add_env_args(parser):
    env_parser = parser.add_argument_group('env_args')
    env_parser.add_argument('--n-objects', type=int, required=True)
    env_parser.add_argument('--max-episode-steps', type=int)
    env_parser.add_argument(
        '--eval-subtask',
        dest='eval_subtasks',
        default=[],
        type=int,
        nargs=3,
        action='append')


def cli():
    Train(**get_args())


def class_parser(string):
    return dict(SubtasksGridWorld=SubtasksGridWorld)[string]


def make_subtasks_env(env_id, **kwargs):
    def helper(seed, rank, class_, max_episode_steps, **_kwargs):
        if rank == 1:
            print('Environment args:')
<<<<<<< HEAD
            for k, v in _kwargs.items():
                print(f'{k:20}{v}')
        env = SubtasksWrapper(class_parser(class_)(**_kwargs))
=======
            pprint(_kwargs)
        env = DebugWrapper(SubtasksWrapper(class_parser(class_)(**_kwargs)))
>>>>>>> 2d102756
        env.seed(seed + rank)
        print('Environment seed:', seed + rank)
        if max_episode_steps is not None:
            env = TimeLimit(env, max_episode_steps=int(max_episode_steps))
        return env

    gridworld_args = gridworld_env.get_args(env_id)
    kwargs.update(add_timestep=None)
    kwargs = {k: v for k, v in kwargs.items() if v is not None}
    return helper(**ChainMap(
        kwargs, gridworld_args
    ))  # combines kwargs and gridworld_args with preference for kwargs


def train_skill_cli(student):
    parser = build_parser()
    add_task_args(parser)
    add_env_args(parser)
    if student:
        student_parser = parser.add_argument_group('student_args')
        student_parser.add_argument('--embedding-dim', type=int, required=True)
        student_parser.add_argument('--tau-diss', type=float, required=True)
        student_parser.add_argument('--tau-diff', type=float, required=True)
        student_parser.add_argument('--xi', type=float, required=True)
    kwargs = hierarchical_parse_args(parser)

    def train(task_args, env_args, student_args=None, **_kwargs):
        class TrainSkill(Train):
            @staticmethod
            def make_env(add_timestep, **make_env_args):
                return make_subtasks_env(
                    **env_args,
                    **make_env_args,
                    **task_args,
                )

            @staticmethod
            def build_agent(envs, **agent_args):
                agent_args = dict(
                    obs_space=envs.observation_space,
                    action_space=envs.action_space,
                    task_space=get_task_space(**task_args),
                    **agent_args)
                if student:
                    return SubtasksStudent(**agent_args, **student_args)
                else:
                    return SubtasksTeacher(**agent_args)

        TrainSkill(**_kwargs)

    train(**kwargs)


def train_teacher_cli():
    train_skill_cli(student=False)


def train_student_cli():
    train_skill_cli(student=True)


def teach_cli():
    parser = build_parser()
    parser.add_argument('--agent-load-path', type=Path)
    add_task_args(parser)
    add_env_args(parser)
    subtasks_parser = parser.add_argument_group('subtasks_args')
    subtasks_parser.add_argument(
        '--subtasks-hidden-size', type=int, required=True)
    subtasks_parser.add_argument(
        '--subtasks-entropy-coef', type=float, required=True)
    subtasks_parser.add_argument('--subtasks-recurrent', action='store_true')
    subtasks_parser.add_argument('--hard-update', action='store_true')
    subtasks_parser.add_argument(
        '--multiplicative-interaction', action='store_true')

    def train(env_id, task_args, ppo_args, agent_load_path, subtasks_args,
              env_args, **kwargs):
        task_space = get_task_space(**task_args)

        class TrainSubtasks(Train):
            @staticmethod
            def make_env(**_kwargs):
                return make_subtasks_env(**env_args, **_kwargs, **task_args)

            # noinspection PyMethodOverriding
            @staticmethod
            def build_agent(envs, **agent_args):
                agent = None
                if agent_load_path:
                    agent = SubtasksTeacher(
                        obs_space=envs.observation_space,
                        action_space=envs.action_space,
                        task_space=task_space,
                        **agent_args)

                    state_dict = torch.load(agent_load_path)
                    state_dict['agent'].update(
                        part0_one_hot=agent.part0_one_hot,
                        part1_one_hot=agent.part1_one_hot,
                        part2_one_hot=agent.part2_one_hot,
                    )
                    agent.load_state_dict(state_dict['agent'])
                    if isinstance(envs.venv, VecNormalize):
                        envs.venv.load_state_dict(state_dict['vec_normalize'])
                    print(f'Loaded teacher parameters from {agent_load_path}.')

                _subtasks_args = {
                    k.replace('subtasks_', ''): v
                    for k, v in subtasks_args.items()
                }

                return SubtasksAgent(
                    obs_space=envs.observation_space,
                    action_space=envs.action_space,
                    task_space=task_space,
                    agent=agent,
                    **_subtasks_args)

        # ppo_args.update(aux_loss_only=True)
        TrainSubtasks(env_id=env_id, ppo_args=ppo_args, **kwargs)

    train(**(hierarchical_parse_args(parser)))


if __name__ == "__main__":
    teach_cli()<|MERGE_RESOLUTION|>--- conflicted
+++ resolved
@@ -52,14 +52,8 @@
     def helper(seed, rank, class_, max_episode_steps, **_kwargs):
         if rank == 1:
             print('Environment args:')
-<<<<<<< HEAD
-            for k, v in _kwargs.items():
-                print(f'{k:20}{v}')
-        env = SubtasksWrapper(class_parser(class_)(**_kwargs))
-=======
             pprint(_kwargs)
         env = DebugWrapper(SubtasksWrapper(class_parser(class_)(**_kwargs)))
->>>>>>> 2d102756
         env.seed(seed + rank)
         print('Environment seed:', seed + rank)
         if max_episode_steps is not None:
