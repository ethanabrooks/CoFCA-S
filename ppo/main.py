--- conflicted
+++ resolved
@@ -7,20 +7,13 @@
 import gridworld_env
 import gridworld_env.control_flow_gridworld
 from gridworld_env.control_flow_gridworld import ControlFlowGridWorld
-<<<<<<< HEAD
 from gridworld_env.flat_control_gridworld import FlatControlFlowGridWorld
-=======
->>>>>>> ec15c7e9
 import gridworld_env.subtasks_gridworld
 from gridworld_env.subtasks_gridworld import SubtasksGridWorld
 import ppo
 from ppo.arguments import build_parser, get_args
-<<<<<<< HEAD
 import ppo.control_flow
 import ppo.flat_control_flow
-=======
-import ppo.control_flow.agent
->>>>>>> ec15c7e9
 import ppo.subtasks.agent
 import ppo.subtasks.student
 import ppo.subtasks.teacher
@@ -42,7 +35,6 @@
     env_parser.add_argument("--min-objects", type=int, required=True)
     env_parser.add_argument("--debug", action="store_true")
     env_parser.add_argument(
-<<<<<<< HEAD
         "--eval-subtask",
         dest="eval_subtasks",
         default=[],
@@ -50,14 +42,6 @@
         nargs=3,
         action="append",
     )
-=======
-        '--eval-subtask',
-        dest='eval_subtasks',
-        default=[],
-        type=int,
-        nargs=3,
-        action='append')
->>>>>>> ec15c7e9
 
 
 def cli():
@@ -66,15 +50,10 @@
 
 def get_spaces(envs, task_type):
     obs_spaces = envs.observation_space.spaces
-<<<<<<< HEAD
     if task_type == "control-flow":
         return gridworld_env.control_flow_gridworld.Obs(**obs_spaces)
     elif task_type == "flat-control-flow":
         return gridworld_env.flat_control_gridworld.Obs(**obs_spaces)
-=======
-    if control_flow:
-        return gridworld_env.control_flow_gridworld.Obs(**obs_spaces)
->>>>>>> ec15c7e9
     else:
         return gridworld_env.subtasks_gridworld.Obs(**obs_spaces)
 
@@ -84,17 +63,11 @@
         if rank == 1:
             print("Environment args:")
             for k, v in _kwargs.items():
-<<<<<<< HEAD
                 print(f"{k:20}{v}")
         if task_type == "control-flow":
             env = ppo.subtasks.Wrapper(ControlFlowGridWorld(**_kwargs))
         elif task_type == "flat-control-flow":
             env = ppo.flat_control_flow.Wrapper(FlatControlFlowGridWorld(**_kwargs))
-=======
-                print(f'{k:20}{v}')
-        if control_flow:
-            env = ControlFlowGridWorld(**_kwargs)
->>>>>>> ec15c7e9
         else:
             env = SubtasksGridWorld(**_kwargs)
         env = ppo.subtasks.Wrapper(env)
@@ -110,19 +83,12 @@
 
     gridworld_args = gridworld_env.get_args(env_id)
     kwargs.update(add_timestep=None)
-<<<<<<< HEAD
     kwargs = {k: v for k, v in kwargs.items() if (v is not None or k is "task_type")}
     chain_map = ChainMap(kwargs, gridworld_args)
 
     return helper(
         **chain_map
     )  # combines kwargs and gridworld_args with preference for kwargs
-=======
-    kwargs = {k: v for k, v in kwargs.items() if v is not None}
-    return helper(**ChainMap(
-        kwargs,
-        gridworld_args))  # combines kwargs and gridworld_args with preference for kwargs
->>>>>>> ec15c7e9
 
 
 def train_lower_level_cli(student):
@@ -180,7 +146,6 @@
     parser.add_argument("--task-type", choices=["control-flow", "flat-control-flow"])
     add_task_args(parser)
     add_env_args(parser)
-<<<<<<< HEAD
     subtasks_parser = parser.add_argument_group("subtasks_args")
     subtasks_parser.add_argument("--subtasks-hidden-size", type=int, required=True)
     subtasks_parser.add_argument("--subtasks-entropy-coef", type=float, required=True)
@@ -198,17 +163,6 @@
         task_type,
         **kwargs,
     ):
-=======
-    subtasks_parser = parser.add_argument_group('subtasks_args')
-    subtasks_parser.add_argument('--subtasks-hidden-size', type=int, required=True)
-    subtasks_parser.add_argument('--subtasks-entropy-coef', type=float, required=True)
-    subtasks_parser.add_argument('--subtasks-recurrent', action='store_true')
-    subtasks_parser.add_argument('--hard-update', action='store_true')
-    subtasks_parser.add_argument('--multiplicative-interaction', action='store_true')
-
-    def train(env_id, task_args, ppo_args, agent_load_path, subtasks_args, env_args,
-              control_flow, **kwargs):
->>>>>>> ec15c7e9
         class TrainSubtasks(Train):
             @staticmethod
             def make_env(**_kwargs):
@@ -228,12 +182,8 @@
                     agent = ppo.subtasks.Teacher(
                         obs_spaces=obs_spaces,
                         action_space=envs.action_space,
-<<<<<<< HEAD
                         **agent_args,
                     )
-=======
-                        **agent_args)
->>>>>>> ec15c7e9
 
                     state_dict = torch.load(agent_load_path, map_location=self.device)
                     state_dict['agent'].update(
@@ -248,12 +198,7 @@
                     print(f"Loaded teacher parameters from {agent_load_path}.")
 
                 _subtasks_args = {
-<<<<<<< HEAD
                     k.replace("subtasks_", ""): v for k, v in subtasks_args.items()
-=======
-                    k.replace('subtasks_', ''): v
-                    for k, v in subtasks_args.items()
->>>>>>> ec15c7e9
                 }
 
                 metacontroller_kwargs = dict(
