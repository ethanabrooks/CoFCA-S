--- conflicted
+++ resolved
@@ -37,9 +37,6 @@
     env_parser.add_argument("--min-objects", type=int, required=True)
     env_parser.add_argument("--debug", action="store_true")
     env_parser.add_argument(
-<<<<<<< HEAD
-        '--eval-subtask', dest='eval_subtasks', default=[], type=int, nargs=3, action='append')
-=======
         "--eval-subtask",
         dest="eval_subtasks",
         default=[],
@@ -47,7 +44,6 @@
         nargs=3,
         action="append",
     )
->>>>>>> 1a9758ad
 
 
 def cli():
@@ -83,14 +79,9 @@
     gridworld_args = gridworld_env.get_args(env_id)
     kwargs.update(add_timestep=None)
     kwargs = {k: v for k, v in kwargs.items() if v is not None}
-<<<<<<< HEAD
-    return helper(**ChainMap(
-        kwargs, gridworld_args))  # combines kwargs and gridworld_args with preference for kwargs
-=======
     return helper(
         **ChainMap(kwargs, gridworld_args)
     )  # combines kwargs and gridworld_args with preference for kwargs
->>>>>>> 1a9758ad
 
 
 def train_lower_level_cli(student):
@@ -148,17 +139,6 @@
     parser.add_argument("--control-flow", action="store_true")
     add_task_args(parser)
     add_env_args(parser)
-<<<<<<< HEAD
-    subtasks_parser = parser.add_argument_group('subtasks_args')
-    subtasks_parser.add_argument('--subtasks-hidden-size', type=int, required=True)
-    subtasks_parser.add_argument('--subtasks-entropy-coef', type=float, required=True)
-    subtasks_parser.add_argument('--subtasks-recurrent', action='store_true')
-    subtasks_parser.add_argument('--hard-update', action='store_true')
-    subtasks_parser.add_argument('--multiplicative-interaction', action='store_true')
-
-    def train(env_id, task_args, ppo_args, agent_load_path, subtasks_args, env_args, control_flow,
-              **kwargs):
-=======
     subtasks_parser = parser.add_argument_group("subtasks_args")
     subtasks_parser.add_argument("--subtasks-hidden-size", type=int, required=True)
     subtasks_parser.add_argument("--subtasks-entropy-coef", type=float, required=True)
@@ -176,7 +156,6 @@
         control_flow,
         **kwargs,
     ):
->>>>>>> 1a9758ad
         class TrainSubtasks(Train):
             @staticmethod
             def make_env(**_kwargs):
@@ -194,12 +173,6 @@
                 obs_spaces = get_spaces(envs, control_flow)
                 if agent_load_path:
                     agent = ppo.subtasks.Teacher(
-<<<<<<< HEAD
-                        obs_spaces=obs_spaces, action_space=envs.action_space, **agent_args)
-
-                    state_dict = torch.load(agent_load_path, map_location=self.device)
-                    state_dict['agent'].update(
-=======
                         obs_spaces=obs_spaces,
                         action_space=envs.action_space,
                         **agent_args,
@@ -207,7 +180,6 @@
 
                     state_dict = torch.load(agent_load_path, map_location=self.device)
                     state_dict["agent"].update(
->>>>>>> 1a9758ad
                         part0_one_hot=agent.part0_one_hot,
                         part1_one_hot=agent.part1_one_hot,
                         part2_one_hot=agent.part2_one_hot,
@@ -218,13 +190,9 @@
                         envs.venv.load_state_dict(state_dict["vec_normalize"])
                     print(f"Loaded teacher parameters from {agent_load_path}.")
 
-<<<<<<< HEAD
-                _subtasks_args = {k.replace('subtasks_', ''): v for k, v in subtasks_args.items()}
-=======
                 _subtasks_args = {
                     k.replace("subtasks_", ""): v for k, v in subtasks_args.items()
                 }
->>>>>>> 1a9758ad
 
                 metacontroller_kwargs = dict(
                     obs_spaces=obs_spaces,
