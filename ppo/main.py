--- conflicted
+++ resolved
@@ -98,202 +98,6 @@
             return maze.Env(**env_args, time_limit=time_limit, seed=seed + rank)
 
         def build_agent(
-<<<<<<< HEAD
-            self,
-            envs,
-            hidden_size=None,
-            num_layers=None,
-            activation=None,
-            entropy_coef=None,
-            recurrent=None,
-            feed_r_initially=None,
-            use_M_plus_minus=None,
-            device=None,
-        ):
-            agent_args = dict(
-                hidden_size=hidden_size,
-                num_layers=num_layers,
-                activation=activation,
-                entropy_coef=entropy_coef,
-                recurrent=recurrent,
-                use_M_plus_minus=use_M_plus_minus,
-                feed_r_initially=feed_r_initially,
-            )
-            if single_subtask:
-                return super().build_agent(envs, **agent_args)
-            return Agent(
-                observation_space=envs.observation_space,
-                action_space=envs.action_space,
-                debug=False if tune else debug,
-                baseline=baseline,
-                **agent_args,
-            )
-
-    if tune:
-        ray.init(redis_address=redis_address, local_mode=debug)
-        kwargs.update(
-            use_gae=ray.tune.choice([True, False]),
-            num_batch=ray.tune.choice([1, 2]),
-            num_steps=ray.tune.choice([16, 32, 64]),
-            seed=ray.tune.choice(list(range(10))),
-            entropy_coef=ray.tune.uniform(low=0.01, high=0.04),
-            hidden_size=ray.tune.choice([32, 64, 128, 512]),
-            num_layers=ray.tune.choice([0, 1, 2]),
-            learning_rate=ray.tune.uniform(low=0.0001, high=0.005),
-            ppo_epoch=ray.tune.choice(list(range(5))),
-            feed_r_initially=ray.tune.choice([True, False]),
-            use_M_plus_minus=ray.tune.choice([True, False])
-            # ppo_epoch=ray.tune.sample_from(
-            #     lambda spec: max(
-            #         1,
-            #         int(
-            #             1.84240459e06 * spec.config.learning_rate ** 2
-            #             - 1.14376715e04 * spec.config.learning_rate
-            #             + 1.89339209e01
-            #             + np.random.uniform(low=-2, high=2)
-            #         ),
-            #     )
-            # ),
-        )
-
-        class _Train(TrainEvents, ray.tune.Trainable):
-            def _setup(self, config):
-                def setup(
-                    run_id,
-                    save_interval,
-                    agent_args,
-                    ppo_args,
-                    entropy_coef,
-                    hidden_size,
-                    num_layers,
-                    learning_rate,
-                    ppo_epoch,
-                    feed_r_initially,
-                    use_M_plus_minus,
-                    **kwargs,
-                ):
-                    agent_args.update(
-                        entropy_coef=entropy_coef,
-                        hidden_size=hidden_size,
-                        num_layers=num_layers,
-                        feed_r_initially=feed_r_initially,
-                        use_M_plus_minus=use_M_plus_minus,
-                    )
-                    ppo_args.update(ppo_epoch=ppo_epoch, learning_rate=learning_rate)
-                    self.setup(**kwargs, agent_args=agent_args, ppo_args=ppo_args)
-
-                setup(**config)
-
-            def get_device(self):
-                return "cuda"
-
-        ray.tune.run(
-            _Train,
-            config=kwargs,
-            resources_per_trial=dict(
-                cpu=1, gpu=0.5 if torch.cuda.is_available() else 0
-            ),
-            checkpoint_freq=1,
-            reuse_actors=True,
-            num_samples=1 if debug else num_samples,
-            local_dir=log_dir,
-            scheduler=AsyncHyperBandScheduler(
-                time_attr=TIME_TOTAL_S,
-                metric="eval_rewards",
-                mode="max",
-                grace_period=3600,
-                max_t=43200,
-            ),
-        )
-    else:
-
-        class _Train(TrainEvents):
-            def __init__(
-                self,
-                run_id,
-                log_dir: Path,
-                save_interval: int,
-                num_processes: int,
-                num_steps: int,
-                **kwargs,
-            ):
-                self.num_steps = num_steps
-                self.num_processes = num_processes
-                self.run_id = run_id
-                self.save_interval = save_interval
-                self.log_dir = log_dir
-                if log_dir:
-                    self.writer = SummaryWriter(logdir=str(log_dir))
-                else:
-                    self.writer = None
-                self.setup(**kwargs, num_processes=num_processes, num_steps=num_steps)
-                self.last_save = time.time()  # dummy save
-
-            def run(self):
-                for _ in itertools.count():
-                    for result in self.make_train_iterator():
-                        if self.writer is not None:
-                            total_num_steps = (
-                                (self.i + 1) * self.num_processes * self.num_steps
-                            )
-                            for k, v in k_scalar_pairs(**result):
-                                self.writer.add_scalar(k, v, total_num_steps)
-
-                        if (
-                            self.log_dir
-                            and self.save_interval
-                            and (time.time() - self.last_save >= self.save_interval)
-                        ):
-                            self._save(str(self.log_dir))
-                            self.last_save = time.time()
-
-            def get_device(self):
-                match = re.search("\d+$", self.run_id)
-                if match:
-                    device_num = int(match.group()) % get_n_gpu()
-                else:
-                    device_num = get_random_gpu()
-
-                return torch.device("cuda", device_num)
-
-        _Train(**kwargs, log_dir=log_dir).run()
-
-
-def exp_cli():
-    parsers = build_parser()
-    parser = parsers.main
-    parser.add_argument("--single-subtask", action="store_true")
-    parser.add_argument("--debug", action="store_true")
-    parser.add_argument("--tune", action="store_true")
-    parser.add_argument("--quiet", action="store_true")
-    parser.add_argument("--baseline", action="store_true")
-    parser.add_argument("--num-samples", type=int, default=100)
-    parser.add_argument("--redis-address")
-    parsers.agent.add_argument("--feed-r-initially", action="store_true")
-    parsers.agent.add_argument("--use-M-plus-minus", action="store_true")
-    gridworld_parser = parser.add_argument_group("gridworld_args")
-    gridworld_parser.add_argument("--height", help="", type=int, default=4)
-    gridworld_parser.add_argument("--width", help="", type=int, default=4)
-    gridworld_parser.add_argument("--cook-time", help="", type=int, default=2)
-    gridworld_parser.add_argument("--time-to-heat-oven", help="", type=int, default=3)
-    gridworld_parser.add_argument("--doorbell-prob", help="", type=float, default=0.05)
-    gridworld_parser.add_argument("--mouse-prob", help="", type=float, default=0.2)
-    gridworld_parser.add_argument("--baby-prob", help="", type=float, default=0.1)
-    gridworld_parser.add_argument("--mess-prob", help="", type=float, default=0.01)
-    gridworld_parser.add_argument("--fly-prob", help="", type=float, default=0.005)
-    gridworld_parser.add_argument("--toward-cat-prob", help="", type=float, default=0.5)
-    wrapper_parser = parser.add_argument_group("wrapper_args")
-    wrapper_parser.add_argument("--n-active-subtasks", help="", type=int, required=True)
-    wrapper_parser.add_argument("--vision-range", help="", type=float, default=1)
-    wrapper_parser.add_argument("--watch-baby-range", help="", type=int, default=2)
-    wrapper_parser.add_argument("--avoid-dog-range", help="", type=int, default=2)
-    wrapper_parser.add_argument("--door-time-limit", help="", type=int, default=7)
-    wrapper_parser.add_argument("--max-time-outside", help="", type=int, default=15)
-    wrapper_parser.add_argument("--subtask", dest="subtasks", action="append")
-    wrapper_parser.add_argument("--test", nargs="*", action="append", default=[])
-    wrapper_parser.add_argument("--valid", nargs="*", action="append", default=[])
-    exp_main(**hierarchical_parse_args(parser))
-=======
             self, envs, recurrent=None, entropy_coef=None, baseline=None, **agent_args
         ):
             if baseline == "one-shot":
@@ -379,7 +183,6 @@
     parsers.env.add_argument("--no-op-limit", type=int, required=True)
     parsers.agent.add_argument("--baseline", choices=["one-shot"])
     train_random_rewards(**hierarchical_parse_args(parser))
->>>>>>> b7c6987a
 
 
 if __name__ == "__main__":
