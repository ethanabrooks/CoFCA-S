import numpy as np
from rl_utils import hierarchical_parse_args

import ppo.arguments
import ppo.bandit.baselines.oh_et_al
import ppo.maze.baselines
from ppo import gntm
from ppo.blocks_world import dnc, planner
from ppo.train import Train


def build_parser():
    parsers = ppo.arguments.build_parser()
    parser = parsers.main
    parser.add_argument("--no-tqdm", dest="use_tqdm", action="store_false")
    parser.add_argument("--time-limit", type=int)
    parsers.agent.add_argument("--debug", action="store_true")
    return parsers


<<<<<<< HEAD
def train_blocks_world(increment_curriculum_at_n_satisfied, **kwargs):
    class TrainValues(Train):
        @staticmethod
        def make_env(
            seed, rank, evaluation, env_id, add_timestep, time_limit, **env_args
        ):
            return blocks_world.Env(**env_args, seed=seed + rank)

        def run_epoch(self, *args, **kwargs):
            counter = super().run_epoch(*args, **kwargs)
            if (
                increment_curriculum_at_n_satisfied
                and counter["n_satisfied"] > increment_curriculum_at_n_satisfied
            ):
                self.envs.increment_curriculum()
            return counter
=======
def train_blocks_world(
    increment_curriculum_at_n_satisfied, planning_steps, baseline, **_kwargs
):
    class TrainValues(Train):
        @staticmethod
        def make_env(
            seed,
            rank,
            evaluation,
            env_id,
            add_timestep,
            time_limit,
            n_constraints,
            **env_args,
        ):
            if baseline == "dnc":
                return dnc.Env(**env_args, seed=seed + rank)
            else:
                assert baseline is None
                return planner.Env(
                    **env_args,
                    n_constraints=n_constraints,
                    planning_steps=planning_steps,
                    seed=seed + rank,
                )

        def run_epoch(self, *args, **kwargs):
            dictionary = super().run_epoch(*args, **kwargs)
            try:
                increment_curriculum = (
                    np.mean(dictionary["n_satisfied"])
                    > increment_curriculum_at_n_satisfied
                )
            except (TypeError, KeyError):
                increment_curriculum = False
            if increment_curriculum:
                self.envs.increment_curriculum()
            return dictionary
>>>>>>> cf92167b

        def build_agent(
            self,
            envs,
            recurrent=None,
            entropy_coef=None,
            model_loss_coef=None,
            dnc_args=None,
            planner_args=None,
            **agent_args,
        ):
            if baseline == "dnc":
                recurrence = dnc.Recurrence(
                    observation_space=envs.observation_space,
                    action_space=envs.action_space,
                    **dnc_args,
                    **agent_args,
                )
                return gntm.Agent(entropy_coef=entropy_coef, recurrence=recurrence)
            else:
                assert baseline is None
                recurrence = planner.Recurrence(
                    observation_space=envs.observation_space,
                    action_space=envs.action_space,
                    planning_steps=planning_steps,
                    **planner_args,
                    **dnc_args,
                    **agent_args,
                )
                return planner.Agent(
                    entropy_coef=entropy_coef,
                    model_loss_coef=model_loss_coef,
                    recurrence=recurrence,
                )

<<<<<<< HEAD
    TrainValues(**kwargs).run()
=======
    TrainValues(**_kwargs).run()
>>>>>>> cf92167b


def blocks_world_cli():
    parsers = build_parser()
<<<<<<< HEAD
    parsers.env.add_argument("--n-cols", type=int, required=True)
    parsers.main.add_argument("--increment-curriculum-at-n-satisfied", type=float)
    parsers.agent.add_argument("--num-slots", type=int, required=True)
    parsers.agent.add_argument("--slot-size", type=int, required=True)
=======
    parsers.main.add_argument("--baseline", choices=["dnc"])
    parsers.main.add_argument("--planning-steps", type=int, default=10)
    parsers.main.add_argument("--increment-curriculum-at-n-satisfied", type=float)
    parsers.env.add_argument("--n-constraints", type=int, default=2)
    parsers.env.add_argument("--n-cols", type=int, required=True)
    parsers.env.add_argument("--curriculum-level", type=int, default=0)
    parsers.env.add_argument("--extra-time", type=int, default=0)
>>>>>>> cf92167b
    parsers.agent.add_argument("--embedding-size", type=int, required=True)
    parsers.agent.add_argument("--model-loss-coef", type=float, required=True)
    planner_parser = parsers.agent.add_argument_group("planner_args")
    planner_parser.add_argument("--num-model-layers", type=int)
    planner_parser.add_argument("--num-embedding-layers", type=int)
    dnc_parser = parsers.agent.add_argument_group("dnc_args")
    dnc_parser.add_argument("--num-slots", type=int)
    dnc_parser.add_argument("--slot-size", type=int)
    dnc_parser.add_argument("--num-heads", type=int)
    train_blocks_world(**hierarchical_parse_args(parsers.main))


if __name__ == "__main__":
    blocks_world_cli()<|MERGE_RESOLUTION|>--- conflicted
+++ resolved
@@ -18,7 +18,6 @@
     return parsers
 
 
-<<<<<<< HEAD
 def train_blocks_world(increment_curriculum_at_n_satisfied, **kwargs):
     class TrainValues(Train):
         @staticmethod
@@ -35,46 +34,6 @@
             ):
                 self.envs.increment_curriculum()
             return counter
-=======
-def train_blocks_world(
-    increment_curriculum_at_n_satisfied, planning_steps, baseline, **_kwargs
-):
-    class TrainValues(Train):
-        @staticmethod
-        def make_env(
-            seed,
-            rank,
-            evaluation,
-            env_id,
-            add_timestep,
-            time_limit,
-            n_constraints,
-            **env_args,
-        ):
-            if baseline == "dnc":
-                return dnc.Env(**env_args, seed=seed + rank)
-            else:
-                assert baseline is None
-                return planner.Env(
-                    **env_args,
-                    n_constraints=n_constraints,
-                    planning_steps=planning_steps,
-                    seed=seed + rank,
-                )
-
-        def run_epoch(self, *args, **kwargs):
-            dictionary = super().run_epoch(*args, **kwargs)
-            try:
-                increment_curriculum = (
-                    np.mean(dictionary["n_satisfied"])
-                    > increment_curriculum_at_n_satisfied
-                )
-            except (TypeError, KeyError):
-                increment_curriculum = False
-            if increment_curriculum:
-                self.envs.increment_curriculum()
-            return dictionary
->>>>>>> cf92167b
 
         def build_agent(
             self,
@@ -110,29 +69,15 @@
                     recurrence=recurrence,
                 )
 
-<<<<<<< HEAD
     TrainValues(**kwargs).run()
-=======
-    TrainValues(**_kwargs).run()
->>>>>>> cf92167b
 
 
 def blocks_world_cli():
     parsers = build_parser()
-<<<<<<< HEAD
     parsers.env.add_argument("--n-cols", type=int, required=True)
     parsers.main.add_argument("--increment-curriculum-at-n-satisfied", type=float)
     parsers.agent.add_argument("--num-slots", type=int, required=True)
     parsers.agent.add_argument("--slot-size", type=int, required=True)
-=======
-    parsers.main.add_argument("--baseline", choices=["dnc"])
-    parsers.main.add_argument("--planning-steps", type=int, default=10)
-    parsers.main.add_argument("--increment-curriculum-at-n-satisfied", type=float)
-    parsers.env.add_argument("--n-constraints", type=int, default=2)
-    parsers.env.add_argument("--n-cols", type=int, required=True)
-    parsers.env.add_argument("--curriculum-level", type=int, default=0)
-    parsers.env.add_argument("--extra-time", type=int, default=0)
->>>>>>> cf92167b
     parsers.agent.add_argument("--embedding-size", type=int, required=True)
     parsers.agent.add_argument("--model-loss-coef", type=float, required=True)
     planner_parser = parsers.agent.add_argument_group("planner_args")
