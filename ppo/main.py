<<<<<<< HEAD
import numpy as np
=======
# stdlib
# this is as test

# noinspection PyUnresolvedReferences
from collections import ChainMap
from pathlib import Path

from gym.wrappers import TimeLimit
>>>>>>> d8e9bae5
from rl_utils import hierarchical_parse_args

import ppo.arguments
import ppo.bandit.baselines.oh_et_al
import ppo.maze.baselines
from ppo import gntm
from ppo.blocks_world import dnc, planner
from ppo.train import Train
<<<<<<< HEAD
=======
from ppo.wrappers import VecNormalize


def add_task_args(parser):
    task_parser = parser.add_argument_group('task_args')
    task_parser.add_argument('--interactions', nargs='*')
    task_parser.add_argument('--max-task-count', type=int, required=True)
    task_parser.add_argument('--object-types', nargs='*')
    task_parser.add_argument('--n-subtasks', type=int, required=True)


def add_env_args(parser):
    env_parser = parser.add_argument_group('env_args')
    env_parser.add_argument('--min-objects', type=int, required=True)
    env_parser.add_argument('--debug', action='store_true')
    env_parser.add_argument(
        '--eval-subtask', dest='eval_subtasks', default=[], type=int, nargs=3, action='append')


def cli():
    Train(**get_args())


def get_spaces(envs, control_flow):
    obs_spaces = envs.observation_space.spaces
    if control_flow:
        obs_spaces = ppo.control_flow.Obs(*obs_spaces)
    else:
        obs_spaces = ppo.subtasks.Obs(*obs_spaces)
    return obs_spaces


def make_subtasks_env(env_id, **kwargs):
    def helper(seed, rank, control_flow, max_episode_steps, class_, debug, **_kwargs):
        if rank == 1:
            print('Environment args:')
            for k, v in _kwargs.items():
                print(f'{k:20}{v}')
        if control_flow:
            env = ppo.control_flow.Wrapper(ControlFlowGridWorld(**_kwargs))
        else:
            env = ppo.subtasks.Wrapper(SubtasksGridWorld(**_kwargs))
        if debug:
            env = ppo.subtasks.DebugWrapper(env)
        env.seed(seed + rank)
        if max_episode_steps is not None:
            env = TimeLimit(env, max_episode_steps=int(max_episode_steps))
        return env

    gridworld_args = gridworld_env.get_args(env_id)
    kwargs.update(add_timestep=None)
    kwargs = {k: v for k, v in kwargs.items() if v is not None}
    return helper(**ChainMap(
        kwargs, gridworld_args))  # combines kwargs and gridworld_args with preference for kwargs


def train_lower_level_cli(student):
    parser = build_parser()
    parser.add_argument('--control-flow', action='store_true')
    add_task_args(parser)
    add_env_args(parser)
    if student:
        student_parser = parser.add_argument_group('student_args')
        student_parser.add_argument('--embedding-dim', type=int, required=True)
        student_parser.add_argument('--tau-diss', type=float, required=True)
        student_parser.add_argument('--tau-diff', type=float, required=True)
        student_parser.add_argument('--xi', type=float, required=True)
    kwargs = hierarchical_parse_args(parser)
>>>>>>> d8e9bae5


<<<<<<< HEAD
def build_parser():
    parsers = ppo.arguments.build_parser()
    parser = parsers.main
    parser.add_argument("--no-tqdm", dest="use_tqdm", action="store_false")
    parser.add_argument("--time-limit", type=int)
    parsers.agent.add_argument("--debug", action="store_true")
    return parsers


def train_blocks_world(
    increment_curriculum_at_n_satisfied, planning_steps, baseline, **_kwargs
):
    class TrainValues(Train):
        @staticmethod
        def make_env(
            seed, rank, evaluation, env_id, add_timestep, time_limit, **env_args
        ):
            if baseline == "dnc":
                return dnc.Env(**env_args, seed=seed + rank)
            else:
                assert baseline is None
                return planner.Env(
                    **env_args, planning_steps=planning_steps, seed=seed + rank
                )

        def run_epoch(self, *args, **kwargs):
            dictionary = super().run_epoch(*args, **kwargs)
            try:
                increment_curriculum = (
                    np.mean(dictionary["n_satisfied"])
                    > increment_curriculum_at_n_satisfied
                )
            except (TypeError, KeyError):
                increment_curriculum = False
            if increment_curriculum:
                self.envs.increment_curriculum()
            return dictionary

        def build_agent(
            self,
            envs,
            recurrent=None,
            entropy_coef=None,
            model_loss_coef=None,
            dnc_args=None,
            planner_args=None,
            **agent_args,
        ):
            if baseline == "dnc":
                recurrence = dnc.Recurrence(
                    observation_space=envs.observation_space,
                    action_space=envs.action_space,
                    **dnc_args,
                    **agent_args,
                )
                return gntm.Agent(entropy_coef=entropy_coef, recurrence=recurrence)
            else:
                assert baseline is None
                recurrence = planner.Recurrence(
                    observation_space=envs.observation_space,
=======
            @staticmethod
            def build_agent(envs, **agent_args):
                obs_spaces = get_spaces(envs, control_flow)
                agent_args = dict(
                    obs_spaces=obs_spaces, action_space=envs.action_space, **agent_args)
                if student:
                    return ppo.subtasks.Student(**agent_args, **student_args)
                else:
                    return ppo.subtasks.Teacher(**agent_args)

        TrainSkill(**_kwargs)

    train(**kwargs)


def teacher_cli():
    train_lower_level_cli(student=False)


def student_cli():
    train_lower_level_cli(student=True)


def metacontroller_cli():
    parser = build_parser()
    parser.add_argument('--agent-load-path', type=Path)
    parser.add_argument('--control-flow', action='store_true')
    add_task_args(parser)
    add_env_args(parser)
    subtasks_parser = parser.add_argument_group('subtasks_args')
    subtasks_parser.add_argument('--subtasks-hidden-size', type=int, required=True)
    subtasks_parser.add_argument('--subtasks-entropy-coef', type=float, required=True)
    subtasks_parser.add_argument('--subtasks-recurrent', action='store_true')
    subtasks_parser.add_argument('--hard-update', action='store_true')
    subtasks_parser.add_argument('--multiplicative-interaction', action='store_true')

    def train(env_id, task_args, ppo_args, agent_load_path, subtasks_args, env_args, control_flow,
              **kwargs):
        class TrainSubtasks(Train):
            @staticmethod
            def make_env(**_kwargs):
                return make_subtasks_env(
                    **env_args,
                    **_kwargs,
                    **task_args,
                    max_episode_steps=kwargs['max_episode_steps'],
                    control_flow=control_flow)

            # noinspection PyMethodOverriding
            @staticmethod
            def build_agent(envs, **agent_args):
                agent = None
                obs_spaces = get_spaces(envs, control_flow)
                if agent_load_path:
                    agent = ppo.subtasks.Teacher(
                        obs_spaces=obs_spaces, action_space=envs.action_space, **agent_args)

                    state_dict = torch.load(agent_load_path)
                    state_dict['agent'].update(
                        part0_one_hot=agent.part0_one_hot,
                        part1_one_hot=agent.part1_one_hot,
                        part2_one_hot=agent.part2_one_hot,
                    )
                    agent.load_state_dict(state_dict['agent'])
                    if isinstance(envs.venv, VecNormalize):
                        # noinspection PyUnresolvedReferences
                        envs.venv.load_state_dict(state_dict['vec_normalize'])
                    print(f'Loaded teacher parameters from {agent_load_path}.')

                _subtasks_args = {k.replace('subtasks_', ''): v for k, v in subtasks_args.items()}

                metacontroller_kwargs = dict(
                    obs_spaces=obs_spaces,
>>>>>>> d8e9bae5
                    action_space=envs.action_space,
                    planning_steps=planning_steps,
                    **planner_args,
                    **dnc_args,
                    **agent_args,
                )
                return planner.Agent(
                    entropy_coef=entropy_coef,
                    model_loss_coef=model_loss_coef,
                    recurrence=recurrence,
                )

    TrainValues(**_kwargs).run()


def blocks_world_cli():
    parsers = build_parser()
    parsers.main.add_argument("--baseline", choices=["dnc"])
    parsers.main.add_argument("--planning-steps", type=int, default=10)
    parsers.main.add_argument("--increment-curriculum-at-n-satisfied", type=float)
    parsers.env.add_argument("--n-cols", type=int, required=True)
    parsers.env.add_argument("--curriculum-level", type=int, default=0)
    parsers.env.add_argument("--extra-time", type=int, default=0)
    parsers.agent.add_argument("--embedding-size", type=int, required=True)
    parsers.agent.add_argument("--model-loss-coef", type=float, required=True)
    planner_parser = parsers.agent.add_argument_group("planner_args")
    planner_parser.add_argument("--num-model-layers", type=int)
    planner_parser.add_argument("--num-embedding-layers", type=int)
    dnc_parser = parsers.agent.add_argument_group("dnc_args")
    dnc_parser.add_argument("--num-slots", type=int)
    dnc_parser.add_argument("--slot-size", type=int)
    dnc_parser.add_argument("--num-heads", type=int)
    train_blocks_world(**hierarchical_parse_args(parsers.main))


if __name__ == "__main__":
    blocks_world_cli()<|MERGE_RESOLUTION|>--- conflicted
+++ resolved
@@ -1,6 +1,3 @@
-<<<<<<< HEAD
-import numpy as np
-=======
 # stdlib
 # this is as test
 
@@ -9,7 +6,6 @@
 from pathlib import Path
 
 from gym.wrappers import TimeLimit
->>>>>>> d8e9bae5
 from rl_utils import hierarchical_parse_args
 
 import ppo.arguments
@@ -18,8 +14,6 @@
 from ppo import gntm
 from ppo.blocks_world import dnc, planner
 from ppo.train import Train
-<<<<<<< HEAD
-=======
 from ppo.wrappers import VecNormalize
 
 
@@ -88,71 +82,8 @@
         student_parser.add_argument('--tau-diff', type=float, required=True)
         student_parser.add_argument('--xi', type=float, required=True)
     kwargs = hierarchical_parse_args(parser)
->>>>>>> d8e9bae5
 
 
-<<<<<<< HEAD
-def build_parser():
-    parsers = ppo.arguments.build_parser()
-    parser = parsers.main
-    parser.add_argument("--no-tqdm", dest="use_tqdm", action="store_false")
-    parser.add_argument("--time-limit", type=int)
-    parsers.agent.add_argument("--debug", action="store_true")
-    return parsers
-
-
-def train_blocks_world(
-    increment_curriculum_at_n_satisfied, planning_steps, baseline, **_kwargs
-):
-    class TrainValues(Train):
-        @staticmethod
-        def make_env(
-            seed, rank, evaluation, env_id, add_timestep, time_limit, **env_args
-        ):
-            if baseline == "dnc":
-                return dnc.Env(**env_args, seed=seed + rank)
-            else:
-                assert baseline is None
-                return planner.Env(
-                    **env_args, planning_steps=planning_steps, seed=seed + rank
-                )
-
-        def run_epoch(self, *args, **kwargs):
-            dictionary = super().run_epoch(*args, **kwargs)
-            try:
-                increment_curriculum = (
-                    np.mean(dictionary["n_satisfied"])
-                    > increment_curriculum_at_n_satisfied
-                )
-            except (TypeError, KeyError):
-                increment_curriculum = False
-            if increment_curriculum:
-                self.envs.increment_curriculum()
-            return dictionary
-
-        def build_agent(
-            self,
-            envs,
-            recurrent=None,
-            entropy_coef=None,
-            model_loss_coef=None,
-            dnc_args=None,
-            planner_args=None,
-            **agent_args,
-        ):
-            if baseline == "dnc":
-                recurrence = dnc.Recurrence(
-                    observation_space=envs.observation_space,
-                    action_space=envs.action_space,
-                    **dnc_args,
-                    **agent_args,
-                )
-                return gntm.Agent(entropy_coef=entropy_coef, recurrence=recurrence)
-            else:
-                assert baseline is None
-                recurrence = planner.Recurrence(
-                    observation_space=envs.observation_space,
-=======
             @staticmethod
             def build_agent(envs, **agent_args):
                 obs_spaces = get_spaces(envs, control_flow)
@@ -226,7 +157,6 @@
 
                 metacontroller_kwargs = dict(
                     obs_spaces=obs_spaces,
->>>>>>> d8e9bae5
                     action_space=envs.action_space,
                     planning_steps=planning_steps,
                     **planner_args,
