from collections import namedtuple
import torch.nn.functional as F

from gym.spaces import Box, Discrete
import torch
import torch.nn as nn

from ppo.control_flow.multi_step.env import Obs
from ppo.control_flow.recurrence import get_obs_sections
from ppo.distributions import Categorical, DiagGaussian
from ppo.layers import Flatten
from ppo.utils import init, init_normc_, init_

AgentValues = namedtuple('AgentValues', 'value action action_log_probs aux_loss rnn_hxs log dist')


class Agent(nn.Module):
    def __init__(
        self,
        obs_shape,
        action_space,
        recurrent,
        hidden_size,
        entropy_coef,
        lower_level,
        **network_args,
    ):
        super(Agent, self).__init__()
        self.entropy_coef = entropy_coef
<<<<<<< HEAD
        if network_args is None:
            network_args = {}
        if logic:
            self.base = LogicBase(*obs_shape, hidden_size=hidden_size)
        elif len(obs_shape) == 3:
            self.base = CNNBase(*obs_shape, recurrent=recurrent, hidden_size=hidden_size)
=======
        if lower_level:
            self.recurrent_module = LowerLevel(
                obs_space=obs_shape,
                recurrent=recurrent,
                hidden_size=hidden_size,
                **network_args,
            )
        elif len(obs_shape) == 3:
            self.recurrent_module = CNNBase(
                *obs_shape, recurrent=recurrent, hidden_size=hidden_size, **network_args
            )
>>>>>>> 572c5666
        elif len(obs_shape) == 1:
            self.base = MLPBase(
                obs_shape[0], recurrent=recurrent, hidden_size=hidden_size, **network_args)
        else:
            raise NotImplementedError

        if isinstance(action_space, Discrete):
            num_outputs = action_space.n
            self.dist = Categorical(self.recurrent_module.output_size, num_outputs)
        elif isinstance(action_space, Box):
            num_outputs = action_space.shape[0]
            self.dist = DiagGaussian(self.recurrent_module.output_size, num_outputs)
        else:
            raise NotImplementedError
        self.continuous = isinstance(action_space, Box)

    @property
    def is_recurrent(self):
        return self.recurrent_module.is_recurrent

    @property
    def recurrent_hidden_state_size(self):
        """Size of rnn_hx."""
        return self.recurrent_module.recurrent_hidden_state_size

<<<<<<< HEAD
    def forward(self, inputs, rnn_hxs, masks, deterministic=False, action=None):
        value, actor_features, rnn_hxs = self.base(inputs, rnn_hxs, masks)
=======
    def forward(self, inputs, rnn_hxs, masks, deterministic=False, action=None, p=None):
        value, actor_features, rnn_hxs = self.recurrent_module(
            inputs, rnn_hxs, masks, p=p
        )
>>>>>>> 572c5666

        dist = self.dist(actor_features)

        if action is None:
            if deterministic:
                action = dist.mode()
            else:
                action = dist.sample()
        else:
            action = action[:, 0]

        action_log_probs = dist.log_probs(action)
        entropy = dist.entropy().mean()
        return AgentValues(
            value=value,
            action=action,
            action_log_probs=action_log_probs,
            aux_loss=-self.entropy_coef * entropy,
            dist=dist,
            rnn_hxs=rnn_hxs,
            log=dict(entropy=entropy),
        )

    def get_value(self, inputs, rnn_hxs, masks):
        value, _, _ = self.recurrent_module(inputs, rnn_hxs, masks)
        return value


class NNBase(nn.Module):
    def __init__(self, recurrent: bool, recurrent_input_size, hidden_size):
        super(NNBase, self).__init__()

        self._hidden_size = hidden_size
        self._recurrent = recurrent

        if self._recurrent:
            self.recurrent_module = self.build_recurrent_module(recurrent_input_size, hidden_size)
            for name, param in self.recurrent_module.named_parameters():
                print("zeroed out", name)
                if "bias" in name:
                    nn.init.constant_(param, 0)
                elif "weight" in name:
                    nn.init.orthogonal_(param)

    def build_recurrent_module(self, input_size, hidden_size):
        return nn.GRU(input_size, hidden_size)

    @property
    def is_recurrent(self):
        return self._recurrent

    @property
    def recurrent_hidden_state_size(self):
        if self._recurrent:
            return self._hidden_size
        return 1

    @property
    def output_size(self):
        return self._hidden_size

    def _forward_gru(self, x, hxs, masks):
        if x.size(0) == hxs.size(0):
            x, hxs = self.recurrent_module(x.unsqueeze(0), (hxs * masks).unsqueeze(0))
            x = x.squeeze(0)
            hxs = hxs.squeeze(0)
        else:
            # x is a (T, N, -1) tensor that has been flatten to (T * N, -1)
            N = hxs.size(0)
            T = int(x.size(0) / N)

            # unflatten
            x = x.view(T, N, *x.shape[1:])

            # Same deal with masks
            masks = masks.view(T, N)

            # Let's figure out which steps in the sequence have a zero for any agent
            # We will always assume t=0 has a zero in it as that makes the logic cleaner
            has_zeros = ((masks[1:] == 0.0).any(dim=-1).nonzero().squeeze().cpu())

            # +1 to correct the masks[1:]
            if has_zeros.dim() == 0:
                # Deal with scalar
                has_zeros = [has_zeros.item() + 1]
            else:
                has_zeros = (has_zeros + 1).numpy().tolist()

            # add t=0 and t=T to the list
            has_zeros = [0] + has_zeros + [T]

            hxs = hxs.unsqueeze(0)
            outputs = []
            for i in range(len(has_zeros) - 1):
                # We can now process steps that don't have any zeros in masks together!
                # This is much faster
                start_idx = has_zeros[i]
                end_idx = has_zeros[i + 1]

                rnn_scores, hxs = self.recurrent_module(x[start_idx:end_idx],
                                                        hxs * masks[start_idx].view(1, -1, 1))

                outputs.append(rnn_scores)

            # assert len(outputs) == T
            # x is a (T, N, -1) tensor
            x = torch.cat(outputs, dim=0)
            # flatten
            x = x.view(T * N, -1)
            hxs = hxs.squeeze(0)

        return x, hxs


class LogicModule(nn.Module):
    def __init__(self, h, w, d, similarity_measure, hidden_size):
        super().__init__()
        self._hidden_size = hidden_size
        self.similarity_measure = similarity_measure
        init_ = lambda m: init(m, nn.init.orthogonal_, lambda x: nn.init.
                               constant_(x, 0), nn.init.calculate_gain('relu'))
        self.conv = init_(nn.Conv2d(d, hidden_size, kernel_size=3, stride=1, padding=1))

        self.mlp = nn.Sequential(nn.ReLU(), Flatten(),
                                 init_(nn.Linear(hidden_size * h * w, hidden_size * 2)),
                                 nn.ReLU())
        self.main = nn.Sequential(self.conv, self.mlp)

        init_ = lambda m: init(m, nn.init.orthogonal_, lambda x: nn.init.constant_(x, 0))

        self.critic_linear = init_(nn.Linear(hidden_size, 1))

    def forward_one_step(self, x, hx):
        initial_shape = hx.shape
        if torch.all(hx == 0):  # first step of episode
            hx = x[:, -1]  # to do objects
        iterate = x[:, -2]  # whether to shift attention
        hx = hx.view(*x[:, -1].shape)
        conv_inputs = torch.cat([x[:, :-1], hx.unsqueeze(1)], dim=1)
        conv_out = self.conv(conv_inputs)
        sections = [self._hidden_size] * 2
        key, x = torch.split(self.mlp(conv_out), sections, dim=-1)
        key = key.view(*key.shape, 1, 1)

        if self.similarity_measure == 'dot-product':
            similarity = torch.sum(key * conv_out, dim=1)
        elif self.similarity_measure == 'euclidean-distance':
            similarity = torch.norm(key - conv_out, dim=1)
        elif self.similarity_measure == 'cosine-similarity':
            similarity = torch.nn.functional.cosine_similarity(key, conv_out, dim=1)

        hx = hx.squeeze(1) - iterate * similarity
        return x, hx.view(initial_shape)

    def forward(self, input, hx=None):
        assert hx is not None
        hx = hx[0]  # remaining hxs are generated dynamically
        outputs = []
        for x in input:
            x, hx = self.forward_one_step(x, hx)
            outputs.append((x, hx))

        xs, hxs = zip(*outputs)
        return torch.stack(xs), torch.stack(hxs)


class LogicBase(NNBase):
    def __init__(self, d, h, w, similarity_measure, hidden_size=512):
        self.input_shape = h, w, d
        self.similarity_measure = similarity_measure

        super(LogicBase, self).__init__(
            recurrent=True, recurrent_input_size=h * w, hidden_size=hidden_size)
        self._recurrent_hidden_state_size = h * w

        init_ = lambda m: init(m, nn.init.orthogonal_, lambda x: nn.init.
                               constant_(x, 0), nn.init.calculate_gain('relu'))
        self.critic_linear = init_(nn.Linear(hidden_size, 1))
        self.train()

    def build_recurrent_module(self, input_size, hidden_size):
        return LogicModule(
            *self.input_shape,
            hidden_size=hidden_size,
            similarity_measure=self.similarity_measure)

    @property
    def recurrent_hidden_state_size(self):
        return self._recurrent_hidden_state_size

    def forward(self, inputs, rnn_hxs, masks):
        x, rnn_hxs = self._forward_gru(inputs, rnn_hxs, masks)
        return self.critic_linear(x), x, rnn_hxs


class CNNBase(NNBase):
    def __init__(self, d, h, w, activation, hidden_size, num_layers, recurrent=False):
        super(CNNBase, self).__init__(recurrent, hidden_size, hidden_size)

        self.main = nn.Sequential(
            init_(nn.Conv2d(d, hidden_size, kernel_size=3, stride=1, padding=1)),
            # init_(nn.Conv2d(d, 32, 8, stride=4)), nn.ReLU(),
            # init_(nn.Conv2d(32, 64, kernel_size=4, stride=2)), nn.ReLU(),
            # init_(nn.Conv2d(32, 64, kernel_size=4, stride=2)), nn.ReLU(),
            # init_(nn.Conv2d(64, 32, kernel_size=3, stride=1)),
            activation,
            Flatten(),
            # init_(nn.Linear(32 * 7 * 7, hidden_size)), nn.ReLU())
            init_(nn.Linear(hidden_size * h * w, hidden_size)),
            nn.ReLU())

        init_ = lambda m: init(m, nn.init.orthogonal_, lambda x: nn.init.constant_(x, 0))

        self.critic_linear = init_(nn.Linear(hidden_size, 1))

        self.train()

    def forward(self, inputs, rnn_hxs, masks):
        x = self.main(inputs)

        if self.is_recurrent:
            x, rnn_hxs = self._forward_gru(x, rnn_hxs, masks)

        return self.critic_linear(x), x, rnn_hxs


class MLPBase(NNBase):
    def __init__(self, num_inputs, hidden_size, num_layers, recurrent, activation):
        assert num_layers > 0
        super(MLPBase, self).__init__(recurrent, num_inputs, hidden_size)

        if recurrent:
            num_inputs = hidden_size

        init_ = lambda m: init(m, init_normc_, lambda x: nn.init.constant_(x, 0))

        self.actor = nn.Sequential()
        self.critic = nn.Sequential()
        for i in range(num_layers):
            self.actor.add_module(
                name=f"fc{i}",
                module=nn.Sequential(
                    init_(nn.Linear(num_inputs, hidden_size)), activation
                ),
            )
            self.critic.add_module(
                name=f"fc{i}",
                module=nn.Sequential(
                    init_(nn.Linear(num_inputs, hidden_size)), activation
                ),
            )
            num_inputs = hidden_size

        self.critic_linear = init_(nn.Linear(num_inputs, 1))

        self.train()

    @property
    def output_size(self):
        return super().output_size

    def forward(self, inputs, rnn_hxs, masks):
        x = inputs

        if self.is_recurrent:
            x, rnn_hxs = self._forward_gru(x, rnn_hxs, masks)

        hidden_critic = self.critic(x)
        hidden_actor = self.actor(x)

        return self.critic_linear(hidden_critic), hidden_actor, rnn_hxs


class LowerLevel(NNBase):
    def __init__(
        self,
        hidden_size,
        num_layers,
        recurrent,
        activation,
        obs_space,
        num_conv_layers,
        kernel_size,
        stride,
        concat,
        **kwargs,
    ):
        self.concat = concat
        assert num_layers > 0
        H = (3 if concat else 1) * hidden_size
        super().__init__(
            recurrent=recurrent, recurrent_input_size=H, hidden_size=hidden_size,
        )
        (d, h, w) = obs_space["obs"].shape
        inventory_size = obs_space["inventory"].nvec.size
        line_nvec = torch.tensor(obs_space["lines"].nvec)
        offset = F.pad(line_nvec[0, :-1].cumsum(0), [1, 0])
        self.register_buffer("offset", offset)
        self.obs_spaces = Obs(**obs_space.spaces)
        self.obs_sections = get_obs_sections(self.obs_spaces)
        padding = (kernel_size // 2) % stride

        self.conv = nn.Sequential()
        in_size = d
        assert num_conv_layers > 0
        for i in range(num_conv_layers):
            self.conv.add_module(
                name=f"conv{i}",
                module=nn.Sequential(
                    init_(
                        nn.Conv2d(
                            in_size,
                            hidden_size,
                            kernel_size=kernel_size,
                            stride=stride,
                            padding=padding,
                        )
                    ),
                    activation,
                ),
            )
            in_size = hidden_size
            h = w = (h + (2 * padding) - (kernel_size - 1) - 1) // stride + 1
            kernel_size = min(h, kernel_size)
        self.conv.add_module(name="flatten", module=Flatten())
        init2 = lambda m: init(m, init_normc_, lambda x: nn.init.constant_(x, 0))

        self.conv_projection = nn.Sequential(
            init2(nn.Linear(h * w * hidden_size, hidden_size)), activation
        )
        self.line_embed = nn.EmbeddingBag(line_nvec.sum(), hidden_size)
        self.inventory_embed = nn.Sequential(
            init2(nn.Linear(inventory_size, hidden_size)), activation
        )

        self.mlp = nn.Sequential()
        in_size = H
        for i in range(num_layers):
            self.mlp.add_module(
                name=f"fc{i}",
                module=nn.Sequential(
                    init2(nn.Linear(in_size, hidden_size)), activation
                ),
            )
            in_size = hidden_size

        self.critic_linear = init2(nn.Linear(in_size, 1))
        self._output_size = in_size
        self.train()

    def parse_inputs(self, inputs: torch.Tensor):
        return torch.split(inputs, self.obs_sections, dim=-1)

    @property
    def output_size(self):
        return self._output_size

    def forward(self, inputs, rnn_hxs, masks, p=None):
        N = inputs.size(0)
        R = torch.arange(N, device=inputs.device)
        inputs = Obs(*self.parse_inputs(inputs))
        if p is None:
            p = inputs.active
        lines = inputs.lines.reshape(N, *self.obs_spaces.lines.shape)[
            R, p.long().flatten()
        ]
        obs = inputs.obs.reshape(N, *self.obs_spaces.obs.shape)
        lines_embed = self.line_embed(lines.long() + self.offset)
        obs_embed = self.conv_projection(self.conv(obs))
        inventory_embed = self.inventory_embed(inputs.inventory)
        if self.concat:
            x = torch.cat([lines_embed, obs_embed, inventory_embed], dim=-1)
        else:
            x = lines_embed * obs_embed * inventory_embed

        if self.is_recurrent:
            x, rnn_hxs = self._forward_gru(x, rnn_hxs, masks)

        hidden = self.mlp(x)

        return self.critic_linear(hidden), hidden, rnn_hxs<|MERGE_RESOLUTION|>--- conflicted
+++ resolved
@@ -27,14 +27,6 @@
     ):
         super(Agent, self).__init__()
         self.entropy_coef = entropy_coef
-<<<<<<< HEAD
-        if network_args is None:
-            network_args = {}
-        if logic:
-            self.base = LogicBase(*obs_shape, hidden_size=hidden_size)
-        elif len(obs_shape) == 3:
-            self.base = CNNBase(*obs_shape, recurrent=recurrent, hidden_size=hidden_size)
-=======
         if lower_level:
             self.recurrent_module = LowerLevel(
                 obs_space=obs_shape,
@@ -46,7 +38,6 @@
             self.recurrent_module = CNNBase(
                 *obs_shape, recurrent=recurrent, hidden_size=hidden_size, **network_args
             )
->>>>>>> 572c5666
         elif len(obs_shape) == 1:
             self.base = MLPBase(
                 obs_shape[0], recurrent=recurrent, hidden_size=hidden_size, **network_args)
@@ -72,15 +63,10 @@
         """Size of rnn_hx."""
         return self.recurrent_module.recurrent_hidden_state_size
 
-<<<<<<< HEAD
-    def forward(self, inputs, rnn_hxs, masks, deterministic=False, action=None):
-        value, actor_features, rnn_hxs = self.base(inputs, rnn_hxs, masks)
-=======
     def forward(self, inputs, rnn_hxs, masks, deterministic=False, action=None, p=None):
         value, actor_features, rnn_hxs = self.recurrent_module(
             inputs, rnn_hxs, masks, p=p
         )
->>>>>>> 572c5666
 
         dist = self.dist(actor_features)
 
