--- conflicted
+++ resolved
@@ -100,12 +100,8 @@
                     else:
                         importance_weighting = sample.importance_weighting.detach(
                         )
-<<<<<<< HEAD
-                        importance_weighting[torch.isnan(importance_weighting)] = 0
-=======
                         importance_weighting[torch.isnan(
                             importance_weighting)] = 0
->>>>>>> 5f342fbc
                     losses = (value_loss * self.value_loss_coef + action_loss -
                               dist_entropy * self.entropy_coef)
                     return torch.mean(losses * importance_weighting)
