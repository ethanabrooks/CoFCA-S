--- conflicted
+++ resolved
@@ -48,7 +48,7 @@
     def update(self, rollouts: RolloutStorage):
         advantages = rollouts.returns[:-1] - rollouts.value_preds[:-1]
         advantages = (advantages - advantages.mean()) / (
-                advantages.std() + 1e-5)
+            advantages.std() + 1e-5)
 
         update_values = Counter()
 
@@ -82,7 +82,7 @@
                                              (values - sample.value_preds).clamp(
                                                  -self.clip_param, self.clip_param)
                         value_losses_clipped = (
-                                value_pred_clipped - sample.ret).pow(2)
+                            value_pred_clipped - sample.ret).pow(2)
                         value_losses = .5 * torch.max(value_losses,
                                                       value_losses_clipped)
 
@@ -96,8 +96,8 @@
                 def global_norm(grads):
                     norm = 0
                     for grad in grads:
-                        norm += grad.norm(2) ** 2
-                    return norm ** .5
+                        norm += grad.norm(2)**2
+                    return norm**.5
 
                 if self.unsupervised:
                     grads = torch.autograd.grad(
@@ -108,13 +108,8 @@
                     unsupervised_loss.backward()
                     update_values.update(unsupervised_loss=unsupervised_loss.
                                          squeeze().detach().numpy())
-<<<<<<< HEAD
-                self.unsupervised_optimizer.step()
-                self.unsupervised_optimizer.zero_grad()
-=======
                     self.unsupervised_optimizer.step()
                     self.unsupervised_optimizer.zero_grad()
->>>>>>> 58b355c1
                 self.optimizer.zero_grad()
                 value_loss, action_loss, entropy = \
                     components = compute_loss_components(sample.obs.detach())
@@ -134,5 +129,7 @@
                 )
 
         num_updates = self.ppo_epoch * self.num_mini_batch
-        return {k: v.mean().detach().numpy() / num_updates
-                for k, v in update_values.items()}+        return {
+            k: v.mean().detach().numpy() / num_updates
+            for k, v in update_values.items()
+        }