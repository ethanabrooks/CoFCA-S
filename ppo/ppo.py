--- conflicted
+++ resolved
@@ -114,17 +114,6 @@
                     return norm**.5
 
                 if self.unsupervised:
-<<<<<<< HEAD
-                    grads = torch.autograd.grad(
-                        compute_loss(*compute_loss_components()),
-                        self.actor_critic.parameters())
-                    norm = global_norm(grads).detach()
-                    self.gradient_rms.update(norm.numpy(), axis=None)
-                    log_prob = self.gan.log_prob(sample.samples)
-                    log_prob[torch.isnan(log_prob)] = 0
-                    unsupervised_loss = -log_prob * (
-                        norm - self.gradient_rms.mean)
-=======
                     dist = self.gan.dist(sample.goals.size()[0])
                     log_prob = dist.log_prob(sample.goals).sum(
                         -1, keepdim=True)
@@ -142,7 +131,6 @@
                     self.gradient_rms.update(norms.mean().numpy(), axis=None)
                     unsupervised_loss = -log_prob * norms - (
                         self.gan.entropy_coef * dist.entropy())
->>>>>>> a7542a53
                     unsupervised_loss.mean().backward()
                     gan_norm = global_norm(
                         [p.grad for p in self.gan.parameters()])
