--- conflicted
+++ resolved
@@ -98,12 +98,8 @@
                     if sample.importance_weighting is None:
                         importance_weighting = 1
                     else:
-<<<<<<< HEAD
-                        importance_weighting = sample.importance_weighting.detach()
-=======
                         importance_weighting = sample.importance_weighting.detach(
                         )
->>>>>>> ac40adad
                     losses = (value_loss * self.value_loss_coef + action_loss -
                               dist_entropy * self.entropy_coef)
                     return torch.mean(losses * importance_weighting)
