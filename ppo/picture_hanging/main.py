--- conflicted
+++ resolved
@@ -16,13 +16,6 @@
         ):
             return Env(**env_args, seed=seed + rank)
 
-<<<<<<< HEAD
-        def build_agent(self, envs, recurrent=None, entropy_coef=None, **agent_args):
-            recurrence = Recurrence(
-                action_space=envs.action_space,
-                observation_space=envs.observation_space,
-                **agent_args,
-=======
         def build_agent(
             self, envs, recurrent=None, entropy_coef=None, baseline=False, **agent_args
         ):
@@ -33,7 +26,6 @@
                 ppo.picture_hanging.baseline.Recurrence(**agent_args)
                 if baseline
                 else ppo.picture_hanging.recurrence.Recurrence(**agent_args)
->>>>>>> 733a4075
             )
             return Agent(entropy_coef=entropy_coef, recurrence=recurrence)
 
@@ -56,11 +48,8 @@
     parsers.main.add_argument("--no-tqdm", dest="use_tqdm", action="store_false")
     parsers.main.add_argument("--eval-steps", type=int)
     parsers.agent.add_argument("--debug", action="store_true")
-<<<<<<< HEAD
-=======
     parsers.agent.add_argument("--bidirectional", action="store_true")
     parsers.agent.add_argument("--baseline", action="store_true")
->>>>>>> 733a4075
     parsers.env.add_argument("--single-step", action="store_true")
     parsers.env.add_argument("--width", type=int, default=1)
     parsers.env.add_argument("--n-train", type=int, default=3)
