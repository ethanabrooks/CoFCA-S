from gym.wrappers import TimeLimit
from rl_utils import hierarchical_parse_args

import ppo.arguments
import ppo.agent
import ppo.train
from ppo.picture_hanging.exp import Agent
from ppo.picture_hanging.env import Env
import ppo.picture_hanging.exp
import ppo.picture_hanging.baseline

import numpy as np


def train(**_kwargs):
    class Train(ppo.train.Train):
        @staticmethod
        def make_env(
            seed, rank, evaluation, env_id, add_timestep, time_limit, **env_args
        ):
            return Env(**env_args, seed=seed + rank, time_limit=time_limit)

        def build_agent(
            self, envs, recurrent=None, entropy_coef=None, baseline=False, **agent_args
        ):
            if baseline:
                del agent_args["debug"]
                del agent_args["bidirectional"]
                return ppo.agent.Agent(
                    obs_shape=envs.observation_space.shape,
                    action_space=envs.action_space,
                    entropy_coef=entropy_coef,
                    recurrent=recurrent,
                    **agent_args
                )
                # return ppo.picture_hanging.baseline.Agent(
                # entropy_coef=entropy_coef,
                #     recurrence=ppo.picture_hanging.baseline.Recurrence(**agent_args),
                # )
            else:
                return ppo.picture_hanging.exp.Agent(
                    entropy_coef=entropy_coef,
                    recurrence=(
                        ppo.picture_hanging.exp.Recurrence(
                            **agent_args,
                            action_space=envs.action_space,
                            observation_space=envs.observation_space
                        )
                    ),
                )

        # def run_epoch(self, *args, **kwargs):
        #     dictionary = super().run_epoch(*args, **kwargs)
        #     rewards = dictionary["rewards"]
        #     if (
        #         increment_curriculum_at
        #         and rewards
        #         and sum(rewards) / len(rewards) > increment_curriculum_at
        #     ):
        #         self.envs.increment_curriculum()
        #     return dictionary

    Train(**_kwargs).run()


def cli():
    parsers = ppo.arguments.build_parser()
    parsers.main.add_argument("--no-tqdm", dest="use_tqdm", action="store_false")
    parsers.main.add_argument("--eval-steps", type=int)
    parsers.main.add_argument("--time-limit", type=int, required=True)
    parsers.agent.add_argument("--debug", action="store_true")
    parsers.agent.add_argument("--bidirectional", action="store_true")
    parsers.agent.add_argument("--baseline", action="store_true")
<<<<<<< HEAD
    parsers.agent.add_argument("--scale", type=float)
    parsers.env.add_argument("--width", type=int, default=1)
    parsers.env.add_argument("--speed", type=float, default=0.1)
=======
    parsers.env.add_argument("--obs-type", choices=["homo", "hetero", "2d"])
    parsers.env.add_argument("--width", type=int, default=100)
    parsers.env.add_argument("--speed", type=int, default=20)
>>>>>>> 205741c4
    parsers.env.add_argument("--n-train", type=int, default=3)
    parsers.env.add_argument("--n-eval", type=int, default=6)
    args = hierarchical_parse_args(parsers.main)
    train(**args)


if __name__ == "__main__":
    cli()<|MERGE_RESOLUTION|>--- conflicted
+++ resolved
@@ -71,15 +71,9 @@
     parsers.agent.add_argument("--debug", action="store_true")
     parsers.agent.add_argument("--bidirectional", action="store_true")
     parsers.agent.add_argument("--baseline", action="store_true")
-<<<<<<< HEAD
-    parsers.agent.add_argument("--scale", type=float)
-    parsers.env.add_argument("--width", type=int, default=1)
-    parsers.env.add_argument("--speed", type=float, default=0.1)
-=======
     parsers.env.add_argument("--obs-type", choices=["homo", "hetero", "2d"])
     parsers.env.add_argument("--width", type=int, default=100)
     parsers.env.add_argument("--speed", type=int, default=20)
->>>>>>> 205741c4
     parsers.env.add_argument("--n-train", type=int, default=3)
     parsers.env.add_argument("--n-eval", type=int, default=6)
     args = hierarchical_parse_args(parsers.main)
