import itertools
import shutil
import numpy as np
import gym
from gym.utils import seeding


class Env(gym.Env):
<<<<<<< HEAD
    def __init__(self, width, n_train, n_eval, single_step, seed):
        self.single_step = single_step
        self.n_train = n_train
        self.n_eval = n_eval
        self.max_pictures = max(n_train, n_eval)
        self.centers = None
        self.sizes = None
        self.n_pictures = n_train
        self.assigned_pictures = None
        self.width = width
        self.random, self.seed = seeding.np_random(seed)
        self.observation_space = gym.spaces.Box(low=0, high=self.width, shape=(n_eval,))
=======
    def __init__(self, width, n_train: int, n_eval: int, single_step, seed):
        self.n_eval = n_eval
        self.n_train = n_train
        self.single_step = single_step
        self.sizes = None
        self.centers = None
        self.width = width
        self.random, self.seed = seeding.np_random(seed)
        self.max_pictures = max(n_eval, n_train)
        self.observation_space = gym.spaces.Box(
            low=-1, high=np.inf, shape=(self.max_pictures + 1,)
        )
>>>>>>> 0110e549
        # self.action_space = gym.spaces.Discrete(self.width)
        if single_step:
            self.action_space = gym.spaces.Box(
                low=0, high=self.width, shape=(self.max_pictures,)
            )
        else:
            self.action_space = gym.spaces.Box(low=0, high=self.width, shape=(1,))
<<<<<<< HEAD
        self.train_sizes = self.width * self.random.random(n_train)
        self.eval_sizes = np.array(
            list(itertools.islice(itertools.cycle(self.train_sizes), n_eval))
        )
=======
>>>>>>> 0110e549
        self.evaluating = False

    def step(self, center):
        if self.single_step:
            self.centers = np.maximum(center, 0)
        else:
            self.centers.append(max(center, 0))
        t = False
        r = 0
        if len(self.centers) == len(self.sizes):
            t = True

            def compute_white_space():
                left = 0
                for center, picture in zip(self.centers, self.sizes):
                    right = center - picture / 2
                    yield right - left
                    left = center + picture / 2
                yield self.width - left

            white_space = list(compute_white_space())
            r = min(white_space) - max(white_space)  # max reward is 0

        i = dict(n_pictures=len(self.sizes))
<<<<<<< HEAD
        if t:
            i.update(reward_plus_n_picturs=len(self.sizes) + r)
        return self.get_observation(), r, t, i

    def reset(self):
        self.centers = []
        self.sizes = self.train_sizes
=======
        obs = self.pad(np.concatenate([[1], self.centers]))
        return obs, r, t, i

    def reset(self):
        self.centers = []
        self.sizes = self.random.random(
            self.n_eval
            if self.evaluating
            else self.random.random_integers(2, self.n_train)
        )
        self.sizes = self.sizes * self.width / self.sizes.sum()
>>>>>>> 0110e549
        self.random.shuffle(self.sizes)
        return self.pad(np.concatenate([[0], self.sizes]))

<<<<<<< HEAD
    def get_observation(self):
        obs = self.sizes
        if len(self.sizes) < self.max_pictures:
            obs = np.pad(
                self.sizes, (0, self.max_pictures - len(self.sizes)), constant_values=-1
            )
        self.observation_space.contains(obs)
=======
    def pad(self, obs):
        obs_size = self.observation_space.shape[0]
        if obs.shape[0] < obs_size:
            obs = np.pad(obs, (0, obs_size - obs.size), constant_values=-1)
        assert self.observation_space.contains(obs)
>>>>>>> 0110e549
        return obs

    # def get_observation(self):
    #     obs = self.sizes
    #     if len(self.sizes) < self.max_pictures:
    #         obs = np.pad(
    #             self.sizes, (0, self.max_pictures - len(self.sizes)), constant_values=-1
    #         )
    #     self.observation_space.contains(obs)
    #     return obs

    def render(self, mode="human", pause=True):
        terminal_width = shutil.get_terminal_size((80, 20)).columns
        ratio = terminal_width / self.width
        right = 0
        for i, picture in enumerate(self.sizes):
            print(str(i) * int(round(picture * ratio)))
        print("placements")
        for i, (center, picture) in enumerate(zip(self.centers, self.sizes)):
            left = center - picture / 2
            print("-" * int(round(left * ratio)), end="")
            print(str(i) * int(round(picture * ratio)))
            right = center + picture / 2
        print("-" * int(round(self.width * ratio)))
        if pause:
            input("pause")

    def increment_curriculum(self):
        raise NotImplementedError

    def train(self):
        self.evaluating = False

    def evaluate(self):
        self.evaluating = True

    def train(self):
        self.evaluating = False

    def evaluate(self):
        self.evaluating = True


if __name__ == "__main__":
    import argparse
    from rl_utils import hierarchical_parse_args
    from ppo import keyboard_control

    parser = argparse.ArgumentParser()
    parser.add_argument("--seed", default=0, type=int)
    parser.add_argument("--width", default=4, type=int)
    parser.add_argument("--n-actions", default=4, type=int)
    args = hierarchical_parse_args(parser)

    def action_fn(string):
        try:
            return float(string)
        except ValueError:
            return

    keyboard_control.run(Env(**args), action_fn=action_fn)<|MERGE_RESOLUTION|>--- conflicted
+++ resolved
@@ -6,20 +6,6 @@
 
 
 class Env(gym.Env):
-<<<<<<< HEAD
-    def __init__(self, width, n_train, n_eval, single_step, seed):
-        self.single_step = single_step
-        self.n_train = n_train
-        self.n_eval = n_eval
-        self.max_pictures = max(n_train, n_eval)
-        self.centers = None
-        self.sizes = None
-        self.n_pictures = n_train
-        self.assigned_pictures = None
-        self.width = width
-        self.random, self.seed = seeding.np_random(seed)
-        self.observation_space = gym.spaces.Box(low=0, high=self.width, shape=(n_eval,))
-=======
     def __init__(self, width, n_train: int, n_eval: int, single_step, seed):
         self.n_eval = n_eval
         self.n_train = n_train
@@ -32,7 +18,6 @@
         self.observation_space = gym.spaces.Box(
             low=-1, high=np.inf, shape=(self.max_pictures + 1,)
         )
->>>>>>> 0110e549
         # self.action_space = gym.spaces.Discrete(self.width)
         if single_step:
             self.action_space = gym.spaces.Box(
@@ -40,13 +25,6 @@
             )
         else:
             self.action_space = gym.spaces.Box(low=0, high=self.width, shape=(1,))
-<<<<<<< HEAD
-        self.train_sizes = self.width * self.random.random(n_train)
-        self.eval_sizes = np.array(
-            list(itertools.islice(itertools.cycle(self.train_sizes), n_eval))
-        )
-=======
->>>>>>> 0110e549
         self.evaluating = False
 
     def step(self, center):
@@ -71,15 +49,6 @@
             r = min(white_space) - max(white_space)  # max reward is 0
 
         i = dict(n_pictures=len(self.sizes))
-<<<<<<< HEAD
-        if t:
-            i.update(reward_plus_n_picturs=len(self.sizes) + r)
-        return self.get_observation(), r, t, i
-
-    def reset(self):
-        self.centers = []
-        self.sizes = self.train_sizes
-=======
         obs = self.pad(np.concatenate([[1], self.centers]))
         return obs, r, t, i
 
@@ -91,25 +60,14 @@
             else self.random.random_integers(2, self.n_train)
         )
         self.sizes = self.sizes * self.width / self.sizes.sum()
->>>>>>> 0110e549
         self.random.shuffle(self.sizes)
         return self.pad(np.concatenate([[0], self.sizes]))
 
-<<<<<<< HEAD
-    def get_observation(self):
-        obs = self.sizes
-        if len(self.sizes) < self.max_pictures:
-            obs = np.pad(
-                self.sizes, (0, self.max_pictures - len(self.sizes)), constant_values=-1
-            )
-        self.observation_space.contains(obs)
-=======
     def pad(self, obs):
         obs_size = self.observation_space.shape[0]
         if obs.shape[0] < obs_size:
             obs = np.pad(obs, (0, obs_size - obs.size), constant_values=-1)
         assert self.observation_space.contains(obs)
->>>>>>> 0110e549
         return obs
 
     # def get_observation(self):
