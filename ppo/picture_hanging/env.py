--- conflicted
+++ resolved
@@ -21,47 +21,14 @@
         self.width = width
         self.random, self.seed = seeding.np_random(seed)
         self.max_pictures = max(n_eval, n_train)
-<<<<<<< HEAD
-        self.observation_space = gym.spaces.Box(
-            low=-1, high=np.inf, shape=(self.max_pictures + 1,)
-        )
-=======
         box = gym.spaces.Box(low=0, high=self.width, shape=(self.max_pictures,))
         self.observation_space = gym.spaces.Dict(Obs(sizes=box, obs=box)._asdict())
->>>>>>> 23af3842
         # self.action_space = gym.spaces.Discrete(self.width)
         self.action_space = gym.spaces.Dict(
             goal=gym.spaces.Box(low=0, high=self.width, shape=(1,)),
             next=gym.spaces.Discrete(2),
         )
         self.evaluating = False
-<<<<<<< HEAD
-
-    def step(self, center):
-        if self.single_step:
-            self.centers = np.maximum(center, 0)
-        else:
-            self.centers.append(max(center, 0))
-        t = False
-        r = 0
-        if len(self.centers) == len(self.sizes):
-            t = True
-
-            def compute_white_space():
-                left = 0
-                for center, picture in zip(self.centers, self.sizes):
-                    right = center - picture / 2
-                    yield right - left
-                    left = center + picture / 2
-                yield self.width - left
-
-            white_space = list(compute_white_space())
-            r = min(white_space) - max(white_space)  # max reward is 0
-
-        i = dict(n_pictures=len(self.sizes))
-        obs = self.pad(np.concatenate([[1], self.centers]))
-        return obs, r, t, i
-=======
         self.t = None
 
     def step(self, action):
@@ -95,7 +62,6 @@
         delta = min(abs(delta), self.speed) * (1 if delta > 0 else -1)
         self.centers[-1] = max(0, min(self.width, pos + delta))
         return self.get_observation(), 0, False, {}
->>>>>>> 23af3842
 
     def reset(self):
         self.t = 0
@@ -109,23 +75,6 @@
         self.random.shuffle(self.sizes)
         return self.pad(np.concatenate([[0], self.sizes]))
 
-<<<<<<< HEAD
-    def pad(self, obs):
-        obs_size = self.observation_space.shape[0]
-        if obs.shape[0] < obs_size:
-            obs = np.pad(obs, (0, obs_size - obs.size), constant_values=-1)
-        assert self.observation_space.contains(obs)
-        return obs
-
-    # def get_observation(self):
-    #     obs = self.sizes
-    #     if len(self.sizes) < self.max_pictures:
-    #         obs = np.pad(
-    #             self.sizes, (0, self.max_pictures - len(self.sizes)), constant_values=-1
-    #         )
-    #     self.observation_space.contains(obs)
-    #     return obs
-=======
     def new_position(self):
         return self.random.random() * self.width
 
@@ -138,7 +87,6 @@
         if len(obs) == self.max_pictures:
             return obs
         return np.pad(obs, (0, self.max_pictures - len(obs)), constant_values=-1)
->>>>>>> 23af3842
 
     def render(self, mode="human", pause=True):
         terminal_width = shutil.get_terminal_size((80, 20)).columns
