import itertools
import shutil
import numpy as np
import gym
from gym.utils import seeding
from collections import namedtuple

Obs = namedtuple("Obs", "sizes obs")


class Env(gym.Env):
    def __init__(
<<<<<<< HEAD
        self,
        width,
        min_train: int,
        max_train: int,
        n_eval: int,
        speed: float,
        seed: int,
        time_limit: int,
        include_sizes: bool,
    ):
        self.include_sizes = include_sizes
        self.time_limit = time_limit
        self.speed = speed
        self.n_eval = n_eval
        self.min_train = min_train
        self.max_train = max_train
=======
        self, width, n_train: int, n_eval: int, speed: float, seed: int, time_limit: int
    ):
        self.time_limit = time_limit
        self.speed = speed
        self.n_eval = n_eval
        self.n_train = n_train
>>>>>>> 3a99cd2c
        self.sizes = None
        self.centers = None
        self.new_picture = None
        self.observation_iterator = None
        self.width = width
        self.random, self.seed = seeding.np_random(seed)
<<<<<<< HEAD
        self.max_pictures = max(n_eval, max_train)
        self.observation_space = gym.spaces.MultiDiscrete(2 * np.ones(self.width + 3))
        if include_sizes:
            self.observation_space = gym.spaces.Dict(
                Obs(
                    sizes=gym.spaces.MultiDiscrete(
                        self.width * np.ones(self.max_pictures)
                    ),
                    obs=self.observation_space,
                )._asdict()
            )
        self.action_space = gym.spaces.Discrete(2 * self.width + 1)
        self.evaluating = False
        self.t = None
        self.eye = np.eye(self.width + 1)

    def step(self, action: int):
        next_picture = action / 2 >= self.width
        self.new_picture = next_picture
        self.t += 1
        if self.t > self.time_limit:
            return self.get_observation(), -2 * self.width, True, {}
        if next_picture:
            if len(self.centers) < len(self.sizes):
                self.centers += [self.new_position()]
            else:
=======
        self.max_pictures = max(n_eval, n_train)
        box = gym.spaces.Box(low=0, high=self.width, shape=(self.max_pictures,))
        self.observation_space = gym.spaces.Dict(Obs(sizes=box, obs=box)._asdict())
        # self.action_space = gym.spaces.Discrete(self.width)
        self.action_space = gym.spaces.Dict(
            goal=gym.spaces.Box(low=0, high=self.width, shape=(1,)),
            next=gym.spaces.Discrete(2),
        )
        self.evaluating = False
        self.t = None

    def step(self, action):
        center, next_picture = action
        self.t += 1
        if self.t > self.time_limit:
            return self.get_observation(), -2 * self.width, True, {}
        self.centers[-1] = max(0, min(self.width, center))
        t = False
        r = 0
        if next_picture:
            if len(self.centers) < len(self.sizes):
                self.centers.append(0)
            else:
                t = True
>>>>>>> 3a99cd2c

                def compute_white_space():
                    left = 0
                    for center, picture in zip(self.centers, self.sizes):
<<<<<<< HEAD
                        right = center / 2 - picture / 2
                        yield right - left
                        left = right + picture
=======
                        right = center - picture / 2
                        yield right - left
                        left = center + picture / 2
>>>>>>> 3a99cd2c
                    yield self.width - left

                white_space = list(compute_white_space())
                # max reward is 0
                return (
                    self.get_observation(),
                    (min(white_space) - max(white_space)),
                    True,
                    {},
                )
<<<<<<< HEAD
        else:
            center = self.centers[-1]
            desired_delta = action - center
            delta = min(abs(desired_delta), self.speed) * (
                1 if desired_delta > 0 else -1
            )
            self.centers[-1] = max(0, min(self.width - self.sizes[-1], center + delta))
=======
>>>>>>> 3a99cd2c
        return self.get_observation(), 0, False, {}

    def reset(self):
        self.t = 0
<<<<<<< HEAD
        self.new_picture = True
        n_pictures = self.random.random_integers(self.min_train, self.max_train)
        randoms = self.random.random(self.n_eval if self.evaluating else n_pictures)
        normalized = randoms / randoms.sum() * self.width
        cumsum = np.round(np.cumsum(normalized)).astype(int)
        z = np.roll(np.append(cumsum, 0), 1)
        self.sizes = z[1:] - z[:-1]
        self.sizes = self.sizes[self.sizes > 0]
        # gap = self.random.randint(0, self.sizes.min())
        # self.sizes -= gap
        self.centers = [self.new_position()]
        self.observation_iterator = self.observation_generator()
=======
        self.centers = [0]
        self.sizes = self.random.random(
            self.n_eval
            if self.evaluating
            else self.random.random_integers(2, self.n_train)
        )
        self.sizes = self.sizes * self.width / self.sizes.sum()
        self.random.shuffle(self.sizes)
>>>>>>> 3a99cd2c
        return self.get_observation()

    def new_position(self):
        return int(self.random.random() * self.width)

    def observation_generator(self):
        for size in self.sizes:
            yield list(self.eye[size]) + [0, self.new_picture]
        while True:
            yield list(self.eye[self.centers[-1]]) + [1, self.new_picture]

    def get_observation(self):
<<<<<<< HEAD
        obs = next(self.observation_iterator)
        if self.include_sizes:
            obs = Obs(sizes=self.pad(self.sizes), obs=obs)._asdict()
=======
        obs = Obs(sizes=self.pad(self.sizes), obs=self.pad(self.centers))._asdict()
>>>>>>> 3a99cd2c
        self.observation_space.contains(obs)
        return obs

    def pad(self, obs):
        if len(obs) == self.max_pictures:
            return obs
        return np.pad(obs, (0, self.max_pictures - len(obs)), constant_values=-1)

    def render(self, mode="human", pause=True):
        print("sizes", self.sizes)
        np.set_printoptions(threshold=self.width * self.max_pictures)
        state2d = [
            [0] * (int(np.round(center / 2 - size / 2))) + [1] * size
            for center, size in zip(self.centers, self.sizes)
        ]
        state2d = [row[: self.width] + [0] * (self.width - len(row)) for row in state2d]
        print(*state2d, sep="\n")
        if pause:
            input("pause")

    def increment_curriculum(self):
        raise NotImplementedError

    def train(self):
        self.evaluating = False

    def evaluate(self):
        self.evaluating = True

    def train(self):
        self.evaluating = False

    def evaluate(self):
        self.evaluating = True


if __name__ == "__main__":
    import argparse
    from rl_utils import hierarchical_parse_args, namedtuple
    from ppo import keyboard_control

    parser = argparse.ArgumentParser()
    parser.add_argument("--seed", default=0, type=int)
<<<<<<< HEAD
    parser.add_argument("--width", default=3, type=int)
    parser.add_argument("--min-train", default=2, type=int)
    parser.add_argument("--max-train", default=2, type=int)
    parser.add_argument("--n-eval", default=6, type=int)
    parser.add_argument("--speed", default=3, type=int)
=======
    parser.add_argument("--width", default=100, type=int)
    parser.add_argument("--n-train", default=4, type=int)
    parser.add_argument("--n-eval", default=6, type=int)
    parser.add_argument("--speed", default=100, type=int)
>>>>>>> 3a99cd2c
    parser.add_argument("--time-limit", default=100, type=int)
    args = hierarchical_parse_args(parser)

    def action_fn(string):
        try:
<<<<<<< HEAD
            return int(string)
=======
            return float(string), 1
>>>>>>> 3a99cd2c
        except ValueError:
            return

    keyboard_control.run(Env(**args), action_fn=action_fn)<|MERGE_RESOLUTION|>--- conflicted
+++ resolved
@@ -10,65 +10,18 @@
 
 class Env(gym.Env):
     def __init__(
-<<<<<<< HEAD
-        self,
-        width,
-        min_train: int,
-        max_train: int,
-        n_eval: int,
-        speed: float,
-        seed: int,
-        time_limit: int,
-        include_sizes: bool,
-    ):
-        self.include_sizes = include_sizes
-        self.time_limit = time_limit
-        self.speed = speed
-        self.n_eval = n_eval
-        self.min_train = min_train
-        self.max_train = max_train
-=======
         self, width, n_train: int, n_eval: int, speed: float, seed: int, time_limit: int
     ):
         self.time_limit = time_limit
         self.speed = speed
         self.n_eval = n_eval
         self.n_train = n_train
->>>>>>> 3a99cd2c
         self.sizes = None
         self.centers = None
         self.new_picture = None
         self.observation_iterator = None
         self.width = width
         self.random, self.seed = seeding.np_random(seed)
-<<<<<<< HEAD
-        self.max_pictures = max(n_eval, max_train)
-        self.observation_space = gym.spaces.MultiDiscrete(2 * np.ones(self.width + 3))
-        if include_sizes:
-            self.observation_space = gym.spaces.Dict(
-                Obs(
-                    sizes=gym.spaces.MultiDiscrete(
-                        self.width * np.ones(self.max_pictures)
-                    ),
-                    obs=self.observation_space,
-                )._asdict()
-            )
-        self.action_space = gym.spaces.Discrete(2 * self.width + 1)
-        self.evaluating = False
-        self.t = None
-        self.eye = np.eye(self.width + 1)
-
-    def step(self, action: int):
-        next_picture = action / 2 >= self.width
-        self.new_picture = next_picture
-        self.t += 1
-        if self.t > self.time_limit:
-            return self.get_observation(), -2 * self.width, True, {}
-        if next_picture:
-            if len(self.centers) < len(self.sizes):
-                self.centers += [self.new_position()]
-            else:
-=======
         self.max_pictures = max(n_eval, n_train)
         box = gym.spaces.Box(low=0, high=self.width, shape=(self.max_pictures,))
         self.observation_space = gym.spaces.Dict(Obs(sizes=box, obs=box)._asdict())
@@ -93,20 +46,13 @@
                 self.centers.append(0)
             else:
                 t = True
->>>>>>> 3a99cd2c
 
                 def compute_white_space():
                     left = 0
                     for center, picture in zip(self.centers, self.sizes):
-<<<<<<< HEAD
-                        right = center / 2 - picture / 2
-                        yield right - left
-                        left = right + picture
-=======
                         right = center - picture / 2
                         yield right - left
                         left = center + picture / 2
->>>>>>> 3a99cd2c
                     yield self.width - left
 
                 white_space = list(compute_white_space())
@@ -117,34 +63,10 @@
                     True,
                     {},
                 )
-<<<<<<< HEAD
-        else:
-            center = self.centers[-1]
-            desired_delta = action - center
-            delta = min(abs(desired_delta), self.speed) * (
-                1 if desired_delta > 0 else -1
-            )
-            self.centers[-1] = max(0, min(self.width - self.sizes[-1], center + delta))
-=======
->>>>>>> 3a99cd2c
         return self.get_observation(), 0, False, {}
 
     def reset(self):
         self.t = 0
-<<<<<<< HEAD
-        self.new_picture = True
-        n_pictures = self.random.random_integers(self.min_train, self.max_train)
-        randoms = self.random.random(self.n_eval if self.evaluating else n_pictures)
-        normalized = randoms / randoms.sum() * self.width
-        cumsum = np.round(np.cumsum(normalized)).astype(int)
-        z = np.roll(np.append(cumsum, 0), 1)
-        self.sizes = z[1:] - z[:-1]
-        self.sizes = self.sizes[self.sizes > 0]
-        # gap = self.random.randint(0, self.sizes.min())
-        # self.sizes -= gap
-        self.centers = [self.new_position()]
-        self.observation_iterator = self.observation_generator()
-=======
         self.centers = [0]
         self.sizes = self.random.random(
             self.n_eval
@@ -153,7 +75,6 @@
         )
         self.sizes = self.sizes * self.width / self.sizes.sum()
         self.random.shuffle(self.sizes)
->>>>>>> 3a99cd2c
         return self.get_observation()
 
     def new_position(self):
@@ -166,13 +87,7 @@
             yield list(self.eye[self.centers[-1]]) + [1, self.new_picture]
 
     def get_observation(self):
-<<<<<<< HEAD
-        obs = next(self.observation_iterator)
-        if self.include_sizes:
-            obs = Obs(sizes=self.pad(self.sizes), obs=obs)._asdict()
-=======
         obs = Obs(sizes=self.pad(self.sizes), obs=self.pad(self.centers))._asdict()
->>>>>>> 3a99cd2c
         self.observation_space.contains(obs)
         return obs
 
@@ -202,12 +117,6 @@
     def evaluate(self):
         self.evaluating = True
 
-    def train(self):
-        self.evaluating = False
-
-    def evaluate(self):
-        self.evaluating = True
-
 
 if __name__ == "__main__":
     import argparse
@@ -216,28 +125,16 @@
 
     parser = argparse.ArgumentParser()
     parser.add_argument("--seed", default=0, type=int)
-<<<<<<< HEAD
-    parser.add_argument("--width", default=3, type=int)
-    parser.add_argument("--min-train", default=2, type=int)
-    parser.add_argument("--max-train", default=2, type=int)
-    parser.add_argument("--n-eval", default=6, type=int)
-    parser.add_argument("--speed", default=3, type=int)
-=======
     parser.add_argument("--width", default=100, type=int)
     parser.add_argument("--n-train", default=4, type=int)
     parser.add_argument("--n-eval", default=6, type=int)
     parser.add_argument("--speed", default=100, type=int)
->>>>>>> 3a99cd2c
     parser.add_argument("--time-limit", default=100, type=int)
     args = hierarchical_parse_args(parser)
 
     def action_fn(string):
         try:
-<<<<<<< HEAD
-            return int(string)
-=======
             return float(string), 1
->>>>>>> 3a99cd2c
         except ValueError:
             return
 
