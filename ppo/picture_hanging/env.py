import itertools
import shutil
import numpy as np
import gym
from gym.utils import seeding
from collections import namedtuple

Obs = namedtuple("Obs", "sizes obs")


class Env(gym.Env):
    def __init__(
        self,
        width,
        min_train: int,
        max_train: int,
        n_eval: int,
        speed: float,
        seed: int,
        time_limit: int,
        include_sizes: bool,
    ):
        self.include_sizes = include_sizes
        self.time_limit = time_limit
        self.speed = speed
        self.n_eval = n_eval
        self.min_train = min_train
        self.max_train = max_train
        self.sizes = None
        self.centers = None
        self.new_picture = None
        self.observation_iterator = None
        self.width = width
        self.random, self.seed = seeding.np_random(seed)
        self.max_pictures = max(n_eval, max_train)
        self.observation_space = gym.spaces.MultiDiscrete(2 * np.ones(self.width + 3))
        if include_sizes:
            self.observation_space = gym.spaces.Dict(
                Obs(
                    sizes=gym.spaces.MultiDiscrete(
                        self.width * np.ones(self.max_pictures)
                    ),
                    obs=self.observation_space,
                )._asdict()
            )
        self.action_space = gym.spaces.Discrete(2 * self.width + 1)
        self.evaluating = False
        self.t = None
        self.eye = np.eye(self.width + 1)

    def step(self, action: int):
        next_picture = action / 2 >= self.width
        self.new_picture = next_picture
        self.t += 1
        if self.t > self.time_limit:
            return self.get_observation(), -2 * self.width, True, {}
        if next_picture:
            if len(self.centers) < len(self.sizes):
                self.centers += [self.new_position()]
            else:

                def compute_white_space():
                    left = 0
                    for center, picture in zip(self.centers, self.sizes):
                        right = center / 2 - picture / 2
                        yield right - left
                        left = right + picture
                    yield self.width - left

                white_space = list(compute_white_space())
                # max reward is 0
                return (
                    self.get_observation(),
                    (min(white_space) - max(white_space)),
                    True,
                    {},
                )
        else:
            center = self.centers[-1]
            desired_delta = action - center
            delta = min(abs(desired_delta), self.speed) * (
                1 if desired_delta > 0 else -1
            )
            self.centers[-1] = max(0, min(self.width - self.sizes[-1], center + delta))
        return self.get_observation(), 0, False, {}

    def reset(self):
        self.t = 0
        self.new_picture = True
        n_pictures = self.random.random_integers(self.min_train, self.max_train)
        randoms = self.random.random(self.n_eval if self.evaluating else n_pictures)
        normalized = randoms / randoms.sum() * self.width
        cumsum = np.round(np.cumsum(normalized)).astype(int)
        z = np.roll(np.append(cumsum, 0), 1)
        self.sizes = z[1:] - z[:-1]
        self.sizes = self.sizes[self.sizes > 0]
        # gap = self.random.randint(0, self.sizes.min())
        # self.sizes -= gap
        self.centers = [self.new_position()]
<<<<<<< HEAD
        self.sizes = self.random.random(
            self.n_eval
            if self.evaluating
            else self.random.random_integers(1, self.n_train)
        )
        self.sizes = self.sizes * self.width / self.sizes.sum()
        self.random.shuffle(self.sizes)
        return self.pad(np.concatenate([[0], self.sizes]))
=======
        self.observation_iterator = self.observation_generator()
        return self.get_observation()
>>>>>>> 458cec48

    def new_position(self):
        return int(self.random.random() * self.width)

    def observation_generator(self):
        for size in self.sizes:
            yield list(self.eye[size]) + [0, self.new_picture]
        while True:
            yield list(self.eye[self.centers[-1]]) + [1, self.new_picture]

    def get_observation(self):
        obs = next(self.observation_iterator)
        if self.include_sizes:
            obs = Obs(sizes=self.pad(self.sizes), obs=obs)._asdict()
        self.observation_space.contains(obs)
        return obs

    def pad(self, obs):
        if len(obs) == self.max_pictures:
            return obs
        return np.pad(obs, (0, self.max_pictures - len(obs)), constant_values=-1)

    def render(self, mode="human", pause=True):
        print("sizes", self.sizes)
        np.set_printoptions(threshold=self.width * self.max_pictures)
        state2d = [
            [0] * (int(np.round(center / 2 - size / 2))) + [1] * size
            for center, size in zip(self.centers, self.sizes)
        ]
        state2d = [row[: self.width] + [0] * (self.width - len(row)) for row in state2d]
        print(*state2d, sep="\n")
        if pause:
            input("pause")

    def increment_curriculum(self):
        raise NotImplementedError

    def train(self):
        self.evaluating = False

    def evaluate(self):
        self.evaluating = True

    def train(self):
        self.evaluating = False

    def evaluate(self):
        self.evaluating = True


if __name__ == "__main__":
    import argparse
    from rl_utils import hierarchical_parse_args, namedtuple
    from ppo import keyboard_control

    parser = argparse.ArgumentParser()
    parser.add_argument("--seed", default=0, type=int)
    parser.add_argument("--width", default=3, type=int)
    parser.add_argument("--min-train", default=2, type=int)
    parser.add_argument("--max-train", default=2, type=int)
    parser.add_argument("--n-eval", default=6, type=int)
    parser.add_argument("--speed", default=3, type=int)
    parser.add_argument("--time-limit", default=100, type=int)
    args = hierarchical_parse_args(parser)

    def action_fn(string):
        try:
            return int(string)
        except ValueError:
            return

    keyboard_control.run(Env(**args), action_fn=action_fn)<|MERGE_RESOLUTION|>--- conflicted
+++ resolved
@@ -97,19 +97,8 @@
         # gap = self.random.randint(0, self.sizes.min())
         # self.sizes -= gap
         self.centers = [self.new_position()]
-<<<<<<< HEAD
-        self.sizes = self.random.random(
-            self.n_eval
-            if self.evaluating
-            else self.random.random_integers(1, self.n_train)
-        )
-        self.sizes = self.sizes * self.width / self.sizes.sum()
-        self.random.shuffle(self.sizes)
-        return self.pad(np.concatenate([[0], self.sizes]))
-=======
         self.observation_iterator = self.observation_generator()
         return self.get_observation()
->>>>>>> 458cec48
 
     def new_position(self):
         return int(self.random.random() * self.width)
