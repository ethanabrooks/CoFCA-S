import itertools
import shutil
import numpy as np
import gym
from gym.utils import seeding


class Env(gym.Env):
<<<<<<< HEAD
    def __init__(self, width, n_train: int, n_eval: int, single_step, seed):
        self.n_eval = n_eval
        self.n_train = n_train
        self.single_step = single_step
        self.sizes = None
        self.centers = None
        self.width = width
        self.random, self.seed = seeding.np_random(seed)
        self.max_pictures = max(n_eval, n_train)
        self.observation_space = gym.spaces.Box(
            low=0, high=self.width, shape=(self.max_pictures,)
        )
=======
    def __init__(self, width, n_train, n_eval, single_step, seed):
        self.single_step = single_step
        self.n_train = n_train
        self.n_eval = n_eval
        self.max_pictures = max(n_train, n_eval)
        self.centers = None
        self.sizes = None
        self.n_pictures = n_train
        self.assigned_pictures = None
        self.width = width
        self.random, self.seed = seeding.np_random(seed)
        self.observation_space = gym.spaces.Box(low=0, high=self.width, shape=(n_eval,))
>>>>>>> 38369756
        # self.action_space = gym.spaces.Discrete(self.width)
        if single_step:
            self.action_space = gym.spaces.Box(
                low=0, high=self.width, shape=(self.max_pictures,)
            )
        else:
            self.action_space = gym.spaces.Box(low=0, high=self.width, shape=(1,))
        self.train_sizes = self.width * self.random.random(n_train)
        self.eval_sizes = np.array(
            list(itertools.islice(itertools.cycle(self.train_sizes), n_eval))
        )
        self.evaluating = False

    def step(self, center):
        if self.single_step:
            self.centers = center
        else:
            self.centers.append(center)
        t = False
        r = 0
        if len(self.centers) == len(self.sizes):
            t = True

            def compute_white_space():
                left = 0
                for center, picture in zip(self.centers, self.sizes):
                    right = center - picture / 2
                    yield right - left
                    left = center + picture / 2
                yield self.width - left

            white_space = list(compute_white_space())
            r = min(white_space) - max(white_space)  # max reward is 0

        i = dict(n_pictures=len(self.sizes))
        if t:
            i.update(reward_plus_n_picturs=len(self.sizes) + r)
        return self.get_observation(), r, t, i

    def reset(self):
        self.centers = []
        self.sizes = self.train_sizes
        self.random.shuffle(self.sizes)
        return self.get_observation()

    def get_observation(self):
        obs = self.sizes
        if len(self.sizes) < self.max_pictures:
            obs = np.pad(
                self.sizes, (0, self.max_pictures - len(self.sizes)), constant_values=-1
            )
        self.observation_space.contains(obs)
        return obs

    def render(self, mode="human", pause=True):
        terminal_width = shutil.get_terminal_size((80, 20)).columns
        ratio = terminal_width / self.width
        right = 0
        for i, picture in enumerate(self.sizes):
            print(str(i) * int(round(picture * ratio)))
        print("placements")
        for i, (center, picture) in enumerate(zip(self.centers, self.sizes)):
            left = center - picture / 2
            print("-" * int(round(left * ratio)), end="")
            print(str(i) * int(round(picture * ratio)))
            right = center + picture / 2
        print("-" * int(round(self.width * ratio)))
        if pause:
            input("pause")

    def increment_curriculum(self):
        self.n_pictures = min(self.n_pictures + 1, self.max_pictures)
        self.reset()

    def train(self):
        self.evaluating = False

    def evaluate(self):
        self.evaluating = True


if __name__ == "__main__":
    import argparse
    from rl_utils import hierarchical_parse_args
    from ppo import keyboard_control

    parser = argparse.ArgumentParser()
    parser.add_argument("--seed", default=0, type=int)
    parser.add_argument("--width", default=4, type=int)
    parser.add_argument("--n-actions", default=4, type=int)
    args = hierarchical_parse_args(parser)

    def action_fn(string):
        try:
            return float(string)
        except ValueError:
            return

    keyboard_control.run(Env(**args), action_fn=action_fn)<|MERGE_RESOLUTION|>--- conflicted
+++ resolved
@@ -6,20 +6,6 @@
 
 
 class Env(gym.Env):
-<<<<<<< HEAD
-    def __init__(self, width, n_train: int, n_eval: int, single_step, seed):
-        self.n_eval = n_eval
-        self.n_train = n_train
-        self.single_step = single_step
-        self.sizes = None
-        self.centers = None
-        self.width = width
-        self.random, self.seed = seeding.np_random(seed)
-        self.max_pictures = max(n_eval, n_train)
-        self.observation_space = gym.spaces.Box(
-            low=0, high=self.width, shape=(self.max_pictures,)
-        )
-=======
     def __init__(self, width, n_train, n_eval, single_step, seed):
         self.single_step = single_step
         self.n_train = n_train
@@ -32,7 +18,6 @@
         self.width = width
         self.random, self.seed = seeding.np_random(seed)
         self.observation_space = gym.spaces.Box(low=0, high=self.width, shape=(n_eval,))
->>>>>>> 38369756
         # self.action_space = gym.spaces.Discrete(self.width)
         if single_step:
             self.action_space = gym.spaces.Box(
