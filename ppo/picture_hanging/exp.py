import copy
from collections import namedtuple

import numpy as np
import torch
import torch.nn.functional as F
from torch import nn as nn
from torch.nn import functional as F

import ppo.agent
from ppo.agent import NNBase, AgentValues

from ppo.distributions import DiagGaussian, Categorical, FixedNormal, FixedCategorical
from ppo.picture_hanging.env import Obs
from ppo.utils import init_

RecurrentState = namedtuple("RecurrentState", "a b a_loc a_scale b_probs v h p")


class Agent(ppo.agent.Agent, NNBase):
    def __init__(self, entropy_coef, recurrence):
        nn.Module.__init__(self)
        self.entropy_coef = entropy_coef
        self.recurrent_module = recurrence

    @property
    def recurrent_hidden_state_size(self):
        return sum(self.recurrent_module.state_sizes)

    @property
    def is_recurrent(self):
        return True

    def forward(self, inputs, rnn_hxs, masks, deterministic=False, action=None):
        N = inputs.size(0)
        all_hxs, last_hx = self._forward_gru(
            inputs.view(N, -1), rnn_hxs, masks, action=action
        )
        rm = self.recurrent_module
        hx = rm.parse_hidden(all_hxs)
        a_dist = FixedNormal(loc=hx.a_loc, scale=hx.a_scale)
        b_dist = FixedCategorical(probs=hx.b_probs)
        action_log_probs = a_dist.log_probs(hx.a) + b_dist.log_probs(hx.b)
        entropy = (a_dist.entropy() + b_dist.entropy()).mean()
        return AgentValues(
            value=hx.v,
            action=torch.cat([hx.a, hx.b], dim=-1),
            action_log_probs=action_log_probs,
            aux_loss=-self.entropy_coef * entropy,
            dist=None,
            rnn_hxs=last_hx,
            log=dict(entropy=entropy),
        )

    def _forward_gru(self, x, hxs, masks, action=None):
        if action is None:
            y = F.pad(x, [0, self.recurrent_module.action_size], "constant", -1)
        else:
            y = torch.cat([x, action.float()], dim=-1)
        return super()._forward_gru(y, hxs, masks)

    def get_value(self, inputs, rnn_hxs, masks):
        all_hxs, last_hx = self._forward_gru(
            inputs.view(inputs.size(0), -1), rnn_hxs, masks
        )
        return self.recurrent_module.parse_hidden(last_hx).v


class Recurrence(nn.Module):
    def __init__(
        self,
        observation_space,
        action_space,
        activation,
        hidden_size,
        num_layers,
        debug,
        bidirectional,
    ):
        super().__init__()
        self.obs_spaces = Obs(**observation_space.spaces)
        self.obs_sections = Obs(*[int(np.prod(s.shape)) for s in self.obs_spaces])
        self.action_size = 2
        self.debug = debug
        self.hidden_size = hidden_size

        # networks
        self.embed = init_(nn.Linear(1, hidden_size))
        self.gru = nn.GRU(1, hidden_size, bidirectional=bidirectional)
        num_directions = 2 if bidirectional else 1
        layers = []
        for i in range(max(0, num_layers - 1)):
            layers += [init_(nn.Linear(hidden_size, hidden_size)), activation]
        self.actor = nn.Sequential(
            init_(nn.Linear(num_directions * hidden_size, hidden_size)),
            *layers,
            DiagGaussian(hidden_size, action_space.spaces["goal"].shape[0])
        )
        self.critic = nn.Sequential(
            init_(nn.Linear(hidden_size, hidden_size)),
            *copy.deepcopy(layers),
            init_(nn.Linear(hidden_size, 1))
        )
        self.beta = nn.Sequential(
<<<<<<< HEAD
            init_(nn.Linear(in_size, hidden_size)),
=======
            init_(nn.Linear(hidden_size, hidden_size)),
>>>>>>> fe97bee0
            *copy.deepcopy(layers),
            Categorical(hidden_size, 2)
        )
        self.gamma = nn.Sequential(
            init_(nn.Linear(hidden_size, hidden_size)),
            *copy.deepcopy(layers),
            init_(nn.Linear(hidden_size, 1))
        )
        self.controller = nn.GRUCell(
            self.obs_sections.obs + num_directions * hidden_size + 1, hidden_size
        )
        self.state_sizes = RecurrentState(
            a=1, b=1, a_loc=1, a_scale=1, b_probs=2, p=1, v=1, h=hidden_size
        )

    @staticmethod
    def sample_new(x, dist):
        new = x < 0
        x[new] = dist.sample()[new].flatten()

    def forward(self, inputs, hx):
        return self.pack(self.inner_loop(inputs, rnn_hxs=hx))

    def pack(self, hxs):
        def pack():
            for name, size, hx in zip(
                RecurrentState._fields, self.state_sizes, zip(*hxs)
            ):
                x = torch.stack(hx).float()
                assert np.prod(x.shape[2:]) == size
                yield x.view(*x.shape[:2], -1)

        hx = torch.cat(list(pack()), dim=-1)
        return hx, hx[-1:]

    def parse_inputs(self, inputs: torch.Tensor):
        return Obs(*torch.split(inputs, self.obs_sections, dim=-1))

    def parse_hidden(self, hx: torch.Tensor) -> RecurrentState:
        return RecurrentState(*torch.split(hx, self.state_sizes, dim=-1))

    def print(self, *args, **kwargs):
        if self.debug:
            torch.set_printoptions(precision=2, sci_mode=False)
            print(*args, **kwargs)

    def inner_loop(self, inputs, rnn_hxs):
        T, N, D = inputs.shape
        inputs, actions = torch.split(
            inputs.detach(), [D - self.action_size, self.action_size], dim=2
        )
        inputs = self.parse_inputs(inputs)
        M, Mn = self.gru(inputs.sizes[0].T.unsqueeze(-1))

        hx = self.parse_hidden(rnn_hxs)
        for _x in hx:
            _x.squeeze_(0)

        h = hx.h
        P = hx.p.squeeze(1).long()
        R = torch.arange(P.size(0), device=P.device)
        A = torch.cat([actions.clone()[:, :, 0], hx.a.T], dim=0)
        B = actions.clone()[:, :, 1].long()

        for t in range(T):
<<<<<<< HEAD
            r = M[P, R]
            b_dist = self.beta(torch.cat([inputs.obs[t], r], dim=-1))
            self.sample_new(B[t], b_dist)
            a = A[t - 1].clone().unsqueeze(1)
            x = torch.cat([inputs.obs[t], r, a], dim=-1)
            c = self.gamma(x).sigmoid()
            v = self.critic(x)
=======
            a = A[t - 1].clone().unsqueeze(1)
            r = M[P, R]
            x = torch.cat([inputs.obs[t], r, a], dim=-1)
            y = self.controller(x, h)
            b_dist = self.beta(y)
            self.sample_new(B[t], b_dist)
            b = B[t].float().unsqueeze(-1)
            self.print('b', b)
            v = self.critic(y)
>>>>>>> fe97bee0
            a_dist = self.actor(r)
            a_dist = FixedNormal(
                loc=(1 - c) * a_dist.loc + c * hx.a,
                scale=(1 - c) * a_dist.scale + (1 - c),
            )
            self.sample_new(A[t], a_dist)
            yield RecurrentState(
                a=A[t],
                b=B[t],
                a_loc=a_dist.loc,
                a_scale=a_dist.scale,
                b_probs=b_dist.probs,
                v=v,
                h=h,
                p=(P + B[t]) % (M.size(0)),
            )<|MERGE_RESOLUTION|>--- conflicted
+++ resolved
@@ -102,11 +102,7 @@
             init_(nn.Linear(hidden_size, 1))
         )
         self.beta = nn.Sequential(
-<<<<<<< HEAD
             init_(nn.Linear(in_size, hidden_size)),
-=======
-            init_(nn.Linear(hidden_size, hidden_size)),
->>>>>>> fe97bee0
             *copy.deepcopy(layers),
             Categorical(hidden_size, 2)
         )
@@ -172,7 +168,6 @@
         B = actions.clone()[:, :, 1].long()
 
         for t in range(T):
-<<<<<<< HEAD
             r = M[P, R]
             b_dist = self.beta(torch.cat([inputs.obs[t], r], dim=-1))
             self.sample_new(B[t], b_dist)
@@ -180,17 +175,6 @@
             x = torch.cat([inputs.obs[t], r, a], dim=-1)
             c = self.gamma(x).sigmoid()
             v = self.critic(x)
-=======
-            a = A[t - 1].clone().unsqueeze(1)
-            r = M[P, R]
-            x = torch.cat([inputs.obs[t], r, a], dim=-1)
-            y = self.controller(x, h)
-            b_dist = self.beta(y)
-            self.sample_new(B[t], b_dist)
-            b = B[t].float().unsqueeze(-1)
-            self.print('b', b)
-            v = self.critic(y)
->>>>>>> fe97bee0
             a_dist = self.actor(r)
             a_dist = FixedNormal(
                 loc=(1 - c) * a_dist.loc + c * hx.a,
