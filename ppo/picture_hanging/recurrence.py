--- conflicted
+++ resolved
@@ -29,19 +29,6 @@
         self.hidden_size = hidden_size
 
         # networks
-<<<<<<< HEAD
-        self.gru = nn.GRU(observation_space.shape[0], hidden_size)
-        self.critic = nn.Sequential()
-        self.actor = nn.Sequential()
-        layers = []
-        for i in range(num_layers):
-            layers += [init_(nn.Linear(hidden_size, hidden_size)), activation]
-        self.actor = nn.Sequential(*layers)
-        self.critic = copy.deepcopy(self.actor)
-        self.actor.add_module("dist", DiagGaussian(hidden_size, action_space.shape[0]))
-        self.critic.add_module("out", init_(nn.Linear(hidden_size, 1)))
-        self.state_sizes = RecurrentState(a=1, loc=1, scale=1, p=1, v=1, h=hidden_size)
-=======
         self.gru = nn.GRU(
             1, hidden_size, num_layers=num_layers, bidirectional=bidirectional
         )
@@ -62,7 +49,6 @@
             M=seq_len * num_directions * hidden_size,
             Mn=num_layers * num_directions * hidden_size,
         )
->>>>>>> 0110e549
 
     @staticmethod
     def sample_new(x, dist):
@@ -117,14 +103,6 @@
         A = actions.clone()
 
         for t in range(T):
-<<<<<<< HEAD
-            hn, h = self.gru(inputs[t].unsqueeze(0), h)
-            v = self.critic(hn.squeeze(0))
-            dist = self.actor(hn.squeeze(0))
-            self.sample_new(A[t], dist)
-            yield RecurrentState(
-                a=A[t], loc=dist.loc, scale=dist.scale, v=v, h=h.transpose(0, 1), p=hx.p
-=======
             r = M[P, R]
             hn = torch.cat([Mn.permute(1, 2, 0).reshape(N, -1), r], dim=-1)
             v = self.critic(hn)
@@ -139,5 +117,4 @@
                 p=(P + 1) % (M.size(0)),
                 M=M.transpose(0, 1),
                 Mn=Mn.transpose(0, 1),
->>>>>>> 0110e549
             )