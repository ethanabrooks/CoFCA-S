--- conflicted
+++ resolved
@@ -75,10 +75,6 @@
     )
     parser.add_argument("--success-reward", type=float)
     parser.add_argument("--target-success-rates", nargs="*", type=float, default=[])
-<<<<<<< HEAD
-    parser.add_argument("--max-episode-steps", type=int)
-=======
->>>>>>> 552621ef
 
     agent_parser = parser.add_argument_group("agent_args")
     agent_parser.add_argument("--recurrent", action="store_true")
