# stdlib
# third party
import argparse
from pathlib import Path

from rl_utils import hierarchical_parse_args
import torch.nn as nn


def parse_activation(string):
    return dict(relu=nn.ReLU)[string]


def build_parser():
    parser = argparse.ArgumentParser(
        description='RL', formatter_class=argparse.ArgumentDefaultsHelpFormatter)
    parser.add_argument('--run-id', help=' ')
<<<<<<< HEAD
    parser.add_argument(
        '--gamma', type=float, default=0.99, help='discount factor for rewards')
=======
    parser.add_argument('--gamma', type=float, default=0.99, help='discount factor for rewards')
>>>>>>> d8e9bae5
    parser.add_argument('--normalize', action='store_true')
    parser.add_argument(
        '--use-gae',
        action='store_true',
        default=False,
        help='use generalized advantage estimation')
    parser.add_argument('--tau', type=float, default=0.95, help='gae parameter')
    parser.add_argument('--seed', type=int, default=1, help='random seed')
    parser.add_argument(
        '--cuda-deterministic',
        action='store_true',
        help="sets flags for determinism when using CUDA (potentially slow!)")
    parser.add_argument('--render', action='store_true')
    parser.add_argument('--render-eval', action='store_true')
    parser.add_argument(
<<<<<<< HEAD
        '--num-processes',
        type=int,
        default=16,
        help='how many training CPU processes to use')
    parser.add_argument(
        '--num-steps', type=int, default=5, help='number of forward steps in A2C')
=======
        '--num-processes', type=int, default=16, help='how many training CPU processes to use')
    parser.add_argument('--num-steps', type=int, default=5, help='number of forward steps in A2C')
>>>>>>> d8e9bae5
    parser.add_argument(
        '--log-interval', type=int, default=10, help='log interval, one log per n updates')
    parser.add_argument(
        '--save-interval', type=int, default=100, help='save interval, one save per n updates')
    parser.add_argument(
        '--eval-interval', type=int, default=None, help='eval interval, one eval per n updates')
    parser.add_argument(
        '--env', dest='env_id', default='PongNoFrameskip-v4', help='environment to train on')
    parser.add_argument('--load-path', type=Path)
    parser.add_argument('--log-dir', type=Path, help='directory to save agent logs')
    parser.add_argument(
        '--no-cuda', dest='cuda', action='store_false', help='enables CUDA training')
    parser.add_argument('--synchronous', action='store_true')
    parser.add_argument(
        '--add-timestep', action='store_true', default=False, help='add timestep to observations')
    parser.add_argument('--batch-size', type=int, default=32, help='number of batches for ppo')
    parser.add_argument('--success-reward', type=float)
    parser.add_argument('--target-success-rate', type=float)
    parser.add_argument('--max-episode-steps', type=int)

    agent_parser = parser.add_argument_group('agent_args')
    agent_parser.add_argument('--logic', action='store_true')
    agent_parser.add_argument('--recurrent', action='store_true')
    agent_parser.add_argument('--hidden-size', type=int, default=256)
    agent_parser.add_argument('--num-layers', type=int, default=3)
    agent_parser.add_argument('--activation', type=parse_activation, default=nn.ReLU())
    agent_parser.add_argument(
        '--entropy-coef', type=float, default=0.01, help='entropy term coefficient')

    ppo_parser = parser.add_argument_group('ppo_args')
    ppo_parser.add_argument('--clip-param', type=float, default=0.2, help='ppo clip parameter')
    ppo_parser.add_argument('--ppo-epoch', type=int, default=4, help='number of ppo epochs')
    ppo_parser.add_argument(
<<<<<<< HEAD
        '--clip-param', type=float, default=0.2, help='ppo clip parameter')
    ppo_parser.add_argument(
        '--ppo-epoch', type=int, default=4, help='number of ppo epochs')
    ppo_parser.add_argument(
        '--value-loss-coef', type=float, default=0.5, help='value loss coefficient')
    ppo_parser.add_argument(
        '--learning-rate', type=float, default=7e-4, help='(default: 7e-4)')
    ppo_parser.add_argument(
        '--eps', type=float, default=1e-5, help='RMSprop optimizer epsilon')
=======
        '--value-loss-coef', type=float, default=0.5, help='value loss coefficient')
    ppo_parser.add_argument('--learning-rate', type=float, default=7e-4, help='(default: 7e-4)')
    ppo_parser.add_argument('--eps', type=float, default=1e-5, help='RMSprop optimizer epsilon')
>>>>>>> d8e9bae5
    ppo_parser.add_argument(
        '--max-grad-norm', type=float, default=0.5, help='max norm of gradients')
    return parser


def get_args():
    return hierarchical_parse_args(build_parser())


# def get_hsr_args():
#     parser = build_parser()
#     env_parser = parser.add_argument_group('env_args')
#     add_env_args(env_parser)
#     add_wrapper_args(parser.add_argument_group('wrapper_args'))
#     return hierarchical_parse_args(parser)<|MERGE_RESOLUTION|>--- conflicted
+++ resolved
@@ -15,12 +15,7 @@
     parser = argparse.ArgumentParser(
         description='RL', formatter_class=argparse.ArgumentDefaultsHelpFormatter)
     parser.add_argument('--run-id', help=' ')
-<<<<<<< HEAD
-    parser.add_argument(
-        '--gamma', type=float, default=0.99, help='discount factor for rewards')
-=======
     parser.add_argument('--gamma', type=float, default=0.99, help='discount factor for rewards')
->>>>>>> d8e9bae5
     parser.add_argument('--normalize', action='store_true')
     parser.add_argument(
         '--use-gae',
@@ -36,17 +31,8 @@
     parser.add_argument('--render', action='store_true')
     parser.add_argument('--render-eval', action='store_true')
     parser.add_argument(
-<<<<<<< HEAD
-        '--num-processes',
-        type=int,
-        default=16,
-        help='how many training CPU processes to use')
-    parser.add_argument(
-        '--num-steps', type=int, default=5, help='number of forward steps in A2C')
-=======
         '--num-processes', type=int, default=16, help='how many training CPU processes to use')
     parser.add_argument('--num-steps', type=int, default=5, help='number of forward steps in A2C')
->>>>>>> d8e9bae5
     parser.add_argument(
         '--log-interval', type=int, default=10, help='log interval, one log per n updates')
     parser.add_argument(
@@ -80,21 +66,9 @@
     ppo_parser.add_argument('--clip-param', type=float, default=0.2, help='ppo clip parameter')
     ppo_parser.add_argument('--ppo-epoch', type=int, default=4, help='number of ppo epochs')
     ppo_parser.add_argument(
-<<<<<<< HEAD
-        '--clip-param', type=float, default=0.2, help='ppo clip parameter')
-    ppo_parser.add_argument(
-        '--ppo-epoch', type=int, default=4, help='number of ppo epochs')
-    ppo_parser.add_argument(
-        '--value-loss-coef', type=float, default=0.5, help='value loss coefficient')
-    ppo_parser.add_argument(
-        '--learning-rate', type=float, default=7e-4, help='(default: 7e-4)')
-    ppo_parser.add_argument(
-        '--eps', type=float, default=1e-5, help='RMSprop optimizer epsilon')
-=======
         '--value-loss-coef', type=float, default=0.5, help='value loss coefficient')
     ppo_parser.add_argument('--learning-rate', type=float, default=7e-4, help='(default: 7e-4)')
     ppo_parser.add_argument('--eps', type=float, default=1e-5, help='RMSprop optimizer epsilon')
->>>>>>> d8e9bae5
     ppo_parser.add_argument(
         '--max-grad-norm', type=float, default=0.5, help='max norm of gradients')
     return parser
