--- conflicted
+++ resolved
@@ -115,20 +115,4 @@
         help="add timestep to observations",
     )
 
-<<<<<<< HEAD
-    return Parsers(main=parser, env=env_parser, ppo=ppo_parser, agent=agent_parser)
-
-
-def get_args():
-    return hierarchical_parse_args(build_parser())
-
-
-# def get_hsr_args():
-#     parser = build_parser()
-#     env_parser = parser.add_argument_group('env_args')
-#     add_env_args(env_parser)
-#     add_wrapper_args(parser.add_argument_group('wrapper_args'))
-#     return hierarchical_parse_args(parser)
-=======
-    return Parsers(main=parser, env=env_parser, ppo=ppo_parser, agent=agent_parser)
->>>>>>> b7c6987a
+    return Parsers(main=parser, env=env_parser, ppo=ppo_parser, agent=agent_parser)