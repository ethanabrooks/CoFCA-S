# third party
import torch
import torch.nn as nn

# first party
from ppo.distributions import Categorical, DiagGaussian
<<<<<<< HEAD
from ppo.utils import init, init_normc_, mlp
=======
from ppo.utils import init, mlp
>>>>>>> ac40adad


class Flatten(nn.Module):
    def forward(self, x):
        return x.view(x.size(0), -1)


class Policy(nn.Module):
    def __init__(self, obs_shape, action_space, network_args=None):
        super(Policy, self).__init__()
        if network_args is None:
            network_args = {}
        if len(obs_shape) == 3:
            self.base = CNNBase(obs_shape[0], **network_args)
        elif len(obs_shape) == 1:
            self.base = MLPBase(obs_shape[0], **network_args)
        else:
            raise NotImplementedError

        if action_space.__class__.__name__ == "Discrete":
            num_outputs = action_space.n
            self.dist = Categorical(self.base.output_size, num_outputs)
        elif action_space.__class__.__name__ == "Box":
            num_outputs = action_space.shape[0]
            self.dist = DiagGaussian(self.base.output_size, num_outputs)
        else:
            raise NotImplementedError

    @property
    def is_recurrent(self):
        return self.base.is_recurrent

    @property
    def recurrent_hidden_state_size(self):
        """Size of rnn_hx."""
        return self.base.recurrent_hidden_state_size

    def forward(self, inputs, rnn_hxs, masks):
        raise NotImplementedError

    def act(self, inputs, rnn_hxs, masks, deterministic=False):
        value, actor_features, rnn_hxs = self.base(inputs, rnn_hxs, masks)

        dist = self.dist(actor_features)

        if deterministic:
            action = dist.mode()
        else:
            action = dist.sample()

        action_log_probs = dist.log_probs(action)
        return value, action, action_log_probs, rnn_hxs

    def get_value(self, inputs, rnn_hxs, masks):
        value, _, _ = self.base(inputs, rnn_hxs, masks)
        return value

    def evaluate_actions(self, inputs, rnn_hxs, masks, action):
        value, actor_features, rnn_hxs = self.base(inputs, rnn_hxs, masks)
        dist = self.dist(actor_features)

        action_log_probs = dist.log_probs(action)
        entropy = dist.entropy().view(-1, 1)
        return value, action_log_probs, entropy, rnn_hxs


class NNBase(nn.Module):
    def __init__(self, recurrent, recurrent_input_size, hidden_size):
        super(NNBase, self).__init__()

        self._hidden_size = hidden_size
        self._recurrent = recurrent

        if recurrent:
            self.gru = nn.GRU(recurrent_input_size, hidden_size)
            for name, param in self.gru.named_parameters():
                if 'bias' in name:
                    nn.init.constant_(param, 0)
                elif 'weight' in name:
                    nn.init.orthogonal_(param)

    @property
    def is_recurrent(self):
        return self._recurrent

    @property
    def recurrent_hidden_state_size(self):
        if self._recurrent:
            return self._hidden_size
        return 1

    @property
    def output_size(self):
        return self._hidden_size

    def _forward_gru(self, x, hxs, masks):
        if x.size(0) == hxs.size(0):
            x, hxs = self.gru(x.unsqueeze(0), (hxs * masks).unsqueeze(0))
            x = x.squeeze(0)
            hxs = hxs.squeeze(0)
        else:
            # x is a (T, N, -1) tensor that has been flatten to (T * N, -1)
            N = hxs.size(0)
            T = int(x.size(0) / N)

            # unflatten
            x = x.view(T, N, x.size(1))

            # Same deal with masks
            masks = masks.view(T, N)

            # Let's figure out which steps in the sequence have a zero for any agent
            # We will always assume t=0 has a zero in it as that makes the logic cleaner
            has_zeros = ((masks[1:] == 0.0) \
                         .any(dim=-1)
                         .nonzero()
                         .squeeze()
                         .cpu())

            # +1 to correct the masks[1:]
            if has_zeros.dim() == 0:
                # Deal with scalar
                has_zeros = [has_zeros.item() + 1]
            else:
                has_zeros = (has_zeros + 1).numpy().tolist()

            # add t=0 and t=T to the list
            has_zeros = [0] + has_zeros + [T]

            hxs = hxs.unsqueeze(0)
            outputs = []
            for i in range(len(has_zeros) - 1):
                # We can now process steps that don't have any zeros in masks together!
                # This is much faster
                start_idx = has_zeros[i]
                end_idx = has_zeros[i + 1]

                rnn_scores, hxs = self.gru(
                    x[start_idx:end_idx],
                    hxs * masks[start_idx].view(1, -1, 1))

                outputs.append(rnn_scores)

            # assert len(outputs) == T
            # x is a (T, N, -1) tensor
            x = torch.cat(outputs, dim=0)
            # flatten
            x = x.view(T * N, -1)
            hxs = hxs.squeeze(0)

        return x, hxs


class CNNBase(NNBase):
    def __init__(self, num_inputs, recurrent=False, hidden_size=512):
        super(CNNBase, self).__init__(recurrent, hidden_size, hidden_size)

        init_ = lambda m: init(m,
                               nn.init.orthogonal_,
                               lambda x: nn.init.constant_(x, 0),
                               nn.init.calculate_gain('relu'))

        self.main = nn.Sequential(
            init_(nn.Conv2d(num_inputs, 32, 8, stride=4)), nn.ReLU(),
            init_(nn.Conv2d(32, 64, 4, stride=2)), nn.ReLU(),
            init_(nn.Conv2d(64, 32, 3, stride=1)), nn.ReLU(), Flatten(),
            init_(nn.Linear(32 * 7 * 7, hidden_size)), nn.ReLU())

        init_ = lambda m: init(m,
                               nn.init.orthogonal_,
                               lambda x: nn.init.constant_(x, 0))

        self.critic_linear = init_(nn.Linear(hidden_size, 1))

        self.train()

    def forward(self, inputs, rnn_hxs, masks):
        x = self.main(inputs / 255.0)

        if self.is_recurrent:
            x, rnn_hxs = self._forward_gru(x, rnn_hxs, masks)

        return self.critic_linear(x), x, rnn_hxs


class MLPBase(NNBase):
    def __init__(self, num_inputs, hidden_size, num_layers, recurrent,
                 activation):
        super(MLPBase, self).__init__(recurrent, num_inputs, hidden_size)

        if recurrent:
            num_inputs = hidden_size

<<<<<<< HEAD
        self.actor = mlp(num_inputs=num_inputs,
                         hidden_size=hidden_size,
                         num_layers=num_layers,
                         activation=activation,
                         name='actor')
        self.critic = mlp(num_inputs=num_inputs,
                          num_outputs=1,
                          hidden_size=hidden_size,
                          num_layers=num_layers,
                          activation=activation,
                          name='critic')
=======
        self.actor = mlp(
            num_inputs=num_inputs,
            hidden_size=hidden_size,
            num_layers=num_layers,
            activation=activation,
            name='actor')
        self.critic = mlp(
            num_inputs=num_inputs,
            num_outputs=1,
            hidden_size=hidden_size,
            num_layers=num_layers,
            activation=activation,
            name='critic')
>>>>>>> ac40adad
        self.train()

    def forward(self, inputs, rnn_hxs, masks):
        x = inputs

        if self.is_recurrent:
            x, rnn_hxs = self._forward_gru(x, rnn_hxs, masks)

        value = self.critic(x)
        hidden_actor = self.actor(x)

        return value, hidden_actor, rnn_hxs<|MERGE_RESOLUTION|>--- conflicted
+++ resolved
@@ -4,11 +4,7 @@
 
 # first party
 from ppo.distributions import Categorical, DiagGaussian
-<<<<<<< HEAD
-from ppo.utils import init, init_normc_, mlp
-=======
 from ppo.utils import init, mlp
->>>>>>> ac40adad
 
 
 class Flatten(nn.Module):
@@ -202,19 +198,6 @@
         if recurrent:
             num_inputs = hidden_size
 
-<<<<<<< HEAD
-        self.actor = mlp(num_inputs=num_inputs,
-                         hidden_size=hidden_size,
-                         num_layers=num_layers,
-                         activation=activation,
-                         name='actor')
-        self.critic = mlp(num_inputs=num_inputs,
-                          num_outputs=1,
-                          hidden_size=hidden_size,
-                          num_layers=num_layers,
-                          activation=activation,
-                          name='critic')
-=======
         self.actor = mlp(
             num_inputs=num_inputs,
             hidden_size=hidden_size,
@@ -228,7 +211,6 @@
             num_layers=num_layers,
             activation=activation,
             name='critic')
->>>>>>> ac40adad
         self.train()
 
     def forward(self, inputs, rnn_hxs, masks):
