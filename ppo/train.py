from collections import Counter
import functools
import itertools
from pathlib import Path
import re
import sys
import time

import gym
import numpy as np
from tensorboardX import SummaryWriter
import torch
from tqdm import tqdm

from common.atari_wrappers import wrap_deepmind
from common.vec_env.dummy_vec_env import DummyVecEnv
from common.vec_env.subproc_vec_env import SubprocVecEnv
from gridworld_env import SubtasksGridWorld
from ppo.agent import Agent, AgentValues  # noqa
from ppo.storage import RolloutStorage
from ppo.subtasks.wrappers import Wrapper
from ppo.update import PPO
from ppo.utils import get_n_gpu, get_random_gpu
from ppo.wrappers import AddTimestep, TransposeImage, VecNormalize, VecPyTorch, VecPyTorchFrameStack

try:
    import dm_control2gym
except ImportError:
    pass


class Train:
    def __init__(
        self,
        num_steps,
        num_processes,
        seed,
        cuda_deterministic,
        cuda,
        max_episode_steps,
        log_dir: Path,
        env_id,
        gamma,
        normalize,
        add_timestep,
        save_interval,
        log_interval,
        eval_interval,
        use_gae,
        tau,
        ppo_args,
        agent_args,
        render,
        render_eval,
        load_path,
        success_reward,
        target_success_rate,
        synchronous,
        batch_size,
        run_id,
        save_dir=None,
    ):
        if render_eval and not render:
            eval_interval = 1
        self.success_reward = success_reward
        save_dir = save_dir or log_dir

        torch.manual_seed(seed)
        torch.cuda.manual_seed_all(seed)
        np.random.seed(seed)

        cuda &= torch.cuda.is_available()
        if cuda and cuda_deterministic:
            torch.backends.cudnn.benchmark = False
            torch.backends.cudnn.deterministic = True

        self.device = "cpu"
        if cuda:
            device_num = get_random_gpu()
            if run_id:
                match = re.search("\d+$", run_id)
                if match:
                    device_num = int(match.group()) % get_n_gpu()

            self.device = torch.device("cuda", device_num)
        print("Using device", self.device)

        writer = None
        if log_dir:
            writer = SummaryWriter(logdir=str(log_dir))

        torch.set_num_threads(1)

        envs = self.make_vec_envs(
            env_id=env_id,
            seed=seed,
            num_processes=num_processes,
            gamma=(gamma if normalize else None),
            add_timestep=add_timestep,
            render=render,
            synchronous=True if render else synchronous,
            evaluation=False,
        )

        self.agent = self.build_agent(envs=envs, **agent_args)
        rollouts = RolloutStorage(
            num_steps=num_steps,
            num_processes=num_processes,
            obs_space=envs.observation_space,
            action_space=envs.action_space,
            recurrent_hidden_state_size=self.agent.recurrent_hidden_state_size,
        )

        obs = envs.reset()
        rollouts.obs[0].copy_(obs)

        if cuda:
            tick = time.time()
            envs.to(self.device)
            self.agent.to(self.device)
            rollouts.to(self.device)
            print("Values copied to GPU in", time.time() - tick, "seconds")

        ppo = PPO(agent=self.agent, batch_size=batch_size, **ppo_args)

        counter = Counter()
        start = time.time()
        last_save = start

        if load_path:
            state_dict = torch.load(load_path, map_location=self.device)
            self.agent.load_state_dict(state_dict["agent"])
            ppo.optimizer.load_state_dict(state_dict["optimizer"])
            start = state_dict.get("step", -1) + 1
            if isinstance(envs.venv, VecNormalize):
                envs.venv.load_state_dict(state_dict["vec_normalize"])
            print(f"Loaded parameters from {load_path}.")

        for j in itertools.count():
            if j % log_interval == 0:
                log_progress = tqdm(total=log_interval, desc="log ")
            if eval_interval and j % eval_interval == 0:
                eval_progress = tqdm(total=eval_interval, desc="eval")
            epoch_counter = self.run_epoch(
                obs=rollouts.obs[0],
                rnn_hxs=rollouts.recurrent_hidden_states[0],
                masks=rollouts.masks[0],
                envs=envs,
                num_steps=num_steps,
                rollouts=rollouts,
                counter=counter,
            )

            with torch.no_grad():
                next_value = self.agent.get_value(
                    rollouts.obs[-1],
                    rollouts.recurrent_hidden_states[-1],
                    rollouts.masks[-1],
                ).detach()

            rollouts.compute_returns(
                next_value=next_value, use_gae=use_gae, gamma=gamma, tau=tau
            )
            train_results = ppo.update(rollouts)
            rollouts.after_update()

            if save_dir and save_interval and time.time() - last_save >= save_interval:
                last_save = time.time()
                modules = dict(
                    optimizer=ppo.optimizer, agent=self.agent
                )  # type: Dict[str, torch.nn.Module]

                if isinstance(envs.venv, VecNormalize):
                    modules.update(vec_normalize=envs.venv)

                state_dict = {
                    name: module.state_dict() for name, module in modules.items()
                }
                save_path = Path(save_dir, "checkpoint.pt")
                torch.save(dict(step=j, **state_dict), save_path)

                print(f"Saved parameters to {save_path}")

            total_num_steps = (j + 1) * num_processes * num_steps

            mean_success_rate = np.mean(epoch_counter["successes"])
            if target_success_rate and mean_success_rate > target_success_rate:
                print("Finished training with success rate of", mean_success_rate)
                return

            if j % log_interval == 0 and writer is not None:
                end = time.time()
                fps = total_num_steps / (end - start)
                log_values = dict(fps=fps, **epoch_counter, **train_results)
                if writer:
                    for k, v in log_values.items():
                        mean = np.mean(v)
                        if not np.isnan(mean):
                            writer.add_scalar(k, np.mean(v), total_num_steps)

            log_progress.update()

            if eval_interval is not None and j % eval_interval == eval_interval - 1:
                eval_envs = self.make_vec_envs(
                    env_id=env_id,
                    seed=seed + num_processes,
                    num_processes=num_processes,
                    gamma=gamma if normalize else None,
                    add_timestep=add_timestep,
                    evaluation=True,
                    synchronous=True if render_eval else synchronous,
                    render=render_eval,
                )
                eval_envs.to(self.device)

                # vec_norm = get_vec_normalize(eval_envs)
                # if vec_norm is not None:
                #     vec_norm.eval()
                #     vec_norm.ob_rms = get_vec_normalize(envs).ob_rms

                obs = eval_envs.reset()
                eval_recurrent_hidden_states = torch.zeros(
                    num_processes,
                    self.agent.recurrent_hidden_state_size,
                    device=self.device,
                )
                eval_masks = torch.zeros(num_processes, 1, device=self.device)
                eval_counter = Counter()

                eval_values = self.run_epoch(
                    envs=eval_envs,
                    obs=obs,
                    rnn_hxs=eval_recurrent_hidden_states,
                    masks=eval_masks,
                    num_steps=max(num_steps, max_episode_steps)
                    if max_episode_steps
                    else num_steps,
                    rollouts=None,
                    counter=eval_counter,
                )

                eval_envs.close()

                print("Evaluation outcome:")
                if writer is not None:
                    for k, v in eval_values.items():
                        print(f"eval_{k}", np.mean(v))
                        writer.add_scalar(f"eval_{k}", np.mean(v), total_num_steps)

            if eval_interval:
                eval_progress.update()

    def run_epoch(self, obs, rnn_hxs, masks, envs, num_steps, rollouts, counter):
        # noinspection PyTypeChecker
        episode_counter = Counter(rewards=[], time_steps=[], success=[])
        for step in range(num_steps):
            with torch.no_grad():
                act = self.agent(
                    inputs=obs, rnn_hxs=rnn_hxs, masks=masks
                )  # type: AgentValues

            # Observe reward and next obs
            obs, reward, done, infos = envs.step(act.action)

            # track rewards
            counter["reward"] += reward.numpy()
            counter["time_step"] += np.ones_like(done)
            episode_rewards = counter["reward"][done]
            episode_counter["rewards"] += list(episode_rewards)
<<<<<<< HEAD
            episode_counter["success"] += list(counter["reward"][done] >= 0)
            # if self.success_reward is not None:
            # episode_counter["success"] += list(
            # episode_rewards >= self.success_reward
            # )
=======
            if np.any(reward.numpy()[done] < 0):
                import ipdb

                ipdb.set_trace()

            if self.success_reward is not None:
                episode_counter["success"] += list(
                    episode_rewards >= self.success_reward
                )
>>>>>>> bf5b1e61
            episode_counter["time_steps"] += list(counter["time_step"][done])
            counter["reward"][done] = 0
            counter["time_step"][done] = 0

            # If done then clean the history of observations.
            masks = torch.tensor(
                1 - done, dtype=torch.float32, device=obs.device
            ).unsqueeze(1)
            rnn_hxs = act.rnn_hxs
            if rollouts is not None:
                rollouts.insert(
                    obs=obs,
                    recurrent_hidden_states=act.rnn_hxs,
                    actions=act.action,
                    action_log_probs=act.action_log_probs,
                    values=act.value,
                    rewards=reward,
                    masks=masks,
                )

        return episode_counter

    @staticmethod
    def build_agent(envs, **agent_args):
        return Agent(envs.observation_space.shape, envs.action_space, **agent_args)

    @staticmethod
    def make_env(env_id, seed, rank, add_timestep):
        if env_id.startswith("dm"):
            _, domain, task = env_id.split(".")
            env = dm_control2gym.make(domain_name=domain, task_name=task)
        else:
            env = gym.make(env_id)

        is_atari = hasattr(gym.envs, "atari") and isinstance(
            env.unwrapped, gym.envs.atari.atari_env.AtariEnv
        )
        if isinstance(env.unwrapped, SubtasksGridWorld):
            env = Wrapper(env)

        env.seed(seed + rank)

        obs_shape = env.observation_space.shape

        if add_timestep and len(obs_shape) == 1 and str(env).find("TimeLimit") > -1:
            env = AddTimestep(env)

        if is_atari and len(env.observation_space.shape) == 3:
            env = wrap_deepmind(env)

        # elif len(env.observation_space.shape) == 3:
        #     raise NotImplementedError(
        #         "CNN models work only for atari,\n"
        #         "please use a custom wrapper for a custom pixel input env.\n"
        #         "See wrap_deepmind for an example.")

        # If the input has shape (W,H,3), wrap for PyTorch convolutions
        obs_shape = env.observation_space.shape
        if len(obs_shape) == 3 and obs_shape[2] in [1, 3]:
            env = TransposeImage(env)

        return env

    def make_vec_envs(
        self, num_processes, gamma, render, synchronous, num_frame_stack=None, **kwargs
    ):

        envs = [
            functools.partial(self.make_env, rank=i, **kwargs)
            for i in range(num_processes)
        ]

        if len(envs) == 1 or sys.platform == "darwin" or synchronous:
            envs = DummyVecEnv(envs, render=render)
        else:
            envs = SubprocVecEnv(envs)

        if (
            envs.observation_space.shape
            and len(envs.observation_space.shape) == 1  # TODO
        ):
            if gamma is None:
                envs = VecNormalize(envs, ret=False)
            else:
                envs = VecNormalize(envs, gamma=gamma)

        envs = VecPyTorch(envs)

        if num_frame_stack is not None:
            envs = VecPyTorchFrameStack(envs, num_frame_stack)
        # elif len(envs.observation_space.shape) == 3:
        #     envs = VecPyTorchFrameStack(envs, 4, self.device)

        return envs<|MERGE_RESOLUTION|>--- conflicted
+++ resolved
@@ -267,13 +267,6 @@
             counter["time_step"] += np.ones_like(done)
             episode_rewards = counter["reward"][done]
             episode_counter["rewards"] += list(episode_rewards)
-<<<<<<< HEAD
-            episode_counter["success"] += list(counter["reward"][done] >= 0)
-            # if self.success_reward is not None:
-            # episode_counter["success"] += list(
-            # episode_rewards >= self.success_reward
-            # )
-=======
             if np.any(reward.numpy()[done] < 0):
                 import ipdb
 
@@ -283,7 +276,6 @@
                 episode_counter["success"] += list(
                     episode_rewards >= self.success_reward
                 )
->>>>>>> bf5b1e61
             episode_counter["time_steps"] += list(counter["time_step"][done])
             counter["reward"][done] = 0
             counter["time_step"][done] = 0
