from collections import Counter, defaultdict
import functools
import itertools
import re
import sys
import time
from typing import Dict

import gym
import numpy as np
import torch
from tqdm import tqdm

from common.atari_wrappers import wrap_deepmind
from common.vec_env.dummy_vec_env import DummyVecEnv
from common.vec_env.subproc_vec_env import SubprocVecEnv
from gridworld_env import SubtasksGridWorld
from ppo.agent import Agent, AgentValues  # noqa
from ppo.storage import RolloutStorage
from ppo.update import PPO
from ppo.utils import get_n_gpu, get_random_gpu
from ppo.wrappers import (AddTimestep, SubtasksWrapper, TransposeImage,
                          VecNormalize, VecPyTorch, VecPyTorchFrameStack)

try:
    import dm_control2gym
except ImportError:
    pass


class Train:
    def __init__(self,
                 num_steps,
                 num_processes,
                 seed,
                 cuda_deterministic,
                 cuda,
                 log_dir: Path,
                 env_id,
                 gamma,
                 normalize,
                 add_timestep,
                 save_interval,
                 log_interval,
                 eval_interval,
                 use_gae,
                 tau,
                 ppo_args,
                 agent_args,
                 render,
                 render_eval,
                 load_path,
                 success_reward,
                 successes_till_done,
                 synchronous,
                 batch_size,
                 run_id,
                 save_dir=None):
        save_dir = save_dir or log_dir

        torch.manual_seed(seed)
        torch.cuda.manual_seed_all(seed)

        cuda &= torch.cuda.is_available()
        if cuda and cuda_deterministic:
            torch.backends.cudnn.benchmark = False
            torch.backends.cudnn.deterministic = True

        writer = None
        if log_dir:
            writer = SummaryWriter(log_dir=str(log_dir))

        torch.set_num_threads(1)

        envs = self.make_vec_envs(
            env_id=env_id,
            seed=seed,
            num_processes=num_processes,
            gamma=(gamma if normalize else None),
            add_timestep=add_timestep,
            render=render,
            synchronous=True if render else synchronous,
            evaluation=False)

        self.agent = self.build_agent(envs, **agent_args)
        rollouts = RolloutStorage(
            num_steps=num_steps,
            num_processes=num_processes,
            obs_space=envs.observation_space,
            action_space=envs.action_space,
            recurrent_hidden_state_size=self.agent.recurrent_hidden_state_size,
        )

        obs = envs.reset()
        rollouts.obs[0].copy_(obs)

        device = 'cpu'
        if cuda:
            device_num = get_random_gpu()
            if run_id:
                match = re.search('\d+$', run_id)
                if match:
                    device_num = int(match.group()) % get_n_gpu()

            device = torch.device('cuda', device_num)
            tick = time.time()
            envs.to(device)
            self.agent.to(device)
            rollouts.to(device)
            print('Values copied to GPU in', time.time() - tick, 'seconds')
        print('Using device', device)

        ppo = PPO(agent=self.agent, batch_size=batch_size, **ppo_args)

        counter = Counter()
        start = time.time()
        last_save = start

        if load_path:
            state_dict = torch.load(load_path)
            self.agent.load_state_dict(state_dict['agent'])
            ppo.optimizer.load_state_dict(state_dict['optimizer'])
            start = state_dict.get('step', -1) + 1
            if isinstance(envs.venv, VecNormalize):
                envs.venv.load_state_dict(state_dict['vec_normalize'])
            print(f'Loaded parameters from {load_path}.')

        for j in itertools.count():
            if j % log_interval == 0:
                log_progress = tqdm(total=log_interval)
            if eval_interval and j % eval_interval == 0:
                eval_progress = tqdm(total=eval_interval)
            epoch_counter = self.run_epoch(
                obs=rollouts.obs[0],
                rnn_hxs=rollouts.recurrent_hidden_states[0],
                masks=rollouts.masks[0],
                envs=envs,
                num_steps=num_steps,
                rollouts=rollouts,
                counter=counter)

            with torch.no_grad():
                next_value = self.agent.get_value(
                    rollouts.obs[-1], rollouts.recurrent_hidden_states[-1],
                    rollouts.masks[-1]).detach()

            rollouts.compute_returns(
                next_value=next_value, use_gae=use_gae, gamma=gamma, tau=tau)
            train_results = ppo.update(rollouts)
            rollouts.after_update()

            if save_dir and save_interval and \
                    time.time() - last_save >= save_interval:
                last_save = time.time()
                modules = dict(
                    optimizer=ppo.optimizer,
                    agent=self.agent)  # type: Dict[str, torch.nn.Module]

                if isinstance(envs.venv, VecNormalize):
                    modules.update(vec_normalize=envs.venv)

                state_dict = {
                    name: module.state_dict()
                    for name, module in modules.items()
                }
                save_path = Path(save_dir, 'checkpoint.pt')
                torch.save(dict(step=j, **state_dict), save_path)

                print(f'Saved parameters to {save_path}')

            total_num_steps = (j + 1) * num_processes * num_steps

            if epoch_counter['rewards'] and success_reward:
                reward = np.mean(counter['episode_rewards'])
                if reward > success_reward:
                    epoch_counter['successes'] += 1
                else:
                    epoch_counter['successes'] = 0
                if epoch_counter['successes'] == successes_till_done:
                    return

            if j % log_interval == 0 and writer is not None:
                end = time.time()
                fps = total_num_steps / (end - start)
                log_values = dict(fps=fps, **epoch_counter, **train_results)
<<<<<<< HEAD
                for k, v in log_values.items():
                    writer.add_scalar(k, np.mean(v), total_num_steps)
=======
                if writer:
                    for k, v in log_values.items():
                        writer.add_scalar(k, np.mean(v), total_num_steps)
>>>>>>> 0330b6b2

            log_progress.update()

            if eval_interval is not None and j % eval_interval == eval_interval - 1:
                eval_envs = self.make_vec_envs(
                    env_id=env_id,
                    seed=seed + num_processes,
                    num_processes=num_processes,
                    gamma=gamma if normalize else None,
                    add_timestep=add_timestep,
                    evaluation=True,
                    synchronous=True if render_eval else synchronous,
                    render=render_eval)
                eval_envs.to(device)

                # vec_norm = get_vec_normalize(eval_envs)
                # if vec_norm is not None:
                #     vec_norm.eval()
                #     vec_norm.ob_rms = get_vec_normalize(envs).ob_rms

<<<<<<< HEAD
                eval_counter = Counter()

=======
>>>>>>> 0330b6b2
                obs = eval_envs.reset()
                eval_recurrent_hidden_states = torch.zeros(
                    num_processes,
                    self.agent.recurrent_hidden_state_size,
                    device=device)
                eval_masks = torch.zeros(num_processes, 1, device=device)
                eval_counter = Counter()

                eval_values = self.run_epoch(
                    envs=eval_envs,
                    obs=obs,
                    rnn_hxs=eval_recurrent_hidden_states,
                    masks=eval_masks,
                    num_steps=num_steps,
                    rollouts=None,
                    counter=eval_counter)

                eval_envs.close()

<<<<<<< HEAD
                for k, v in eval_values.items():
                    writer.add_scalar(k, np.mean(v), total_num_steps)
=======
                if writer is not None:
                    for k, v in eval_values.items():
                        writer.add_scalar(k, np.mean(v), total_num_steps)
>>>>>>> 0330b6b2

            if eval_interval:
                eval_progress.update()

    def run_epoch(
            self,
            obs,
            rnn_hxs,
            masks,
            envs,
            num_steps,
            rollouts,
            counter,
    ):
        # noinspection PyTypeChecker
        episode_counter = Counter(rewards=[], time_steps=[])
        for step in range(num_steps):
            with torch.no_grad():
                act = self.agent(
                    inputs=obs, rnn_hxs=rnn_hxs,
                    masks=masks)  # type: AgentValues

            # Observe reward and next obs
            obs, reward, done, infos = envs.step(act.action)

            # track rewards
            counter['reward'] += reward.numpy()
            counter['time_step'] += np.ones_like(done)
            episode_counter['rewards'] += list(counter['reward'][done])
            episode_counter['time_steps'] += list(counter['time_step'][done])
            counter['reward'][done] = 0
            counter['time_step'][done] = 0

            # If done then clean the history of observations.
            masks = torch.tensor(
                1 - done, dtype=torch.float32, device=obs.device).unsqueeze(1)
            rnn_hxs = act.rnn_hxs
            if rollouts is not None:
                rollouts.insert(
                    obs=obs,
                    recurrent_hidden_states=act.rnn_hxs,
                    actions=act.action,
                    action_log_probs=act.action_log_probs,
                    values=act.value,
                    rewards=reward,
                    masks=masks)

        return episode_counter

    @staticmethod
    def build_agent(envs, **agent_args):
        return Agent(envs.observation_space.shape, envs.action_space,
                     **agent_args)

    @staticmethod
    def make_env(env_id, seed, rank, add_timestep):
        if env_id.startswith("dm"):
            _, domain, task = env_id.split('.')
            env = dm_control2gym.make(domain_name=domain, task_name=task)
        else:
            env = gym.make(env_id)

        is_atari = hasattr(gym.envs, 'atari') and isinstance(
            env.unwrapped, gym.envs.atari.atari_env.AtariEnv)
        if isinstance(env.unwrapped, SubtasksGridWorld):
            env = SubtasksWrapper(env)

        env.seed(seed + rank)

        obs_shape = env.observation_space.shape

        if add_timestep and len(
                obs_shape) == 1 and str(env).find('TimeLimit') > -1:
            env = AddTimestep(env)

        if is_atari and len(env.observation_space.shape) == 3:
            env = wrap_deepmind(env)

        # elif len(env.observation_space.shape) == 3:
        #     raise NotImplementedError(
        #         "CNN models work only for atari,\n"
        #         "please use a custom wrapper for a custom pixel input env.\n"
        #         "See wrap_deepmind for an example.")

        # If the input has shape (W,H,3), wrap for PyTorch convolutions
        obs_shape = env.observation_space.shape
        if len(obs_shape) == 3 and obs_shape[2] in [1, 3]:
            env = TransposeImage(env)

        return env

    def make_vec_envs(self,
                      num_processes,
                      gamma,
                      render,
                      synchronous,
                      num_frame_stack=None,
                      **kwargs):

        envs = [
            functools.partial(self.make_env, rank=i, **kwargs)
            for i in range(num_processes)
        ]

        if len(envs) == 1 or sys.platform == 'darwin' or synchronous:
            envs = DummyVecEnv(envs, render=render)
        else:
            envs = SubprocVecEnv(envs)

        if envs.observation_space.shape and len(  # TODO
                envs.observation_space.shape) == 1:
            if gamma is None:
                envs = VecNormalize(envs, ret=False)
            else:
                envs = VecNormalize(envs, gamma=gamma)

        envs = VecPyTorch(envs)

        if num_frame_stack is not None:
            envs = VecPyTorchFrameStack(envs, num_frame_stack)
        # elif len(envs.observation_space.shape) == 3:
        #     envs = VecPyTorchFrameStack(envs, 4, device)

        return envs<|MERGE_RESOLUTION|>--- conflicted
+++ resolved
@@ -183,14 +183,9 @@
                 end = time.time()
                 fps = total_num_steps / (end - start)
                 log_values = dict(fps=fps, **epoch_counter, **train_results)
-<<<<<<< HEAD
-                for k, v in log_values.items():
-                    writer.add_scalar(k, np.mean(v), total_num_steps)
-=======
                 if writer:
                     for k, v in log_values.items():
                         writer.add_scalar(k, np.mean(v), total_num_steps)
->>>>>>> 0330b6b2
 
             log_progress.update()
 
@@ -211,11 +206,6 @@
                 #     vec_norm.eval()
                 #     vec_norm.ob_rms = get_vec_normalize(envs).ob_rms
 
-<<<<<<< HEAD
-                eval_counter = Counter()
-
-=======
->>>>>>> 0330b6b2
                 obs = eval_envs.reset()
                 eval_recurrent_hidden_states = torch.zeros(
                     num_processes,
@@ -235,14 +225,9 @@
 
                 eval_envs.close()
 
-<<<<<<< HEAD
-                for k, v in eval_values.items():
-                    writer.add_scalar(k, np.mean(v), total_num_steps)
-=======
                 if writer is not None:
                     for k, v in eval_values.items():
                         writer.add_scalar(k, np.mean(v), total_num_steps)
->>>>>>> 0330b6b2
 
             if eval_interval:
                 eval_progress.update()
