--- conflicted
+++ resolved
@@ -94,25 +94,6 @@
         for i, goal in enumerate(goals):
             envs.unwrapped.set_goal(goal.detach().numpy(), i)
 
-<<<<<<< HEAD
-    #     def substitute_goal(_obs, _noise):
-    #         goals = gan(_noise)
-    #         split = torch.split(_obs, sample_env.subspace_sizes, dim=1)
-    #         replace = Observation(*split)._replace(goal=goals)
-    #         return torch.cat(replace, dim=1)
-    #
-    #     rollouts = UnsupervisedRolloutStorage(
-    #         num_steps=num_steps,
-    #         num_processes=num_processes,
-    #         obs_shape=envs.observation_space.shape,
-    #         action_space=envs.action_space,
-    #         recurrent_hidden_state_size=actor_critic.recurrent_hidden_state_size,
-    #         noise_size=gan.hidden_size,
-    #         substitute_goal=substitute_goal
-    #     )
-    #
-    # else:
-=======
         rollouts = UnsupervisedRolloutStorage(
             num_steps=num_steps,
             num_processes=num_processes,
@@ -123,7 +104,6 @@
         )
 
     else:
->>>>>>> e7168ba5
         rollouts = RolloutStorage(
             num_steps=num_steps,
             num_processes=num_processes,
@@ -196,22 +176,6 @@
             # If done then clean the history of observations.
             masks = torch.FloatTensor(
                 [[0.0] if done_ else [1.0] for done_ in done])
-<<<<<<< HEAD
-            # if unsupervised:
-            #     rollouts.insert(
-            #         obs=obs,
-            #         recurrent_hidden_states=recurrent_hidden_states,
-            #         actions=actions,
-            #         action_log_probs=action_log_probs,
-            #         values=values,
-            #         rewards=rewards,
-            #         masks=masks,
-            #         noise=noises,
-            #         importance_weighting=1 / goal_probs
-            #     )
-            # else:
-            rollouts.insert(
-=======
             if unsupervised:
                 rollouts.insert(
                     obs=obs,
@@ -226,7 +190,6 @@
                 )
             else:
                 rollouts.insert(
->>>>>>> e7168ba5
                     obs=obs,
                     recurrent_hidden_states=recurrent_hidden_states,
                     actions=actions,
