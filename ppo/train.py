from collections import Counter
import functools
import itertools
from pathlib import Path
import re
import sys
import time

import gym
import numpy as np
from tensorboardX import SummaryWriter
import torch
from tqdm import tqdm

from common.atari_wrappers import wrap_deepmind
from common.vec_env.dummy_vec_env import DummyVecEnv
from common.vec_env.subproc_vec_env import SubprocVecEnv
from gridworld_env import SubtasksGridworld
from ppo.agent import Agent, AgentValues  # noqa
from ppo.control_flow.wrappers import Wrapper
from ppo.storage import RolloutStorage
from ppo.update import PPO
from ppo.utils import get_n_gpu, get_random_gpu
from ppo.wrappers import (
    AddTimestep,
    TransposeImage,
    VecNormalize,
    VecPyTorch,
    VecPyTorchFrameStack,
)

try:
    import dm_control2gym
except ImportError:
    pass


class Train:
    def __init__(
        self,
        num_steps,
        num_processes,
        seed,
        cuda_deterministic,
        cuda,
        max_episode_steps,
        log_dir: Path,
        env_id,
        gamma,
        normalize,
        add_timestep,
        save_interval,
        log_interval,
        eval_interval,
        use_gae,
        tau,
        ppo_args,
        agent_args,
        render,
        render_eval,
        load_path,
        success_reward,
        target_success_rate,
        synchronous,
        batch_size,
        run_id,
        save_dir=None,
    ):
        if render_eval and not render:
            eval_interval = 1
        if render:
            ppo_args.update(ppo_epoch=0)
            num_processes = 1
            cuda = False
        self.success_reward = success_reward
        save_dir = save_dir or log_dir

        torch.manual_seed(seed)
        torch.cuda.manual_seed_all(seed)
        np.random.seed(seed)

        cuda &= torch.cuda.is_available()
        if cuda and cuda_deterministic:
            torch.backends.cudnn.benchmark = False
            torch.backends.cudnn.deterministic = True

        device = "cpu"
        if cuda:
            device_num = get_random_gpu()
            if run_id:
                match = re.search("\d+$", run_id)
                if match:
                    device_num = int(match.group()) % get_n_gpu()

            device = torch.device("cuda", device_num)
        print("Using device", device)
<<<<<<< HEAD
=======
        self.device = device
>>>>>>> 094ea144

        writer = None
        if log_dir:
            writer = SummaryWriter(logdir=str(log_dir))

        torch.set_num_threads(1)

        envs = self.make_vec_envs(
            env_id=env_id,
            seed=seed,
            num_processes=num_processes,
            gamma=(gamma if normalize else None),
            add_timestep=add_timestep,
            render=render,
            synchronous=True if render else synchronous,
            evaluation=False,
        )

        self.agent = self.build_agent(envs=envs, device=device, **agent_args)
        rollouts = RolloutStorage(
            num_steps=num_steps,
            num_processes=num_processes,
            obs_space=envs.observation_space,
            action_space=envs.action_space,
            recurrent_hidden_state_size=self.agent.recurrent_hidden_state_size,
        )

        obs = envs.reset()
        rollouts.obs[0].copy_(obs)

        if cuda:
            tick = time.time()
            envs.to(device)
            self.agent.to(device)
            rollouts.to(device)
            print("Values copied to GPU in", time.time() - tick, "seconds")

        ppo = PPO(agent=self.agent, batch_size=batch_size, **ppo_args)

        counter = Counter()
        start = time.time()
        last_save = start

        if load_path:
            state_dict = torch.load(load_path, map_location=device)
            self.agent.load_state_dict(state_dict["agent"])
            ppo.optimizer.load_state_dict(state_dict["optimizer"])
            start = state_dict.get("step", -1) + 1
            if isinstance(envs.venv, VecNormalize):
                envs.venv.load_state_dict(state_dict["vec_normalize"])
            print(f"Loaded parameters from {load_path}.")

        for j in itertools.count():
            if j % log_interval == 0:
                log_progress = tqdm(total=log_interval, desc="log ")
            if eval_interval and j % eval_interval == 0:
                eval_progress = tqdm(total=eval_interval, desc="eval")
            epoch_counter = self.run_epoch(
                obs=rollouts.obs[0],
                rnn_hxs=rollouts.recurrent_hidden_states[0],
                masks=rollouts.masks[0],
                envs=envs,
                num_steps=num_steps,
                rollouts=rollouts,
                counter=counter,
            )

            with torch.no_grad():
                next_value = self.agent.get_value(
                    rollouts.obs[-1],
                    rollouts.recurrent_hidden_states[-1],
                    rollouts.masks[-1],
                ).detach()

            rollouts.compute_returns(
                next_value=next_value, use_gae=use_gae, gamma=gamma, tau=tau
            )
            train_results = ppo.update(rollouts)
            rollouts.after_update()

            if save_dir and save_interval and time.time() - last_save >= save_interval:
                last_save = time.time()
                modules = dict(
                    optimizer=ppo.optimizer, agent=self.agent
                )  # type: Dict[str, torch.nn.Module]

                if isinstance(envs.venv, VecNormalize):
                    modules.update(vec_normalize=envs.venv)

                state_dict = {
                    name: module.state_dict() for name, module in modules.items()
                }
                save_path = Path(save_dir, "checkpoint.pt")
                torch.save(dict(step=j, **state_dict), save_path)

                print(f"Saved parameters to {save_path}")

            total_num_steps = (j + 1) * num_processes * num_steps

            mean_success_rate = np.mean(epoch_counter["successes"])
            if target_success_rate and mean_success_rate > target_success_rate:
                print("Finished training with success rate of", mean_success_rate)
                return

            if j % log_interval == 0 and writer is not None:
                end = time.time()
                fps = total_num_steps / (end - start)
                log_values = dict(fps=fps, **epoch_counter, **train_results)
                if writer:
                    for k, v in log_values.items():
                        mean = np.mean(v)
                        if not np.isnan(mean):
                            writer.add_scalar(k, np.mean(v), total_num_steps)

            log_progress.update()

            if eval_interval is not None and j % eval_interval == eval_interval - 1:
                eval_envs = self.make_vec_envs(
                    env_id=env_id,
                    seed=seed + num_processes,
                    num_processes=num_processes,
                    gamma=gamma if normalize else None,
                    add_timestep=add_timestep,
                    evaluation=True,
                    synchronous=True if render_eval else synchronous,
                    render=render_eval,
                )
                eval_envs.to(device)

                # vec_norm = get_vec_normalize(eval_envs)
                # if vec_norm is not None:
                #     vec_norm.eval()
                #     vec_norm.ob_rms = get_vec_normalize(envs).ob_rms

                obs = eval_envs.reset()
                eval_recurrent_hidden_states = torch.zeros(
                    num_processes, self.agent.recurrent_hidden_state_size, device=device
                )
                eval_masks = torch.zeros(num_processes, 1, device=device)
                eval_counter = Counter()

                eval_values = self.run_epoch(
                    envs=eval_envs,
                    obs=obs,
                    rnn_hxs=eval_recurrent_hidden_states,
                    masks=eval_masks,
                    num_steps=max(num_steps, max_episode_steps)
                    if max_episode_steps
                    else num_steps,
                    rollouts=None,
                    counter=eval_counter,
                )

                eval_envs.close()

                print("Evaluation outcome:")
                if writer is not None:
                    for k, v in eval_values.items():
                        print(f"eval_{k}", np.mean(v))
                        writer.add_scalar(f"eval_{k}", np.mean(v), total_num_steps)

            if eval_interval:
                eval_progress.update()

    def run_epoch(self, obs, rnn_hxs, masks, envs, num_steps, rollouts, counter):
        # noinspection PyTypeChecker
        episode_counter = Counter(rewards=[], time_steps=[], success=[])
        for step in range(num_steps):
            with torch.no_grad():
                act = self.agent(
                    inputs=obs, rnn_hxs=rnn_hxs, masks=masks
                )  # type: AgentValues

            # Observe reward and next obs
            obs, reward, done, infos = envs.step(act.action)

            for d in infos:
                for k, v in d.items():
                    episode_counter.update({k: float(v) / num_steps / len(infos)})

            # track rewards
            counter["reward"] += reward.numpy()
            counter["time_step"] += np.ones_like(done)
            episode_rewards = counter["reward"][done]
            episode_counter["rewards"] += list(episode_rewards)
            if self.success_reward is not None:
                episode_counter["success"] += list(
                    episode_rewards >= self.success_reward
                )
<<<<<<< HEAD
                # if np.any(episode_rewards < self.success_reward):
                #     import ipdb
                #
                #     ipdb.set_trace()

=======
>>>>>>> 094ea144
            episode_counter["time_steps"] += list(counter["time_step"][done])
            counter["reward"][done] = 0
            counter["time_step"][done] = 0

            # If done then clean the history of observations.
            masks = torch.tensor(
                1 - done, dtype=torch.float32, device=obs.device
            ).unsqueeze(1)
            rnn_hxs = act.rnn_hxs
            if rollouts is not None:
                rollouts.insert(
                    obs=obs,
                    recurrent_hidden_states=act.rnn_hxs,
                    actions=act.action,
                    action_log_probs=act.action_log_probs,
                    values=act.value,
                    rewards=reward,
                    masks=masks,
                )

        return episode_counter

    @staticmethod
    def build_agent(envs, **agent_args):
        return Agent(envs.observation_space.shape, envs.action_space, **agent_args)

    @staticmethod
    def make_env(env_id, seed, rank, add_timestep):
        if env_id.startswith("dm"):
            _, domain, task = env_id.split(".")
            env = dm_control2gym.make(domain_name=domain, task_name=task)
        else:
            env = gym.make(env_id)

        is_atari = hasattr(gym.envs, "atari") and isinstance(
            env.unwrapped, gym.envs.atari.atari_env.AtariEnv
        )
<<<<<<< HEAD
        if isinstance(env.unwrapped, SubtasksGridworld):
=======
        if isinstance(env.unwrapped, SubtasksGridWorld):
>>>>>>> 094ea144
            env = Wrapper(env)

        env.seed(seed + rank)

        obs_shape = env.observation_space.shape

        if add_timestep and len(obs_shape) == 1 and str(env).find("TimeLimit") > -1:
            env = AddTimestep(env)

        if is_atari and len(env.observation_space.shape) == 3:
            env = wrap_deepmind(env)

        # elif len(env.observation_space.shape) == 3:
        #     raise NotImplementedError(
        #         "CNN models work only for atari,\n"
        #         "please use a custom wrapper for a custom pixel input env.\n"
        #         "See wrap_deepmind for an example.")

        # If the input has shape (W,H,3), wrap for PyTorch convolutions
        obs_shape = env.observation_space.shape
        if len(obs_shape) == 3 and obs_shape[2] in [1, 3]:
            env = TransposeImage(env)

        return env

    def make_vec_envs(
        self, num_processes, gamma, render, synchronous, num_frame_stack=None, **kwargs
    ):

        envs = [
            functools.partial(self.make_env, rank=i, **kwargs)
            for i in range(num_processes)
        ]

        if len(envs) == 1 or sys.platform == "darwin" or synchronous:
            envs = DummyVecEnv(envs, render=render)
        else:
            envs = SubprocVecEnv(envs)

        if (
            envs.observation_space.shape
            and len(envs.observation_space.shape) == 1  # TODO
        ):
            if gamma is None:
                envs = VecNormalize(envs, ret=False)
            else:
                envs = VecNormalize(envs, gamma=gamma)

        envs = VecPyTorch(envs)

        if num_frame_stack is not None:
            envs = VecPyTorchFrameStack(envs, num_frame_stack)
        # elif len(envs.observation_space.shape) == 3:
        #     envs = VecPyTorchFrameStack(envs, 4, device)

        return envs<|MERGE_RESOLUTION|>--- conflicted
+++ resolved
@@ -94,10 +94,6 @@
 
             device = torch.device("cuda", device_num)
         print("Using device", device)
-<<<<<<< HEAD
-=======
-        self.device = device
->>>>>>> 094ea144
 
         writer = None
         if log_dir:
@@ -287,14 +283,11 @@
                 episode_counter["success"] += list(
                     episode_rewards >= self.success_reward
                 )
-<<<<<<< HEAD
                 # if np.any(episode_rewards < self.success_reward):
                 #     import ipdb
                 #
                 #     ipdb.set_trace()
 
-=======
->>>>>>> 094ea144
             episode_counter["time_steps"] += list(counter["time_step"][done])
             counter["reward"][done] = 0
             counter["time_step"][done] = 0
@@ -332,11 +325,7 @@
         is_atari = hasattr(gym.envs, "atari") and isinstance(
             env.unwrapped, gym.envs.atari.atari_env.AtariEnv
         )
-<<<<<<< HEAD
         if isinstance(env.unwrapped, SubtasksGridworld):
-=======
-        if isinstance(env.unwrapped, SubtasksGridWorld):
->>>>>>> 094ea144
             env = Wrapper(env)
 
         env.seed(seed + rank)
