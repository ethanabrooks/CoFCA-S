import abc
import functools
import itertools
import sys
import time
from collections import Counter
from pathlib import Path
from typing import Dict

import gym
import numpy as np
import torch
from gym.wrappers import TimeLimit
from tqdm import tqdm

from common.atari_wrappers import wrap_deepmind
from common.vec_env.dummy_vec_env import DummyVecEnv
from common.vec_env.subproc_vec_env import SubprocVecEnv
from ppo.agent import Agent, AgentValues
from ppo.storage import RolloutStorage
from ppo.update import PPO
from ppo.utils import k_scalar_pairs
from ppo.wrappers import AddTimestep, TransposeImage, VecPyTorch, VecPyTorchFrameStack


# noinspection PyAttributeOutsideInit
class Train(abc.ABC):
    def setup(
        self,
        num_steps,
        num_processes,
        seed,
        cuda_deterministic,
        cuda,
        time_limit,
        gamma,
        normalize,
        log_interval,
        eval_interval,
        use_gae,
        tau,
        ppo_args,
        agent_args,
        render,
        render_eval,
        load_path,
        synchronous,
        num_batch,
        env_args,
        success_reward,
        quiet,
    ):
        if render_eval and not render:
            eval_interval = 1
        if render or render_eval:
            ppo_args.update(ppo_epoch=0)
            num_processes = 1
            cuda = False

        # reproducibility
        torch.manual_seed(seed)
        torch.cuda.manual_seed_all(seed)
        np.random.seed(seed)
        cuda &= torch.cuda.is_available()
        if cuda and cuda_deterministic:
            torch.backends.cudnn.benchmark = False
            torch.backends.cudnn.deterministic = True
        torch.set_num_threads(1)

        self.device = "cpu"
        if cuda:
            self.device = self.get_device()
        # print("Using device", self.device)

        self.make_train_envs = lambda s: self.make_vec_envs(
            **env_args,
            seed=s + seed,
            gamma=(gamma if normalize else None),
            render=render,
            synchronous=True if render else synchronous,
            evaluation=False,
            num_processes=num_processes,
            time_limit=time_limit,
        )
        envs = self.make_train_envs(0)
        self.agent = self.build_agent(envs=envs, **agent_args)
        self.rollouts = RolloutStorage(
            num_steps=num_steps,
            num_processes=num_processes,
            obs_space=envs.observation_space,
            action_space=envs.action_space,
            recurrent_hidden_state_size=self.agent.recurrent_hidden_state_size,
            use_gae=use_gae,
            gamma=gamma,
            tau=tau,
        )
        envs.close()
        del envs

        # copy to device
        if cuda:
            tick = time.time()
            self.agent.to(self.device)
            self.rollouts.to(self.device)
            print("Values copied to GPU in", time.time() - tick, "seconds")

        self.ppo = PPO(agent=self.agent, num_batch=num_batch, **ppo_args)
        self.counter = Counter()

        self.i = 0
        if load_path:
            self._restore(load_path)

<<<<<<< HEAD
        self.interval = log_interval
        self.eval_interval = eval_interval
        self.counter = counter
        self.save_dir = save_dir
        self.save_interval = save_interval
        self.time_limit = time_limit
        self.i = 0
        self.__train(last_save, start)
=======
        self.make_train_iterator = lambda: self.train_generator(
            num_steps=num_steps,
            num_processes=num_processes,
            seed=seed,
            time_limit=time_limit,
            gamma=gamma,
            normalize=normalize,
            log_interval=log_interval,
            eval_interval=eval_interval,
            render=render,
            render_eval=render_eval,
            synchronous=synchronous,
            quiet=quiet,
            success_reward=success_reward,
            env_args=env_args,
        )
        self.train_iterator = self.make_train_iterator()

    def _train(self):
        try:
            return next(self.train_iterator)
        except StopIteration:
            self.train_iterator = self.make_train_iterator()
            return self._train()

    def train_generator(
        self,
        num_steps,
        num_processes,
        seed,
        time_limit,
        gamma,
        normalize,
        log_interval,
        eval_interval,
        render,
        render_eval,
        synchronous,
        success_reward,
        quiet,
        env_args,
    ):
        if eval_interval:
            envs = self.make_vec_envs(
                **env_args,
                # env_id=env_id,
                time_limit=time_limit,
                num_processes=num_processes,
                # add_timestep=add_timestep,
                render=render_eval,
                seed=self.i + seed + num_processes,
                gamma=gamma if normalize else None,
                evaluation=True,
                synchronous=True if render_eval else synchronous,
            )
            envs.to(self.device)
            # vec_norm = get_vec_normalize(eval_envs)
            # if vec_norm is not None:
            #     vec_norm.eval()
            #     vec_norm.ob_rms = get_vec_normalize(envs).ob_rms
            eval_recurrent_hidden_states = torch.zeros(
                num_processes,
                self.agent.recurrent_hidden_state_size,
                device=self.device,
            )
            eval_masks = torch.zeros(num_processes, 1, device=self.device)
            eval_counter = Counter()
            eval_result = self.run_epoch(
                envs=envs,
                obs=envs.reset(),
                rnn_hxs=eval_recurrent_hidden_states,
                masks=eval_masks,
                num_steps=max(num_steps, time_limit) if time_limit else num_steps,
                counter=eval_counter,
                success_reward=success_reward,
                quiet=quiet,
            )
            envs.close()
            del envs
            eval_result = {f"eval_{k}": v for k, v in eval_result.items()}
        else:
            eval_result = {}
>>>>>>> 5c3e3599

        envs = self.make_vec_envs(
            **env_args,
            seed=self.i + seed,
            gamma=(gamma if normalize else None),
            render=render,
            synchronous=True if render else synchronous,
            evaluation=False,
            num_processes=num_processes,
            time_limit=time_limit,
        )
        envs.to(self.device)
        obs = envs.reset()
        self.rollouts.obs[0].copy_(obs)
        tick = time.time()
<<<<<<< HEAD
        for i in itertools.count():
            if i % self.interval == 0:
                log_progress = tqdm(total=self.interval, desc="log")
            self._train(last_save, tick, log_progress)

    def _train(self, last_save, tick, log_progress):
        self.envs.close()
        del self.envs
        self.envs = self.make_train_envs()
        self.envs.to(self.device)
        obs = self.envs.reset()
        self.rollouts.obs[0].copy_(obs)
        for j in tqdm(range(self.eval_interval), desc="eval"):
=======
        log_progress = None

        if eval_interval:
            eval_iterator = range(self.i % eval_interval, eval_interval)
            if not quiet:
                eval_iterator = tqdm(eval_iterator, desc="next eval")
        else:
            eval_iterator = itertools.count(self.i)

        for _ in eval_iterator:
            if self.i % log_interval == 0 and not quiet:
                log_progress = tqdm(total=log_interval, desc="next log")
>>>>>>> 5c3e3599
            self.i += 1
            epoch_counter = self.run_epoch(
                obs=self.rollouts.obs[0],
                rnn_hxs=self.rollouts.recurrent_hidden_states[0],
                masks=self.rollouts.masks[0],
                envs=envs,
                num_steps=num_steps,
                counter=self.counter,
                success_reward=success_reward,
                quiet=True,
            )
            with torch.no_grad():
                next_value = self.agent.get_value(
                    self.rollouts.obs[-1],
                    self.rollouts.recurrent_hidden_states[-1],
                    self.rollouts.masks[-1],
                ).detach()
            self.rollouts.compute_returns(next_value=next_value)
            train_results = self.ppo.update(self.rollouts)
            self.rollouts.after_update()
<<<<<<< HEAD
            if (
                self.save_dir
                and self.save_interval
                and time.time() - last_save >= self.save_interval
            ):
                last_save = time.time()
                self._save(self.save_dir)
            total_num_steps = (self.i + 1) * self.processes * self.num_steps
            if self.i % self.interval == 0 and self.writer is not None:
                start = tick
                tick = time.time()
                fps = total_num_steps / (tick - start)
                log_values = dict(fps=fps, **epoch_counter, **train_results)
                if self.writer:
                    self.writer.add_scalar("cumulative_success", total_num_steps)

                    for k, v in log_values.items():
                        mean = np.mean(v)
                        if not np.isnan(mean):
                            self.writer.add_scalar(k, np.mean(v), total_num_steps)
            log_progress.update()
        self.envs.close()
        del self.envs
        eval_envs = self.make_eval_envs()
        eval_envs.to(self.device)

        # vec_norm = get_vec_normalize(eval_envs)
        # if vec_norm is not None:
        #     vec_norm.eval()
        #     vec_norm.ob_rms = get_vec_normalize(envs).ob_rms

        eval_recurrent_hidden_states = torch.zeros(
            self.processes, self.agent.recurrent_hidden_state_size, device=self.device
        )
        eval_masks = torch.zeros(self.processes, 1, device=self.device)
        eval_counter = Counter()

        eval_values = self.run_epoch(
            envs=eval_envs,
            obs=eval_envs.reset(),
            rnn_hxs=eval_recurrent_hidden_states,
            masks=eval_masks,
            num_steps=max(self.num_steps, self.time_limit)
            if self.time_limit
            else self.num_steps,
            counter=eval_counter,
        )
        eval_envs.close()

        print("Evaluation outcome:")
        if self.writer is not None:
            for k, v in eval_values.items():
                print(f"eval_{k}", np.mean(v))
                self.writer.add_scalar(f"eval_{k}", np.mean(v), total_num_steps)

    def run_epoch(self, obs, rnn_hxs, masks, envs, num_steps, counter):
=======
            if log_progress is not None:
                log_progress.update()
            # print(self.i, self.i % self.log_interval)
            if self.i % log_interval == 0:
                total_num_steps = (self.i + 1) * num_processes * num_steps
                # print(f"Writing to {self.logdir}")
                fps = total_num_steps / (time.time() - tick)
                tick = time.time()
                yield dict(
                    k_scalar_pairs(
                        fps=fps, **epoch_counter, **train_results, **eval_result
                    )
                )
        envs.close()
        del envs

    def run_epoch(
        self, obs, rnn_hxs, masks, envs, num_steps, counter, success_reward, quiet
    ):
>>>>>>> 5c3e3599
        # noinspection PyTypeChecker
        episode_counter = Counter(rewards=[], time_steps=[], success=[])
        iterator = range(num_steps)
        if not quiet:
            iterator = tqdm(iterator, desc="evaluting")
        for step in iterator:
            with torch.no_grad():
                act = self.agent(
                    inputs=obs, rnn_hxs=rnn_hxs, masks=masks
                )  # type: AgentValues

            # Observe reward and next obs
            obs, reward, done, infos = envs.step(act.action)

            for d in infos:
                for k, v in d.items():
                    episode_counter.update({k: float(v) / num_steps / len(infos)})

            # track rewards
            counter["reward"] += reward.numpy()
            counter["time_step"] += np.ones_like(done)
            episode_rewards = counter["reward"][done]
            episode_counter["rewards"] += list(episode_rewards)
            if success_reward is not None:
                # noinspection PyTypeChecker
                episode_counter["success"] += list(episode_rewards >= success_reward)
                # if np.any(episode_rewards < self.success_reward):
                #     import ipdb
                #
                #     ipdb.set_trace()

            episode_counter["time_steps"] += list(counter["time_step"][done])
            counter["reward"][done] = 0
            counter["time_step"][done] = 0

            # If done then clean the history of observations.
            masks = torch.tensor(
                1 - done, dtype=torch.float32, device=obs.device
            ).unsqueeze(1)
            rnn_hxs = act.rnn_hxs
            if self.rollouts is not None:
                self.rollouts.insert(
                    obs=obs,
                    recurrent_hidden_states=act.rnn_hxs,
                    actions=act.action,
                    action_log_probs=act.action_log_probs,
                    values=act.value,
                    rewards=reward,
                    masks=masks,
                )

        return episode_counter

    @staticmethod
    def build_agent(envs, **agent_args):
        return Agent(envs.observation_space.shape, envs.action_space, **agent_args)

    @staticmethod
    def make_env(env_id, seed, rank, add_timestep, time_limit, evaluation):
        if env_id.startswith("dm"):
            _, domain, task = env_id.split(".")
            env = dm_control2gym.make(domain_name=domain, task_name=task)
        else:
            env = gym.make(env_id)

        is_atari = hasattr(gym.envs, "atari") and isinstance(
            env.unwrapped, gym.envs.atari.atari_env.AtariEnv
        )

        env.seed(seed + rank)

        obs_shape = env.observation_space.shape

        if add_timestep and len(obs_shape) == 1 and str(env).find("TimeLimit") > -1:
            env = AddTimestep(env)

        if is_atari and len(env.observation_space.shape) == 3:
            env = wrap_deepmind(env)

        # elif len(env.observation_space.shape) == 3:
        #     raise NotImplementedError(
        #         "CNN models work only for atari,\n"
        #         "please use a custom wrapper for a custom pixel input env.\n"
        #         "See wrap_deepmind for an example.")

        # If the input has shape (W,H,3), wrap for PyTorch convolutions
        obs_shape = env.observation_space.shape
        if len(obs_shape) == 3 and obs_shape[2] in [1, 3]:
            env = TransposeImage(env)

        if time_limit is not None:
            env = TimeLimit(env, max_episode_steps=time_limit)

        return env

    def make_vec_envs(
        self,
        num_processes,
        gamma,
        render,
        synchronous,
        env_id,
        add_timestep,
        seed,
        evaluation,
        time_limit,
        num_frame_stack=None,
    ):
        envs = [
            functools.partial(  # thunk
                self.make_env,
                rank=i,
                env_id=env_id,
                add_timestep=add_timestep,
                seed=seed,
                evaluation=evaluation,
                time_limit=time_limit,
            )
            for i in range(num_processes)
        ]

        if len(envs) == 1 or sys.platform == "darwin" or synchronous:
            envs = DummyVecEnv(envs, render=render)
        else:
            envs = SubprocVecEnv(envs)

        # if (
        # envs.observation_space.shape
        # and len(envs.observation_space.shape) == 1
        # ):
        # if gamma is None:
        # envs = VecNormalize(envs, ret=False)
        # else:
        # envs = VecNormalize(envs, gamma=gamma)

        envs = VecPyTorch(envs)

        if num_frame_stack is not None:
            envs = VecPyTorchFrameStack(envs, num_frame_stack)
        # elif len(envs.observation_space.shape) == 3:
        #     envs = VecPyTorchFrameStack(envs, 4, device)

        return envs

    def _save(self, checkpoint_dir):
        modules = dict(
            optimizer=self.ppo.optimizer, agent=self.agent
        )  # type: Dict[str, torch.nn.Module]
        # if isinstance(self.envs.venv, VecNormalize):
        #     modules.update(vec_normalize=self.envs.venv)
        state_dict = {name: module.state_dict() for name, module in modules.items()}
        save_path = Path(checkpoint_dir, "checkpoint.pt")
        torch.save(dict(step=self.i, **state_dict), save_path)
        print(f"Saved parameters to {save_path}")
        return str(save_path)

    def _restore(self, checkpoint):
        load_path = checkpoint
        state_dict = torch.load(load_path, map_location=self.device)
        self.agent.load_state_dict(state_dict["agent"])
        self.ppo.optimizer.load_state_dict(state_dict["optimizer"])
<<<<<<< HEAD
        start = state_dict.get("step", -1) + 1
        if isinstance(self.envs.venv, VecNormalize):
            self.envs.venv.load_state_dict(state_dict["vec_normalize"])
        print(f"Loaded parameters from {load_path}.")
=======
        self.i = state_dict.get("step", -1) + 1
        # if isinstance(self.envs.venv, VecNormalize):
        #     self.envs.venv.load_state_dict(state_dict["vec_normalize"])
        print(f"Loaded parameters from {load_path}.")

    @abc.abstractmethod
    def get_device(self):
        raise NotImplementedError
>>>>>>> 5c3e3599
<|MERGE_RESOLUTION|>--- conflicted
+++ resolved
@@ -111,16 +111,6 @@
         if load_path:
             self._restore(load_path)
 
-<<<<<<< HEAD
-        self.interval = log_interval
-        self.eval_interval = eval_interval
-        self.counter = counter
-        self.save_dir = save_dir
-        self.save_interval = save_interval
-        self.time_limit = time_limit
-        self.i = 0
-        self.__train(last_save, start)
-=======
         self.make_train_iterator = lambda: self.train_generator(
             num_steps=num_steps,
             num_processes=num_processes,
@@ -203,7 +193,6 @@
             eval_result = {f"eval_{k}": v for k, v in eval_result.items()}
         else:
             eval_result = {}
->>>>>>> 5c3e3599
 
         envs = self.make_vec_envs(
             **env_args,
@@ -219,21 +208,6 @@
         obs = envs.reset()
         self.rollouts.obs[0].copy_(obs)
         tick = time.time()
-<<<<<<< HEAD
-        for i in itertools.count():
-            if i % self.interval == 0:
-                log_progress = tqdm(total=self.interval, desc="log")
-            self._train(last_save, tick, log_progress)
-
-    def _train(self, last_save, tick, log_progress):
-        self.envs.close()
-        del self.envs
-        self.envs = self.make_train_envs()
-        self.envs.to(self.device)
-        obs = self.envs.reset()
-        self.rollouts.obs[0].copy_(obs)
-        for j in tqdm(range(self.eval_interval), desc="eval"):
-=======
         log_progress = None
 
         if eval_interval:
@@ -246,7 +220,6 @@
         for _ in eval_iterator:
             if self.i % log_interval == 0 and not quiet:
                 log_progress = tqdm(total=log_interval, desc="next log")
->>>>>>> 5c3e3599
             self.i += 1
             epoch_counter = self.run_epoch(
                 obs=self.rollouts.obs[0],
@@ -267,64 +240,6 @@
             self.rollouts.compute_returns(next_value=next_value)
             train_results = self.ppo.update(self.rollouts)
             self.rollouts.after_update()
-<<<<<<< HEAD
-            if (
-                self.save_dir
-                and self.save_interval
-                and time.time() - last_save >= self.save_interval
-            ):
-                last_save = time.time()
-                self._save(self.save_dir)
-            total_num_steps = (self.i + 1) * self.processes * self.num_steps
-            if self.i % self.interval == 0 and self.writer is not None:
-                start = tick
-                tick = time.time()
-                fps = total_num_steps / (tick - start)
-                log_values = dict(fps=fps, **epoch_counter, **train_results)
-                if self.writer:
-                    self.writer.add_scalar("cumulative_success", total_num_steps)
-
-                    for k, v in log_values.items():
-                        mean = np.mean(v)
-                        if not np.isnan(mean):
-                            self.writer.add_scalar(k, np.mean(v), total_num_steps)
-            log_progress.update()
-        self.envs.close()
-        del self.envs
-        eval_envs = self.make_eval_envs()
-        eval_envs.to(self.device)
-
-        # vec_norm = get_vec_normalize(eval_envs)
-        # if vec_norm is not None:
-        #     vec_norm.eval()
-        #     vec_norm.ob_rms = get_vec_normalize(envs).ob_rms
-
-        eval_recurrent_hidden_states = torch.zeros(
-            self.processes, self.agent.recurrent_hidden_state_size, device=self.device
-        )
-        eval_masks = torch.zeros(self.processes, 1, device=self.device)
-        eval_counter = Counter()
-
-        eval_values = self.run_epoch(
-            envs=eval_envs,
-            obs=eval_envs.reset(),
-            rnn_hxs=eval_recurrent_hidden_states,
-            masks=eval_masks,
-            num_steps=max(self.num_steps, self.time_limit)
-            if self.time_limit
-            else self.num_steps,
-            counter=eval_counter,
-        )
-        eval_envs.close()
-
-        print("Evaluation outcome:")
-        if self.writer is not None:
-            for k, v in eval_values.items():
-                print(f"eval_{k}", np.mean(v))
-                self.writer.add_scalar(f"eval_{k}", np.mean(v), total_num_steps)
-
-    def run_epoch(self, obs, rnn_hxs, masks, envs, num_steps, counter):
-=======
             if log_progress is not None:
                 log_progress.update()
             # print(self.i, self.i % self.log_interval)
@@ -344,7 +259,6 @@
     def run_epoch(
         self, obs, rnn_hxs, masks, envs, num_steps, counter, success_reward, quiet
     ):
->>>>>>> 5c3e3599
         # noinspection PyTypeChecker
         episode_counter = Counter(rewards=[], time_steps=[], success=[])
         iterator = range(num_steps)
@@ -506,12 +420,6 @@
         state_dict = torch.load(load_path, map_location=self.device)
         self.agent.load_state_dict(state_dict["agent"])
         self.ppo.optimizer.load_state_dict(state_dict["optimizer"])
-<<<<<<< HEAD
-        start = state_dict.get("step", -1) + 1
-        if isinstance(self.envs.venv, VecNormalize):
-            self.envs.venv.load_state_dict(state_dict["vec_normalize"])
-        print(f"Loaded parameters from {load_path}.")
-=======
         self.i = state_dict.get("step", -1) + 1
         # if isinstance(self.envs.venv, VecNormalize):
         #     self.envs.venv.load_state_dict(state_dict["vec_normalize"])
@@ -519,5 +427,4 @@
 
     @abc.abstractmethod
     def get_device(self):
-        raise NotImplementedError
->>>>>>> 5c3e3599
+        raise NotImplementedError