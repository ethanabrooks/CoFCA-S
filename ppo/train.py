import itertools
from pathlib import Path
import time

from gym.spaces import Discrete
import numpy as np
from tensorboardX import SummaryWriter
import torch

from ppo.envs import VecNormalize, make_vec_envs
from ppo.policy import Policy
from ppo.storage import RolloutStorage, TasksRolloutStorage
from ppo.task_generator import TaskGenerator
from ppo.update import PPO
from utils import onehot, space_to_size


<<<<<<< HEAD
def train(
        num_frames,
        num_steps,
        seed,
        cuda_deterministic,
        cuda,
        log_dir: Path,
        make_env,
        gamma,
        normalize,
        save_interval,
        load_path,
        log_interval,
        eval_interval,
        use_gae,
        tau,
        ppo_args,
        network_args,
        num_processes,
        synchronous,
        tasks_args=None):
=======
def train(num_frames,
          num_steps,
          seed,
          cuda_deterministic,
          cuda,
          log_dir: Path,
          make_env,
          gamma,
          normalize,
          save_interval,
          load_path,
          log_interval,
          eval_interval,
          use_gae,
          tau,
          ppo_args,
          network_args,
          num_processes,
          synchronous,
          tasks_args=None):
>>>>>>> 5055c662
    torch.manual_seed(seed)
    torch.cuda.manual_seed_all(seed)

    if cuda and torch.cuda.is_available() and cuda_deterministic:
        torch.backends.cudnn.benchmark = False
        torch.backends.cudnn.deterministic = True

    if log_dir:
        import matplotlib.pyplot as plt

        import matplotlib.cm as cm
        writer = SummaryWriter(log_dir=str(log_dir))
        print(f'Logging to {log_dir}')
        eval_log_dir = log_dir.joinpath("eval")

        for _dir in [log_dir, eval_log_dir]:
            try:
                _dir.mkdir()
            except OSError:
                for f in _dir.glob('*.monitor.csv'):
                    f.unlink()

    torch.set_num_threads(1)
    device = torch.device("cuda:0" if cuda else "cpu")

    train_tasks = tasks_args is not None
    sample_env = make_env(seed=seed, rank=0, evaluation=False).unwrapped
    num_tasks = sample_env.task_space.n

    if log_dir:
        plt.switch_backend('agg')
        xlim, ylim = sample_env.desc.shape

    _gamma = gamma if normalize else None
    envs = make_vec_envs(
        make_env=make_env,
        seed=seed,
        num_processes=num_processes,
        gamma=_gamma,
        device=device,
        train_tasks=train_tasks,
        normalize=normalize,
        synchronous=synchronous,
        eval=False)
    if eval_interval:
        eval_envs = make_vec_envs(
            seed=seed + num_processes,
            make_env=make_env,
            num_processes=num_tasks,
            gamma=_gamma,
            device=device,
            train_tasks=train_tasks,
            normalize=normalize,
            eval=True,
        )

    actor_critic = Policy(
        envs.observation_space, envs.action_space, network_args=network_args)

    gan = None
    tasks_data = []
    last_index = 0
    if train_tasks:
        gan = TaskGenerator(
            task_size=sample_env.task_space.n,
            **{k.replace('gan_', ''): v
               for k, v in tasks_args.items()})

        # for i in range(num_processes):
        #     envs.unwrapped.set_task_dist(gan.probs().detach().numpy())

        if isinstance(sample_env.task_space, Discrete):
            task_size = 1
        else:
            task_size = space_to_size(sample_env.task_space)
        rollouts = TasksRolloutStorage(
            num_steps=num_steps,
            num_processes=num_processes,
            obs_shape=envs.observation_space.shape,
            action_space=envs.action_space,
            recurrent_hidden_state_size=actor_critic.
            recurrent_hidden_state_size,
            task_size=task_size)

    else:
        rollouts = RolloutStorage(
            num_steps=num_steps,
            num_processes=num_processes,
            obs_shape=envs.observation_space.shape,
            action_space=envs.action_space,
            recurrent_hidden_state_size=actor_critic.
            recurrent_hidden_state_size,
        )

    agent = PPO(actor_critic=actor_critic, task_generator=gan, **ppo_args)

    rewards_counter = np.zeros(num_processes)
    time_step_counter = np.zeros(num_processes)
    episode_rewards = []
    time_steps = []
    last_save = time.time()

    start = 0
    if load_path:
        state_dict = torch.load(load_path)
        if train_tasks:
            gan.load_state_dict(state_dict['gan'])
        actor_critic.load_state_dict(state_dict['actor_critic'])
        agent.optimizer.load_state_dict(state_dict['optimizer'])
        start = state_dict.get('step', -1) + 1
        if isinstance(envs.venv, VecNormalize):
            envs.venv.load_state_dict(state_dict['vec_normalize'])
        print(f'Loaded parameters from {load_path}.')

    if num_frames:
        updates = range(start, int(num_frames) // num_steps // num_processes)
    else:
        updates = itertools.count(start)

    actor_critic.to(device)
    if train_tasks:
        gan.to(device)

    if train_tasks:
        tasks = gan.sample(num_processes)
        # tasks = np.arange(num_processes)
        for i, task in enumerate(tasks):
            envs.unwrapped.set_task_dist(i, onehot(task, num_tasks))

    obs = envs.reset()
    rollouts.obs[0].copy_(obs)
    rollouts.to(device)

    if train_tasks:
        tasks = torch.tensor(envs.unwrapped.get_tasks())
        importance_weights = gan.importance_weight(tasks)
        rollouts.tasks[0].copy_(tasks.view(rollouts.tasks[0].size()))
        rollouts.importance_weighting[0].copy_(
            importance_weights.view(rollouts.importance_weighting[0].size()))

    start = time.time()
    for j in updates:

<<<<<<< HEAD
        if train_tasks:
            tasks = gan.sample(num_processes)
            for i, task in enumerate(tasks):
                envs.unwrapped.set_task_dist(i, onehot(task, num_tasks))

=======
>>>>>>> 5055c662
        for step in range(num_steps):
            # Sample actions.add_argument_group('env_args')
            with torch.no_grad():
                values, actions, action_log_probs, recurrent_hidden_states = \
                    actor_critic.act(
                        inputs=rollouts.obs[step],
                        rnn_hxs=rollouts.recurrent_hidden_states[step],
                        masks=rollouts.masks[step])

            # Observe reward and next obs
            obs, rewards, dones, infos = envs.step(actions)

            # track rewards
            rewards_counter += rewards.numpy()
            time_step_counter += 1
            episode_rewards.append(rewards_counter[dones])
            time_steps.append(time_step_counter[dones])
            rewards_counter[dones] = 0
            time_step_counter[dones] = 0

            # If done then clean the history of observations.
            masks = torch.FloatTensor(
                [[0.0] if done_ else [1.0] for done_ in dones])
            if train_tasks:
                tasks = torch.tensor(envs.unwrapped.get_tasks())
                importance_weights = gan.importance_weight(tasks)
                rollouts.insert(
                    obs=obs,
                    recurrent_hidden_states=recurrent_hidden_states,
                    actions=actions,
                    action_log_probs=action_log_probs,
                    values=values,
                    rewards=rewards,
                    masks=masks,
                    task=tasks,
                    importance_weighting=importance_weights,
                )
            else:
                rollouts.insert(
                    obs=obs,
                    recurrent_hidden_states=recurrent_hidden_states,
                    actions=actions,
                    action_log_probs=action_log_probs,
                    values=values,
                    rewards=rewards,
                    masks=masks)

        with torch.no_grad():
            next_value = actor_critic.get_value(
                inputs=rollouts.obs[-1],
                rnn_hxs=rollouts.recurrent_hidden_states[-1],
                masks=rollouts.masks[-1]).detach()

        rollouts.compute_returns(
            next_value=next_value, use_gae=use_gae, gamma=gamma, tau=tau)

        train_results, task_stuff = agent.update(rollouts)
        if train_tasks:
            tasks = gan.sample(num_processes)
            # tasks = np.arange(num_processes)
            for i, task in enumerate(tasks):
                envs.unwrapped.set_task_dist(i, onehot(task, num_tasks))

            tasks_trained, task_returns, gradient_sums = task_stuff
            tasks_trained = sample_env.task_states[tasks_trained.int().numpy()]
            tasks_data.extend(
                [(x, y, r, g)
                 for x, y, r, g in zip(*sample_env.decode(tasks_trained),
                                       task_returns, gradient_sums)])

            # for i in range(num_processes):
            #     envs.unwrapped.set_task_dist(gan.probs().detach().numpy())

        rollouts.after_update()
        total_num_steps = (j + 1) * num_processes * num_steps

        if all(
            [log_dir, save_interval,
             time.time() - last_save >= save_interval]):
            last_save = time.time()
            modules = dict(
                optimizer=agent.optimizer,
                actor_critic=actor_critic)  # type: Dict[str, torch.nn.Module]

            if isinstance(envs.venv, VecNormalize):
                modules.update(vec_normalize=envs.venv)

            if train_tasks:
                modules.update(gan=gan)
            state_dict = {
                name: module.state_dict()
                for name, module in modules.items()
            }
            save_path = Path(log_dir, 'checkpoint.pt')
            torch.save(dict(step=j, **state_dict), save_path)

            print(f'Saved parameters to {save_path}')

        if j % log_interval == 0:
            end = time.time()
            fps = int(total_num_steps / (end - start))
            episode_rewards = np.concatenate(episode_rewards)
            time_steps = np.concatenate(time_steps)
            if episode_rewards.size > 0:
                print(
                    f"Updates {j}, num timesteps {total_num_steps}, FPS {fps} \n "
                    f"Last {len(episode_rewards)} training episodes: " +
                    "mean/median reward {:.2f}/{:.2f}, min/max reward {:.2f}/{"
                    ":.2f}\n".format(
                        np.mean(episode_rewards), np.median(episode_rewards),
                        np.min(episode_rewards), np.max(episode_rewards)))
            if log_dir:
                print(f'Writing log data to {log_dir}.')
                writer.add_scalar('fps', fps, total_num_steps)
                writer.add_scalar('return', np.mean(episode_rewards),
                                  total_num_steps)
                writer.add_scalar('time steps', np.mean(time_steps),
                                  total_num_steps)
                writer.add_scalar('num tasks', len(tasks_data),
                                  total_num_steps)
                for k, v in train_results.items():
                    if v.dim() == 0:
                        writer.add_scalar(k, v, total_num_steps)

                if train_tasks:
                    x, y, rewards, gradient = zip(*tasks_data)

                    def plot(c, text, x=x, y=y):
                        fig = plt.figure()
                        x_noise = (np.random.rand(len(x)) - .5) * .9
                        y_noise = (np.random.rand(len(y)) - .5) * .9
                        sc = plt.scatter(
                            x + x_noise,
                            y + y_noise,
                            c=c,
                            cmap=cm.hot,
                            alpha=.1)
                        plt.colorbar(sc)
                        axes = plt.axes()
                        axes.set_xlim(-.5, xlim - .5)
                        axes.set_ylim(-.5, ylim - .5)
                        plt.subplots_adjust(.15, .15, .95, .95)
                        writer.add_figure(text, fig, total_num_steps)
                        plt.close(fig)

                    fig = plt.figure()
                    probs = np.zeros(sample_env.desc.shape)
                    probs[sample_env.decode(
                        sample_env.task_states)] = gan.probs().detach()
                    im = plt.imshow(probs, origin='lower')
                    plt.colorbar(im)
                    writer.add_figure('probs', fig, total_num_steps)
                    plt.close()

                    plot(rewards, 'rewards')
                    plot(gradient, 'gradients')

                    x, y, rewards, gradient = zip(*tasks_data[last_index:])
                    last_index = len(tasks_data)
            episode_rewards = []
            time_steps = []

        if eval_interval is not None and j % eval_interval == 0:
            eval_rewards = np.zeros(num_tasks)
            eval_time_steps = np.zeros(num_tasks)
            eval_done = np.zeros(num_tasks)

            obs = eval_envs.reset()
            eval_recurrent_hidden_states = torch.zeros(
                num_tasks,
                actor_critic.recurrent_hidden_state_size,
                device=device)
            eval_masks = torch.zeros(num_tasks, 1, device=device)

            while not np.all(eval_done):
                with torch.no_grad():
                    _, actions, _, eval_recurrent_hidden_states = actor_critic.act(
                        inputs=obs,
                        rnn_hxs=eval_recurrent_hidden_states,
                        masks=eval_masks,
                        deterministic=True)

                # Observe reward and next obs
                obs, rewards, dones, infos = eval_envs.step(actions)
                not_done = eval_done == 0
                eval_rewards[not_done] += rewards.numpy()[not_done]
                eval_time_steps[not_done] += 1
                eval_done[dones] = 1

                eval_masks = torch.FloatTensor(
                    [[0.0] if done_ else [1.0] for done_ in dones])

            if log_dir:
                writer.add_scalar('eval return', np.mean(eval_rewards),
                                  total_num_steps)
                writer.add_scalar('eval time steps', np.mean(eval_time_steps),
                                  total_num_steps)

            print(" Evaluation using {} episodes: mean reward {:.5f}\n".format(
                num_tasks, np.mean(eval_rewards)))<|MERGE_RESOLUTION|>--- conflicted
+++ resolved
@@ -15,29 +15,6 @@
 from utils import onehot, space_to_size
 
 
-<<<<<<< HEAD
-def train(
-        num_frames,
-        num_steps,
-        seed,
-        cuda_deterministic,
-        cuda,
-        log_dir: Path,
-        make_env,
-        gamma,
-        normalize,
-        save_interval,
-        load_path,
-        log_interval,
-        eval_interval,
-        use_gae,
-        tau,
-        ppo_args,
-        network_args,
-        num_processes,
-        synchronous,
-        tasks_args=None):
-=======
 def train(num_frames,
           num_steps,
           seed,
@@ -58,7 +35,6 @@
           num_processes,
           synchronous,
           tasks_args=None):
->>>>>>> 5055c662
     torch.manual_seed(seed)
     torch.cuda.manual_seed_all(seed)
 
@@ -202,14 +178,6 @@
     start = time.time()
     for j in updates:
 
-<<<<<<< HEAD
-        if train_tasks:
-            tasks = gan.sample(num_processes)
-            for i, task in enumerate(tasks):
-                envs.unwrapped.set_task_dist(i, onehot(task, num_tasks))
-
-=======
->>>>>>> 5055c662
         for step in range(num_steps):
             # Sample actions.add_argument_group('env_args')
             with torch.no_grad():
