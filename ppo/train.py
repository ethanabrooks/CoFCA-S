import itertools
import time
from pathlib import Path

import numpy as np
import torch
from gym.spaces import Discrete
from tensorboardX import SummaryWriter

from ppo.env_adapter import TasksHSREnv
from ppo.envs import VecNormalize, make_vec_envs
from ppo.policy import Policy
from ppo.storage import RolloutStorage, TasksRolloutStorage
from ppo.task_generator import TaskGenerator
from ppo.update import PPO
from utils import space_to_size


def train(num_frames,
          num_steps,
          seed,
          cuda_deterministic,
          cuda,
          log_dir: Path,
          make_env,
          gamma,
          normalize,
          save_interval,
          load_path,
          log_interval,
          eval_interval,
          use_gae,
          tau,
          ppo_args,
          network_args,
          render,
          synchronous,
          tasks_args=None):
    torch.manual_seed(seed)
    torch.cuda.manual_seed_all(seed)

    if cuda and torch.cuda.is_available() and cuda_deterministic:
        torch.backends.cudnn.benchmark = False
        torch.backends.cudnn.deterministic = True

    if log_dir:
        import matplotlib.pyplot as plt

        import matplotlib.cm as cm
        writer = SummaryWriter(log_dir=str(log_dir))
        print(f'Logging to {log_dir}')
        eval_log_dir = log_dir.joinpath("eval")

        for _dir in [log_dir, eval_log_dir]:
            try:
                _dir.mkdir()
            except OSError:
                for f in _dir.glob('*.monitor.csv'):
                    f.unlink()

    torch.set_num_threads(1)
    device = torch.device("cuda:0" if cuda else "cpu")

    train_tasks = tasks_args is not None
    sample_env = make_env(seed=seed, rank=0, eval=False).unwrapped

    num_processes = sample_env.task_space.n

    if log_dir:
        plt.switch_backend('agg')
        xlim, ylim = sample_env.desc.shape

    _gamma = gamma if normalize else None
    envs = make_vec_envs(
        make_env=make_env,
        seed=seed,
        num_processes=num_processes,
        gamma=_gamma,
        device=device,
        train_tasks=train_tasks,
        normalize=normalize,
        synchronous=synchronous,
        eval=False)

    actor_critic = Policy(
        envs.observation_space, envs.action_space, network_args=network_args)

    gan = None
    tasks_data = []
    last_index = 0
    if train_tasks:
        assert sample_env.task_space.n == num_processes
        gan = TaskGenerator(
            task_space=sample_env.task_space,
            **{k.replace('gan_', ''): v
               for k, v in tasks_args.items()})

        # samples, tasks, importance_weightings = gan.sample(num_processes)
        samples = tasks = torch.arange(sample_env.task_space.n)
        importance_weightings = torch.zeros_like(tasks)
        for i, task in enumerate(tasks):
            task = task.detach().numpy()
            # envs.unwrapped.set_task(task, i)

        if isinstance(sample_env.task_space, Discrete):
            task_size = 1
        else:
            task_size = space_to_size(sample_env.task_space)
        rollouts = TasksRolloutStorage(
            num_steps=num_steps,
            num_processes=num_processes,
            obs_shape=envs.observation_space.shape,
            action_space=envs.action_space,
            recurrent_hidden_state_size=actor_critic.
            recurrent_hidden_state_size,
            task_size=task_size)

    else:
        rollouts = RolloutStorage(
            num_steps=num_steps,
            num_processes=num_processes,
            obs_shape=envs.observation_space.shape,
            action_space=envs.action_space,
            recurrent_hidden_state_size=actor_critic.
            recurrent_hidden_state_size,
        )

    agent = PPO(actor_critic=actor_critic, task_generator=gan, **ppo_args)

    rewards_counter = np.zeros(num_processes)
    episode_rewards = []
    last_save = time.time()

    start = 0
    if load_path:
        state_dict = torch.load(load_path)
        if train_tasks:
            gan.load_state_dict(state_dict['gan'])
        actor_critic.load_state_dict(state_dict['actor_critic'])
        agent.optimizer.load_state_dict(state_dict['optimizer'])
        start = state_dict.get('step', -1) + 1
        if isinstance(envs.venv, VecNormalize):
            envs.venv.load_state_dict(state_dict['vec_normalize'])
        print(f'Loaded parameters from {load_path}.')

    if num_frames:
        updates = range(start, int(num_frames) // num_steps // num_processes)
    else:
        updates = itertools.count(start)

    actor_critic.to(device)
    if train_tasks:
        gan.to(device)

    obs = envs.reset()
    rollouts.obs[0].copy_(obs)
    if train_tasks:
        rollouts.tasks[0].copy_(samples.view(-1, 1))
        # rollouts.importance_weighting[0].copy_(importance_weightings)
    rollouts.to(device)

    start = time.time()
    for j in updates:
        for step in range(num_steps):
            # Sample actions.add_argument_group('env_args')
            with torch.no_grad():
                values, actions, action_log_probs, recurrent_hidden_states = \
                    actor_critic.act(
                        inputs=rollouts.obs[step],
                        rnn_hxs=rollouts.recurrent_hidden_states[step],
                        masks=rollouts.masks[step])

            if render:
                envs.render()
                time.sleep(.5)

            # Observe reward and next obs
            obs, rewards, done, infos = envs.step(actions)

            # track rewards
            rewards_counter += rewards.numpy()
            episode_rewards.append(rewards_counter[done])
            rewards_counter[done] = 0

            # If done then clean the history of observations.
            masks = torch.FloatTensor(
                [[0.0] if done_ else [1.0] for done_ in done])
            if train_tasks:
                rollouts.insert(
                    obs=obs,
                    recurrent_hidden_states=recurrent_hidden_states,
                    actions=actions,
                    action_log_probs=action_log_probs,
                    values=values,
                    rewards=rewards,
                    masks=masks,
                    task=samples,
                    importance_weighting=importance_weightings,
                )
            else:
                rollouts.insert(
                    obs=obs,
                    recurrent_hidden_states=recurrent_hidden_states,
                    actions=actions,
                    action_log_probs=action_log_probs,
                    values=values,
                    rewards=rewards,
                    masks=masks)

        with torch.no_grad():
            next_value = actor_critic.get_value(
                inputs=rollouts.obs[-1],
                rnn_hxs=rollouts.recurrent_hidden_states[-1],
                masks=rollouts.masks[-1]).detach()

        rollouts.compute_returns(
            next_value=next_value, use_gae=use_gae, gamma=gamma, tau=tau)

        train_results, tasks_trained, returns, gradient_sums = agent.update(
            rollouts)
        tasks_trained = sample_env.task_states[torch.cat(
            tasks_trained).int().numpy()]
        l = [(x, y, r, g) for x, y, r, g in zip(
            *sample_env.decode(tasks_trained), returns, gradient_sums)]
        tasks_data.extend(l)

        rollouts.after_update()
        total_num_steps = (j + 1) * num_processes * num_steps

        if all(
            [log_dir, save_interval,
             time.time() - last_save >= save_interval]):
            last_save = time.time()
            modules = dict(
                optimizer=agent.optimizer,
                actor_critic=actor_critic)  # type: Dict[str, torch.nn.Module]

            if isinstance(envs.venv, VecNormalize):
                modules.update(vec_normalize=envs.venv)

            if train_tasks:
                modules.update(gan=gan)
            state_dict = {
                name: module.state_dict()
                for name, module in modules.items()
            }
            save_path = Path(log_dir, 'checkpoint.pt')
            torch.save(dict(step=j, **state_dict), save_path)

            print(f'Saved parameters to {save_path}')

        if j % log_interval == 0:
            end = time.time()
            fps = int(total_num_steps / (end - start))
            episode_rewards = np.concatenate(episode_rewards)
            if episode_rewards.size > 0:
                print(
                    f"Updates {j}, num timesteps {total_num_steps}, FPS {fps} \n "
                    f"Last {len(episode_rewards)} training episodes: " +
                    "mean/median reward {:.2f}/{:.2f}, min/max reward {:.2f}/{"
                    ":.2f}\n".format(
                        np.mean(episode_rewards), np.median(episode_rewards),
                        np.min(episode_rewards), np.max(episode_rewards)))
            if log_dir:
                print(f'Writing log data to {log_dir}.')
                writer.add_scalar('fps', fps, total_num_steps)
                writer.add_scalar('return', np.mean(episode_rewards),
                                  total_num_steps)
                writer.add_scalar('num tasks', len(tasks_data),
                                  total_num_steps)
                for k, v in train_results.items():
                    if v.dim() == 0:
                        writer.add_scalar(k, v, total_num_steps)
                # if train_tasks:
                #     writer.add_histogram('gan probs', np.array(tasks_trained),
                #                          total_num_steps)

                x, y, rewards, gradient = zip(*tasks_data)

                def plot(c, text):
                    fig = plt.figure()
                    x_noise = (np.random.rand(len(x)) - .5) * .9
                    y_noise = (np.random.rand(len(y)) - .5) * .9
                    sc = plt.scatter(
                        x + x_noise, y + y_noise, c=c, cmap=cm.hot, alpha=.1)
                    plt.colorbar(sc)
                    axes = plt.axes()
<<<<<<< HEAD
                    axes.set_xlim(-.5, xlim + .5)
                    axes.set_ylim(-.5, ylim + .5)
=======
                    axes.set_xlim(-.5, xlim - .5)
                    axes.set_ylim(-.5, ylim - .5)
>>>>>>> 6fc6fee3
                    plt.subplots_adjust(.15, .15, .95, .95)
                    writer.add_figure(text, fig, total_num_steps)
                    plt.close(fig)

                plot(rewards, 'rewards')
                plot(gradient, 'gradients')

                x, y, rewards, gradient = zip(*tasks_data[last_index:])
                last_index = len(tasks_data)
                plot(rewards, 'new rewards')
                plot(gradient, 'new gradients')
            episode_rewards = []

        if eval_interval is not None and j % eval_interval == 0:
            eval_envs = make_vec_envs(
                seed=seed + num_processes,
                make_env=make_env,
                num_processes=num_processes,
                gamma=_gamma,
                device=device,
                train_tasks=train_tasks,
                normalize=normalize,
                eval=True,
            )

            eval_episode_rewards = []
            eval_rewards_counter = np.zeros(num_processes)

            obs = eval_envs.reset()
            eval_recurrent_hidden_states = torch.zeros(
                num_processes,
                actor_critic.recurrent_hidden_state_size,
                device=device)
            eval_masks = torch.zeros(num_processes, 1, device=device)

            while len(eval_episode_rewards) < num_processes:
                with torch.no_grad():
                    _, actions, _, eval_recurrent_hidden_states = actor_critic.act(
                        inputs=obs,
                        rnn_hxs=eval_recurrent_hidden_states,
                        masks=eval_masks,
                        deterministic=True)

                # Observe reward and next obs
                obs, rewards, done, infos = eval_envs.step(actions)
                eval_rewards_counter += rewards.numpy()
                if done.any():
                    eval_episode_rewards.append(eval_rewards_counter[done])
                    eval_rewards_counter[done] = 0

                eval_masks = torch.FloatTensor(
                    [[0.0] if done_ else [1.0] for done_ in done])

            eval_episode_rewards = np.concatenate(eval_episode_rewards)
            if log_dir:
                writer.add_scalar('eval return', np.mean(eval_episode_rewards),
                                  total_num_steps)

            eval_envs.close()

            print(" Evaluation using {} episodes: mean reward {:.5f}\n".format(
                len(eval_episode_rewards), np.mean(eval_episode_rewards)))<|MERGE_RESOLUTION|>--- conflicted
+++ resolved
@@ -285,13 +285,8 @@
                         x + x_noise, y + y_noise, c=c, cmap=cm.hot, alpha=.1)
                     plt.colorbar(sc)
                     axes = plt.axes()
-<<<<<<< HEAD
-                    axes.set_xlim(-.5, xlim + .5)
-                    axes.set_ylim(-.5, ylim + .5)
-=======
                     axes.set_xlim(-.5, xlim - .5)
                     axes.set_ylim(-.5, ylim - .5)
->>>>>>> 6fc6fee3
                     plt.subplots_adjust(.15, .15, .95, .95)
                     writer.add_figure(text, fig, total_num_steps)
                     plt.close(fig)
