--- conflicted
+++ resolved
@@ -1,23 +1,17 @@
 from collections import Counter, defaultdict
 import functools
 import itertools
+from pathlib import Path
 import re
 import sys
 import time
-<<<<<<< HEAD
-from pathlib import Path
-=======
 from typing import Dict
->>>>>>> aa9e6246
 
 import gym
 import numpy as np
+from tensorboardX import SummaryWriter
 import torch
-<<<<<<< HEAD
-from tensorboardX import SummaryWriter
-=======
 from tqdm import tqdm
->>>>>>> aa9e6246
 
 from common.atari_wrappers import wrap_deepmind
 from common.vec_env.dummy_vec_env import DummyVecEnv
