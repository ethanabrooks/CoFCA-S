from collections import Counter
import functools
import itertools
import os
import re
import sys
import time
from collections import Counter, defaultdict
from pathlib import Path
from typing import Dict

import gym
import numpy as np
import torch
from gym.wrappers import TimeLimit
from tensorboardX import SummaryWriter
from tqdm import tqdm

from common.atari_wrappers import wrap_deepmind
from common.vec_env.dummy_vec_env import DummyVecEnv
from common.vec_env.subproc_vec_env import SubprocVecEnv
from ppo.agent import Agent, AgentValues
from ppo.storage import RolloutStorage
from ppo.update import PPO
from ppo.utils import k_scalar_pairs, get_n_gpu, get_random_gpu
from ppo.wrappers import AddTimestep, TransposeImage, VecPyTorch, VecPyTorchFrameStack


# noinspection PyAttributeOutsideInit
class TrainBase(abc.ABC):
    def setup(
        self,
        num_steps,
        eval_steps,
        num_processes,
        seed,
        cuda_deterministic,
        cuda,
        time_limit,
        gamma,
        normalize,
        log_interval,
        eval_interval,
        no_eval,
        use_gae,
        tau,
        ppo_args,
        agent_args,
        render,
        render_eval,
        load_path,
        synchronous,
        num_batch,
        env_args,
        success_reward,
        use_tqdm,
    ):
        # Properly restrict pytorch to not consume extra resources.
        #  - https://github.com/pytorch/pytorch/issues/975
        #  - https://github.com/ray-project/ray/issues/3609
        torch.set_num_threads(1)
        os.environ["OMP_NUM_THREADS"] = "1"

        if render_eval and not render:
            eval_interval = 1
        if render or render_eval:
            ppo_args.update(ppo_epoch=0)
            num_processes = 1
            cuda = False

        # reproducibility
        torch.manual_seed(seed)
        torch.cuda.manual_seed_all(seed)
        np.random.seed(seed)
        cuda &= torch.cuda.is_available()
        if cuda and cuda_deterministic:
            torch.backends.cudnn.benchmark = False
            torch.backends.cudnn.deterministic = True
        torch.set_num_threads(1)

        envs = self.make_vec_envs(
            env_id=env_id,
            seed=seed,
            num_processes=num_processes,
            gamma=(gamma if normalize else None),
            add_timestep=add_timestep,
            render=render,
            synchronous=True if render else synchronous,
            evaluation=False,
            num_processes=num_processes,
            time_limit=time_limit,
        )
        self.make_eval_envs = functools.partial(
            self.make_vec_envs,
            **env_args,
            seed=seed,
            gamma=(gamma if normalize else None),
            render=render,
            synchronous=True if render else synchronous,
            evaluation=True,
            num_processes=num_processes,
            time_limit=time_limit,
        )

        self.agent = self.build_agent(envs, **agent_args)
        rollouts = RolloutStorage(
            num_steps=num_steps,
            num_processes=num_processes,
            obs_space=self.envs.observation_space,
            action_space=self.envs.action_space,
            recurrent_hidden_state_size=self.agent.recurrent_hidden_state_size,
            use_gae=use_gae,
            gamma=gamma,
            tau=tau,
        )

        # copy to device
        if cuda:
            tick = time.time()
            self.agent.to(self.device)
            self.rollouts.to(self.device)
            print("Values copied to GPU in", time.time() - tick, "seconds")

        self.ppo = PPO(agent=self.agent, num_batch=num_batch, **ppo_args)
        self.counter = Counter()

        self.i = 0
        if load_path:
            self._restore(load_path)

        self.make_train_iterator = lambda: self.train_generator(
            num_steps=num_steps,
            num_processes=num_processes,
            eval_steps=eval_steps,
            log_interval=log_interval,
            eval_interval=eval_interval,
            no_eval=no_eval,
            use_tqdm=use_tqdm,
            success_reward=success_reward,
        )
        self.train_iterator = self.make_train_iterator()

    def _train(self):
        try:
            return next(self.train_iterator)
        except StopIteration:
            self.train_iterator = self.make_train_iterator()
            return self._train()

    def train_generator(
        self,
        num_steps,
        num_processes,
        eval_steps,
        log_interval,
        eval_interval,
        no_eval,
        success_reward,
        use_tqdm,
    ):
        if eval_interval and not no_eval:
            # vec_norm = get_vec_normalize(eval_envs)
            # if vec_norm is not None:
            #     vec_norm.eval()
            #     vec_norm.ob_rms = get_vec_normalize(envs).ob_rms

            # self.envs.evaluate()
            eval_masks = torch.zeros(num_processes, 1, device=self.device)
            eval_counter = Counter()
            envs = self.make_eval_envs()
            envs.to(self.device)
            with self.agent.recurrent_module.evaluating(envs.observation_space):
                eval_recurrent_hidden_states = torch.zeros(
                    num_processes,
                    self.agent.recurrent_hidden_state_size,
                    device=self.device,
                )

                eval_result = self.run_epoch(
                    obs=envs.reset(),
                    rnn_hxs=eval_recurrent_hidden_states,
                    masks=eval_masks,
                    num_steps=eval_steps,
                    # max(num_steps, time_limit) if time_limit else num_steps,
                    counter=eval_counter,
                    success_reward=success_reward,
                    use_tqdm=use_tqdm,
                    rollouts=None,
                    envs=envs,
                )
            envs.close()
            eval_result = {f"eval_{k}": v for k, v in eval_result.items()}
        else:
            eval_result = {}
        # self.envs.train()
        obs = self.envs.reset()
        self.rollouts.obs[0].copy_(obs)
        tick = time.time()
        log_progress = None

        if eval_interval:
            eval_iterator = range(self.i % eval_interval, eval_interval)
            if use_tqdm:
                eval_iterator = tqdm(eval_iterator, desc="next eval")
        else:
            eval_iterator = itertools.count(self.i)

        for _ in eval_iterator:
            if self.i % log_interval == 0 and use_tqdm:
                log_progress = tqdm(total=log_interval, desc="next log")
            self.i += 1
            epoch_counter = self.run_epoch(
                obs=self.rollouts.obs[0],
                rnn_hxs=self.rollouts.recurrent_hidden_states[0],
                masks=self.rollouts.masks[0],
                num_steps=num_steps,
                counter=self.counter,
                success_reward=success_reward,
                use_tqdm=False,
                rollouts=self.rollouts,
                envs=self.envs,
            )
            with torch.no_grad():
                next_value = self.agent.get_value(
                    self.rollouts.obs[-1],
                    self.rollouts.recurrent_hidden_states[-1],
                    self.rollouts.masks[-1],
                ).detach()

            self.rollouts.compute_returns(next_value=next_value)
            train_results = self.ppo.update(self.rollouts)
            self.rollouts.after_update()
            if log_progress is not None:
                log_progress.update()
            if self.i % log_interval == 0:
                total_num_steps = log_interval * num_processes * num_steps
                fps = total_num_steps / (time.time() - tick)
                tick = time.time()
                yield dict(
                    tick=tick, fps=fps, **epoch_counter, **train_results, **eval_result
                )

    def run_epoch(
        self,
        obs,
        rnn_hxs,
        masks,
        num_steps,
        counter,
        success_reward,
        use_tqdm,
        rollouts,
        envs,
    ):
        # noinspection PyTypeChecker
        episode_counter = defaultdict(list)
        iterator = range(num_steps)
        if use_tqdm:
            iterator = tqdm(iterator, desc="evaluating")
        for _ in iterator:
            with torch.no_grad():
                act = self.agent(inputs=obs, rnn_hxs=rnn_hxs, masks=masks)  # type: AgentValues

            # Observe reward and next obs
            obs, reward, done, infos = envs.step(act.action)
            self.process_infos(episode_counter, done, infos, **act.log)

            # track rewards
<<<<<<< HEAD
            counter['reward'] += reward.numpy()
            counter['time_step'] += np.ones_like(done)
            episode_rewards = counter['reward'][done]
            episode_counter['rewards'] += list(episode_rewards)
            if self.success_reward is not None:
                episode_counter['success'] += list(episode_rewards >= self.success_reward)
            episode_counter['time_steps'] += list(counter['time_step'][done])
            counter['reward'][done] = 0
            counter['time_step'][done] = 0
=======
            counter["reward"] += reward.numpy()
            counter["time_step"] += np.ones_like(done)
            episode_rewards = counter["reward"][done]
            episode_counter["rewards"] += list(episode_rewards)
            if success_reward is not None:
                # noinspection PyTypeChecker
                episode_counter["success"] += list(episode_rewards >= success_reward)

            episode_counter["time_steps"] += list(counter["time_step"][done])
            counter["reward"][done] = 0
            counter["time_step"][done] = 0
>>>>>>> 5a13d0a5

            # If done then clean the history of observations.
            masks = torch.tensor(1 - done, dtype=torch.float32, device=obs.device).unsqueeze(1)
            rnn_hxs = act.rnn_hxs
            if rollouts is not None:
                rollouts.insert(
                    obs=obs,
                    recurrent_hidden_states=act.rnn_hxs,
                    actions=act.action,
                    action_log_probs=act.action_log_probs,
                    values=act.value,
                    rewards=reward,
                    masks=masks)

        return dict(episode_counter)

    @staticmethod
    def process_infos(episode_counter, done, infos, **act_log):
        for d in infos:
            for k, v in d.items():
                episode_counter[k] += v if type(v) is list else [float(v)]
        for k, v in act_log.items():
            episode_counter[k] += v if type(v) is list else [float(v)]

    @staticmethod
    def build_agent(envs, **agent_args):
        return Agent(envs.observation_space.shape, envs.action_space, **agent_args)

    @staticmethod
    def make_env(env_id, seed, rank, add_timestep):
        if env_id.startswith("dm"):
            _, domain, task = env_id.split('.')
            env = dm_control2gym.make(domain_name=domain, task_name=task)
        else:
            env = gym.make(env_id)

        is_atari = hasattr(gym.envs, 'atari') and isinstance(env.unwrapped,
                                                             gym.envs.atari.atari_env.AtariEnv)
        if isinstance(env.unwrapped, SubtasksGridWorld):
            env = Wrapper(env)

        env.seed(seed + rank)
        obs_shape = env.observation_space.shape

        if add_timestep and len(obs_shape) == 1 and str(env).find('TimeLimit') > -1:
            env = AddTimestep(env)
        if is_atari and len(env.observation_space.shape) == 3:
            env = wrap_deepmind(env)

        # elif len(env.observation_space.shape) == 3:
        #     raise NotImplementedError(
        #         "CNN models work only for atari,\n"
        #         "please use a custom wrapper for a custom pixel input env.\n"
        #         "See wrap_deepmind for an example.")

        # If the input has shape (W,H,3), wrap for PyTorch convolutions
        obs_shape = env.observation_space.shape
        if len(obs_shape) == 3 and obs_shape[2] in [1, 3]:
            env = TransposeImage(env)

        if time_limit is not None:
            env = TimeLimit(env, max_episode_steps=time_limit)

        return env

    def make_vec_envs(
        self,
        num_processes,
        gamma,
        render,
        synchronous,
        env_id,
        add_timestep,
        seed,
        evaluation,
        time_limit,
        num_frame_stack=None,
        **env_args,
    ):
        envs = [
            functools.partial(  # thunk
                self.make_env,
                rank=i,
                env_id=env_id,
                add_timestep=add_timestep,
                seed=seed,
                evaluation=evaluation,
                time_limit=time_limit,
                evaluating=evaluation,
                **env_args,
            )
            for i in range(num_processes)
        ]

        if len(envs) == 1 or sys.platform == "darwin" or synchronous:
            envs = DummyVecEnv(envs, render=render)
        else:
            envs = SubprocVecEnv(envs)

        # if (
        # envs.observation_space.shape
        # and len(envs.observation_space.shape) == 1
        # ):
        # if gamma is None:
        # envs = VecNormalize(envs, ret=False)
        # else:
        # envs = VecNormalize(envs, gamma=gamma)

        envs = VecPyTorch(envs)

        if num_frame_stack is not None:
            envs = VecPyTorchFrameStack(envs, num_frame_stack)
        # elif len(envs.observation_space.shape) == 3:
        #     envs = VecPyTorchFrameStack(envs, 4, device)

        return envs

    def _save(self, checkpoint_dir):
        modules = dict(
            optimizer=self.ppo.optimizer, agent=self.agent
        )  # type: Dict[str, torch.nn.Module]
        # if isinstance(self.envs.venv, VecNormalize):
        #     modules.update(vec_normalize=self.envs.venv)
        state_dict = {name: module.state_dict() for name, module in modules.items()}
        save_path = Path(checkpoint_dir, "checkpoint.pt")
        torch.save(dict(step=self.i, **state_dict), save_path)
        print(f"Saved parameters to {save_path}")
        return str(save_path)

    def _restore(self, checkpoint):
        load_path = checkpoint
        state_dict = torch.load(load_path, map_location=self.device)
        self.agent.load_state_dict(state_dict["agent"])
        self.ppo.optimizer.load_state_dict(state_dict["optimizer"])
        self.i = state_dict.get("step", -1) + 1
        # if isinstance(self.envs.venv, VecNormalize):
        #     self.envs.venv.load_state_dict(state_dict["vec_normalize"])
        print(f"Loaded parameters from {load_path}.")

    @abc.abstractmethod
    def get_device(self):
        raise NotImplementedError


class Train(TrainBase):
    def __init__(
        self,
        run_id,
        log_dir: Path,
        save_interval: int,
        num_processes: int,
        num_steps: int,
        **kwargs,
    ):
        self.num_steps = num_steps
        self.num_processes = num_processes
        self.run_id = run_id
        self.save_interval = save_interval
        self.log_dir = log_dir
        if log_dir:
            self.writer = SummaryWriter(logdir=str(log_dir))
        else:
            self.writer = None
        self.setup(**kwargs, num_processes=num_processes, num_steps=num_steps)
        self.last_save = time.time()  # dummy save

    def run(self):
        for _ in itertools.count():
            for result in self.make_train_iterator():
                if self.writer is not None:
                    self.log_result(result)

                if (
                    self.log_dir
                    and self.save_interval
                    and (time.time() - self.last_save >= self.save_interval)
                ):
                    self._save(str(self.log_dir))
                    self.last_save = time.time()

    def log_result(self, result):
        total_num_steps = (self.i + 1) * self.num_processes * self.num_steps
        for k, v in k_scalar_pairs(**result):
            self.writer.add_scalar(k, v, total_num_steps)

    def get_device(self):
        match = re.search("\d+$", self.run_id)
        if match:
            device_num = int(match.group()) % get_n_gpu()
        else:
            device_num = get_random_gpu()

        return torch.device("cuda", device_num)<|MERGE_RESOLUTION|>--- conflicted
+++ resolved
@@ -266,17 +266,6 @@
             self.process_infos(episode_counter, done, infos, **act.log)
 
             # track rewards
-<<<<<<< HEAD
-            counter['reward'] += reward.numpy()
-            counter['time_step'] += np.ones_like(done)
-            episode_rewards = counter['reward'][done]
-            episode_counter['rewards'] += list(episode_rewards)
-            if self.success_reward is not None:
-                episode_counter['success'] += list(episode_rewards >= self.success_reward)
-            episode_counter['time_steps'] += list(counter['time_step'][done])
-            counter['reward'][done] = 0
-            counter['time_step'][done] = 0
-=======
             counter["reward"] += reward.numpy()
             counter["time_step"] += np.ones_like(done)
             episode_rewards = counter["reward"][done]
@@ -288,7 +277,6 @@
             episode_counter["time_steps"] += list(counter["time_step"][done])
             counter["reward"][done] = 0
             counter["time_step"][done] = 0
->>>>>>> 5a13d0a5
 
             # If done then clean the history of observations.
             masks = torch.tensor(1 - done, dtype=torch.float32, device=obs.device).unsqueeze(1)
