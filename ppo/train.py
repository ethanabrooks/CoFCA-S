--- conflicted
+++ resolved
@@ -239,9 +239,6 @@
         rollouts.compute_returns(
             next_value=next_value, use_gae=use_gae, gamma=gamma, tau=tau)
 
-<<<<<<< HEAD
-        train_results, *task_stuff = agent.update(rollouts, num_tasks)
-=======
         unique = torch.arange(num_tasks)
         if agent.sampling_strategy == SamplingStrategy.baseline.name:
             logits = torch.ones_like(unique, dtype=torch.float)
@@ -261,7 +258,6 @@
 
         train_results, *task_stuff = agent.update(rollouts, num_tasks,
                 tasks_to_train, importance_weighting)
->>>>>>> e77cfe2f
         if train_tasks:
             tasks_trained, task_returns, gradient_sums = task_stuff
             tasks_trained = sample_env.task_states[tasks_trained.int().numpy()]
