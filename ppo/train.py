from collections import Counter
import functools
import itertools
from pathlib import Path
import re
import sys
import time

import gym
import numpy as np
from tensorboardX import SummaryWriter
import torch
from tqdm import tqdm

from common.atari_wrappers import wrap_deepmind
from common.vec_env.dummy_vec_env import DummyVecEnv
from common.vec_env.subproc_vec_env import SubprocVecEnv
from gridworld_env import SubtasksGridWorld
from ppo.agent import Agent, AgentValues  # noqa
from ppo.storage import RolloutStorage
from ppo.subtasks.wrappers import Wrapper
from ppo.update import PPO
from ppo.utils import get_n_gpu, get_random_gpu
from ppo.wrappers import (
    AddTimestep,
    TransposeImage,
    VecNormalize,
    VecPyTorch,
    VecPyTorchFrameStack,
)

try:
    import dm_control2gym
except ImportError:
    pass


class Train:
    def __init__(
        self,
        num_steps,
        num_processes,
        seed,
        cuda_deterministic,
        cuda,
        max_episode_steps,
        log_dir: Path,
        env_id,
        gamma,
        normalize,
        add_timestep,
        save_interval,
        log_interval,
        eval_interval,
        use_gae,
        tau,
        ppo_args,
        agent_args,
        render,
        render_eval,
        load_path,
        success_reward,
        target_success_rate,
        synchronous,
        batch_size,
        run_id,
        save_dir=None,
    ):
        if render_eval and not render:
            eval_interval = 1
        self.success_reward = success_reward
        save_dir = save_dir or log_dir

        torch.manual_seed(seed)
        torch.cuda.manual_seed_all(seed)
        np.random.seed(seed)

        cuda &= torch.cuda.is_available()
        if cuda and cuda_deterministic:
            torch.backends.cudnn.benchmark = False
            torch.backends.cudnn.deterministic = True

<<<<<<< HEAD
        self.device = 'cpu'
        if cuda:
            device_num = get_random_gpu()
            if run_id:
                match = re.search('\d+$', run_id)
                if match:
                    device_num = int(match.group()) % get_n_gpu()

            self.device = torch.device('cuda', device_num)
        print('Using device', self.device)
=======
        self.device = "cpu"
        if cuda:
            device_num = get_random_gpu()
            if run_id:
                match = re.search("\d+$", run_id)
                if match:
                    device_num = int(match.group()) % get_n_gpu()

            self.device = torch.device("cuda", device_num)
        print("Using device", self.device)
>>>>>>> 1a9758ad

        writer = None
        if log_dir:
            writer = SummaryWriter(logdir=str(log_dir))

        torch.set_num_threads(1)

        envs = self.make_vec_envs(
            env_id=env_id,
            seed=seed,
            num_processes=num_processes,
            gamma=(gamma if normalize else None),
            add_timestep=add_timestep,
            render=render,
            synchronous=True if render else synchronous,
            evaluation=False,
        )

        self.agent = self.build_agent(envs=envs, **agent_args)
        rollouts = RolloutStorage(
            num_steps=num_steps,
            num_processes=num_processes,
            obs_space=envs.observation_space,
            action_space=envs.action_space,
            recurrent_hidden_state_size=self.agent.recurrent_hidden_state_size,
        )

        obs = envs.reset()
        rollouts.obs[0].copy_(obs)

        if cuda:
            tick = time.time()
            envs.to(self.device)
            self.agent.to(self.device)
            rollouts.to(self.device)
<<<<<<< HEAD
            print('Values copied to GPU in', time.time() - tick, 'seconds')
=======
            print("Values copied to GPU in", time.time() - tick, "seconds")
>>>>>>> 1a9758ad

        ppo = PPO(agent=self.agent, batch_size=batch_size, **ppo_args)

        counter = Counter()
        start = time.time()
        last_save = start

        if load_path:
            state_dict = torch.load(load_path, map_location=self.device)
<<<<<<< HEAD
            self.agent.load_state_dict(state_dict['agent'])
            ppo.optimizer.load_state_dict(state_dict['optimizer'])
            start = state_dict.get('step', -1) + 1
=======
            self.agent.load_state_dict(state_dict["agent"])
            ppo.optimizer.load_state_dict(state_dict["optimizer"])
            start = state_dict.get("step", -1) + 1
>>>>>>> 1a9758ad
            if isinstance(envs.venv, VecNormalize):
                envs.venv.load_state_dict(state_dict["vec_normalize"])
            print(f"Loaded parameters from {load_path}.")

        for j in itertools.count():
            if j % log_interval == 0:
                log_progress = tqdm(total=log_interval, desc="log ")
            if eval_interval and j % eval_interval == 0:
                eval_progress = tqdm(total=eval_interval, desc="eval")
            epoch_counter = self.run_epoch(
                obs=rollouts.obs[0],
                rnn_hxs=rollouts.recurrent_hidden_states[0],
                masks=rollouts.masks[0],
                envs=envs,
                num_steps=num_steps,
                rollouts=rollouts,
                counter=counter,
            )

            with torch.no_grad():
                next_value = self.agent.get_value(
                    rollouts.obs[-1],
                    rollouts.recurrent_hidden_states[-1],
                    rollouts.masks[-1],
                ).detach()

<<<<<<< HEAD
            rollouts.compute_returns(next_value=next_value, use_gae=use_gae, gamma=gamma, tau=tau)
=======
            rollouts.compute_returns(
                next_value=next_value, use_gae=use_gae, gamma=gamma, tau=tau
            )
>>>>>>> 1a9758ad
            train_results = ppo.update(rollouts)
            rollouts.after_update()

            if save_dir and save_interval and time.time() - last_save >= save_interval:
                last_save = time.time()
                modules = dict(
<<<<<<< HEAD
                    optimizer=ppo.optimizer, agent=self.agent)  # type: Dict[str, torch.nn.Module]
=======
                    optimizer=ppo.optimizer, agent=self.agent
                )  # type: Dict[str, torch.nn.Module]
>>>>>>> 1a9758ad

                if isinstance(envs.venv, VecNormalize):
                    modules.update(vec_normalize=envs.venv)

<<<<<<< HEAD
                state_dict = {name: module.state_dict() for name, module in modules.items()}
                save_path = Path(save_dir, 'checkpoint.pt')
=======
                state_dict = {
                    name: module.state_dict() for name, module in modules.items()
                }
                save_path = Path(save_dir, "checkpoint.pt")
>>>>>>> 1a9758ad
                torch.save(dict(step=j, **state_dict), save_path)

                print(f"Saved parameters to {save_path}")

            total_num_steps = (j + 1) * num_processes * num_steps

            mean_success_rate = np.mean(epoch_counter["successes"])
            if target_success_rate and mean_success_rate > target_success_rate:
                print("Finished training with success rate of", mean_success_rate)
                return

            if j % log_interval == 0 and writer is not None:
                end = time.time()
                fps = total_num_steps / (end - start)
                log_values = dict(fps=fps, **epoch_counter, **train_results)
                if writer:
                    for k, v in log_values.items():
                        mean = np.mean(v)
                        if not np.isnan(mean):
                            writer.add_scalar(k, np.mean(v), total_num_steps)

            log_progress.update()

            if eval_interval is not None and j % eval_interval == eval_interval - 1:
                eval_envs = self.make_vec_envs(
                    env_id=env_id,
                    seed=seed + num_processes,
                    num_processes=num_processes,
                    gamma=gamma if normalize else None,
                    add_timestep=add_timestep,
                    evaluation=True,
                    synchronous=True if render_eval else synchronous,
<<<<<<< HEAD
                    render=render_eval)
=======
                    render=render_eval,
                )
>>>>>>> 1a9758ad
                eval_envs.to(self.device)

                # vec_norm = get_vec_normalize(eval_envs)
                # if vec_norm is not None:
                #     vec_norm.eval()
                #     vec_norm.ob_rms = get_vec_normalize(envs).ob_rms

                obs = eval_envs.reset()
                eval_recurrent_hidden_states = torch.zeros(
                    num_processes,
                    self.agent.recurrent_hidden_state_size,
                    device=self.device,
                )
                eval_masks = torch.zeros(num_processes, 1, device=self.device)
                eval_counter = Counter()

                eval_values = self.run_epoch(
                    envs=eval_envs,
                    obs=obs,
                    rnn_hxs=eval_recurrent_hidden_states,
                    masks=eval_masks,
                    num_steps=max(num_steps, max_episode_steps)
                    if max_episode_steps
                    else num_steps,
                    rollouts=None,
                    counter=eval_counter,
                )

                eval_envs.close()

                print("Evaluation outcome:")
                if writer is not None:
                    for k, v in eval_values.items():
                        print(f"eval_{k}", np.mean(v))
                        writer.add_scalar(f"eval_{k}", np.mean(v), total_num_steps)

            if eval_interval:
                eval_progress.update()

    def run_epoch(self, obs, rnn_hxs, masks, envs, num_steps, rollouts, counter):
        # noinspection PyTypeChecker
        episode_counter = Counter(rewards=[], time_steps=[], success=[])
        for step in range(num_steps):
            with torch.no_grad():
<<<<<<< HEAD
                act = self.agent(inputs=obs, rnn_hxs=rnn_hxs, masks=masks)  # type: AgentValues
=======
                act = self.agent(
                    inputs=obs, rnn_hxs=rnn_hxs, masks=masks
                )  # type: AgentValues
>>>>>>> 1a9758ad

            # Observe reward and next obs
            obs, reward, done, infos = envs.step(act.action)

            # track rewards
            counter["reward"] += reward.numpy()
            counter["time_step"] += np.ones_like(done)
            episode_rewards = counter["reward"][done]
            episode_counter["rewards"] += list(episode_rewards)
            if self.success_reward is not None:
                episode_counter["success"] += list(
                    episode_rewards >= self.success_reward
                )
            episode_counter["time_steps"] += list(counter["time_step"][done])
            counter["reward"][done] = 0
            counter["time_step"][done] = 0

            # If done then clean the history of observations.
<<<<<<< HEAD
            masks = torch.tensor(1 - done, dtype=torch.float32, device=obs.device).unsqueeze(1)
=======
            masks = torch.tensor(
                1 - done, dtype=torch.float32, device=obs.device
            ).unsqueeze(1)
>>>>>>> 1a9758ad
            rnn_hxs = act.rnn_hxs
            if rollouts is not None:
                rollouts.insert(
                    obs=obs,
                    recurrent_hidden_states=act.rnn_hxs,
                    actions=act.action,
                    action_log_probs=act.action_log_probs,
                    values=act.value,
                    rewards=reward,
                    masks=masks,
                )

        return episode_counter

    @staticmethod
    def build_agent(envs, **agent_args):
        return Agent(envs.observation_space.shape, envs.action_space, **agent_args)

    @staticmethod
    def make_env(env_id, seed, rank, add_timestep):
        if env_id.startswith("dm"):
            _, domain, task = env_id.split(".")
            env = dm_control2gym.make(domain_name=domain, task_name=task)
        else:
            env = gym.make(env_id)

<<<<<<< HEAD
        is_atari = hasattr(gym.envs, 'atari') and isinstance(env.unwrapped,
                                                             gym.envs.atari.atari_env.AtariEnv)
=======
        is_atari = hasattr(gym.envs, "atari") and isinstance(
            env.unwrapped, gym.envs.atari.atari_env.AtariEnv
        )
>>>>>>> 1a9758ad
        if isinstance(env.unwrapped, SubtasksGridWorld):
            env = Wrapper(env)

        env.seed(seed + rank)

        obs_shape = env.observation_space.shape

        if add_timestep and len(obs_shape) == 1 and str(env).find("TimeLimit") > -1:
            env = AddTimestep(env)

        if is_atari and len(env.observation_space.shape) == 3:
            env = wrap_deepmind(env)

        # elif len(env.observation_space.shape) == 3:
        #     raise NotImplementedError(
        #         "CNN models work only for atari,\n"
        #         "please use a custom wrapper for a custom pixel input env.\n"
        #         "See wrap_deepmind for an example.")

        # If the input has shape (W,H,3), wrap for PyTorch convolutions
        obs_shape = env.observation_space.shape
        if len(obs_shape) == 3 and obs_shape[2] in [1, 3]:
            env = TransposeImage(env)

        return env

    def make_vec_envs(
        self, num_processes, gamma, render, synchronous, num_frame_stack=None, **kwargs
    ):

        envs = [functools.partial(self.make_env, rank=i, **kwargs) for i in range(num_processes)]

        if len(envs) == 1 or sys.platform == "darwin" or synchronous:
            envs = DummyVecEnv(envs, render=render)
        else:
            envs = SubprocVecEnv(envs)

        if (
            envs.observation_space.shape
            and len(envs.observation_space.shape) == 1  # TODO
        ):
            if gamma is None:
                envs = VecNormalize(envs, ret=False)
            else:
                envs = VecNormalize(envs, gamma=gamma)

        envs = VecPyTorch(envs)

        if num_frame_stack is not None:
            envs = VecPyTorchFrameStack(envs, num_frame_stack)
        # elif len(envs.observation_space.shape) == 3:
        #     envs = VecPyTorchFrameStack(envs, 4, self.device)

        return envs<|MERGE_RESOLUTION|>--- conflicted
+++ resolved
@@ -80,18 +80,6 @@
             torch.backends.cudnn.benchmark = False
             torch.backends.cudnn.deterministic = True
 
-<<<<<<< HEAD
-        self.device = 'cpu'
-        if cuda:
-            device_num = get_random_gpu()
-            if run_id:
-                match = re.search('\d+$', run_id)
-                if match:
-                    device_num = int(match.group()) % get_n_gpu()
-
-            self.device = torch.device('cuda', device_num)
-        print('Using device', self.device)
-=======
         self.device = "cpu"
         if cuda:
             device_num = get_random_gpu()
@@ -102,7 +90,6 @@
 
             self.device = torch.device("cuda", device_num)
         print("Using device", self.device)
->>>>>>> 1a9758ad
 
         writer = None
         if log_dir:
@@ -138,11 +125,7 @@
             envs.to(self.device)
             self.agent.to(self.device)
             rollouts.to(self.device)
-<<<<<<< HEAD
-            print('Values copied to GPU in', time.time() - tick, 'seconds')
-=======
             print("Values copied to GPU in", time.time() - tick, "seconds")
->>>>>>> 1a9758ad
 
         ppo = PPO(agent=self.agent, batch_size=batch_size, **ppo_args)
 
@@ -152,15 +135,9 @@
 
         if load_path:
             state_dict = torch.load(load_path, map_location=self.device)
-<<<<<<< HEAD
-            self.agent.load_state_dict(state_dict['agent'])
-            ppo.optimizer.load_state_dict(state_dict['optimizer'])
-            start = state_dict.get('step', -1) + 1
-=======
             self.agent.load_state_dict(state_dict["agent"])
             ppo.optimizer.load_state_dict(state_dict["optimizer"])
             start = state_dict.get("step", -1) + 1
->>>>>>> 1a9758ad
             if isinstance(envs.venv, VecNormalize):
                 envs.venv.load_state_dict(state_dict["vec_normalize"])
             print(f"Loaded parameters from {load_path}.")
@@ -187,38 +164,25 @@
                     rollouts.masks[-1],
                 ).detach()
 
-<<<<<<< HEAD
-            rollouts.compute_returns(next_value=next_value, use_gae=use_gae, gamma=gamma, tau=tau)
-=======
             rollouts.compute_returns(
                 next_value=next_value, use_gae=use_gae, gamma=gamma, tau=tau
             )
->>>>>>> 1a9758ad
             train_results = ppo.update(rollouts)
             rollouts.after_update()
 
             if save_dir and save_interval and time.time() - last_save >= save_interval:
                 last_save = time.time()
                 modules = dict(
-<<<<<<< HEAD
-                    optimizer=ppo.optimizer, agent=self.agent)  # type: Dict[str, torch.nn.Module]
-=======
                     optimizer=ppo.optimizer, agent=self.agent
                 )  # type: Dict[str, torch.nn.Module]
->>>>>>> 1a9758ad
 
                 if isinstance(envs.venv, VecNormalize):
                     modules.update(vec_normalize=envs.venv)
 
-<<<<<<< HEAD
-                state_dict = {name: module.state_dict() for name, module in modules.items()}
-                save_path = Path(save_dir, 'checkpoint.pt')
-=======
                 state_dict = {
                     name: module.state_dict() for name, module in modules.items()
                 }
                 save_path = Path(save_dir, "checkpoint.pt")
->>>>>>> 1a9758ad
                 torch.save(dict(step=j, **state_dict), save_path)
 
                 print(f"Saved parameters to {save_path}")
@@ -251,12 +215,8 @@
                     add_timestep=add_timestep,
                     evaluation=True,
                     synchronous=True if render_eval else synchronous,
-<<<<<<< HEAD
-                    render=render_eval)
-=======
                     render=render_eval,
                 )
->>>>>>> 1a9758ad
                 eval_envs.to(self.device)
 
                 # vec_norm = get_vec_normalize(eval_envs)
@@ -301,13 +261,9 @@
         episode_counter = Counter(rewards=[], time_steps=[], success=[])
         for step in range(num_steps):
             with torch.no_grad():
-<<<<<<< HEAD
-                act = self.agent(inputs=obs, rnn_hxs=rnn_hxs, masks=masks)  # type: AgentValues
-=======
                 act = self.agent(
                     inputs=obs, rnn_hxs=rnn_hxs, masks=masks
                 )  # type: AgentValues
->>>>>>> 1a9758ad
 
             # Observe reward and next obs
             obs, reward, done, infos = envs.step(act.action)
@@ -326,13 +282,9 @@
             counter["time_step"][done] = 0
 
             # If done then clean the history of observations.
-<<<<<<< HEAD
-            masks = torch.tensor(1 - done, dtype=torch.float32, device=obs.device).unsqueeze(1)
-=======
             masks = torch.tensor(
                 1 - done, dtype=torch.float32, device=obs.device
             ).unsqueeze(1)
->>>>>>> 1a9758ad
             rnn_hxs = act.rnn_hxs
             if rollouts is not None:
                 rollouts.insert(
@@ -359,14 +311,9 @@
         else:
             env = gym.make(env_id)
 
-<<<<<<< HEAD
-        is_atari = hasattr(gym.envs, 'atari') and isinstance(env.unwrapped,
-                                                             gym.envs.atari.atari_env.AtariEnv)
-=======
         is_atari = hasattr(gym.envs, "atari") and isinstance(
             env.unwrapped, gym.envs.atari.atari_env.AtariEnv
         )
->>>>>>> 1a9758ad
         if isinstance(env.unwrapped, SubtasksGridWorld):
             env = Wrapper(env)
 
