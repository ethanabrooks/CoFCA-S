from collections import Counter
import functools
import itertools
from pathlib import Path
import re
import sys
import time

import gym
import numpy as np
from tensorboardX import SummaryWriter
import torch
from tqdm import tqdm

from common.atari_wrappers import wrap_deepmind
from common.vec_env.dummy_vec_env import DummyVecEnv
from common.vec_env.subproc_vec_env import SubprocVecEnv
from gridworld_env import SubtasksGridWorld
from ppo.agent import Agent, AgentValues  # noqa
from ppo.storage import RolloutStorage
from ppo.subtasks.wrappers import Wrapper
from ppo.update import PPO
from ppo.utils import get_n_gpu, get_random_gpu
from ppo.wrappers import AddTimestep, TransposeImage, VecNormalize, VecPyTorch, VecPyTorchFrameStack

try:
    import dm_control2gym
except ImportError:
    pass


class Train:
    def __init__(
        self,
        num_steps,
        num_processes,
        seed,
        cuda_deterministic,
        cuda,
        max_episode_steps,
        log_dir: Path,
        env_id,
        gamma,
        normalize,
        add_timestep,
        save_interval,
        log_interval,
        eval_interval,
        use_gae,
        tau,
        ppo_args,
        agent_args,
        render,
        render_eval,
        load_path,
        success_reward,
        target_success_rate,
        synchronous,
        batch_size,
        run_id,
        save_dir=None,
    ):
        if render_eval and not render:
            eval_interval = 1
        if render:
            ppo_args.update(ppo_epoch=0)
        self.success_reward = success_reward
        save_dir = save_dir or log_dir

        torch.manual_seed(seed)
        torch.cuda.manual_seed_all(seed)
        np.random.seed(seed)

        cuda &= torch.cuda.is_available()
        if cuda and cuda_deterministic:
            torch.backends.cudnn.benchmark = False
            torch.backends.cudnn.deterministic = True

        device = 'cpu'
        if cuda:
            device_num = get_random_gpu()
            if run_id:
                match = re.search('\d+$', run_id)
                if match:
                    device_num = int(match.group()) % get_n_gpu()

            device = torch.device('cuda', device_num)
        print('Using device', device)
        self.device = device

        writer = None
        if log_dir:
            writer = SummaryWriter(logdir=str(log_dir))

        torch.set_num_threads(1)

        envs = self.make_vec_envs(
            env_id=env_id,
            seed=seed,
            num_processes=num_processes,
            gamma=(gamma if normalize else None),
            add_timestep=add_timestep,
            render=render,
            synchronous=True if render else synchronous,
            evaluation=False,
        )

        self.agent = self.build_agent(envs=envs, **agent_args)
        rollouts = RolloutStorage(
            num_steps=num_steps,
            num_processes=num_processes,
            obs_space=envs.observation_space,
            action_space=envs.action_space,
            recurrent_hidden_state_size=self.agent.recurrent_hidden_state_size,
        )

        obs = envs.reset()
        rollouts.obs[0].copy_(obs)

        if cuda:
            tick = time.time()
            envs.to(device)
            self.agent.to(device)
            rollouts.to(device)
            print('Values copied to GPU in', time.time() - tick, 'seconds')

        ppo = PPO(agent=self.agent, batch_size=batch_size, **ppo_args)

        counter = Counter()
        start = time.time()
        last_save = start

        if load_path:
            state_dict = torch.load(load_path, map_location=device)
            self.agent.load_state_dict(state_dict['agent'])
            ppo.optimizer.load_state_dict(state_dict['optimizer'])
            start = state_dict.get('step', -1) + 1
            if isinstance(envs.venv, VecNormalize):
                envs.venv.load_state_dict(state_dict["vec_normalize"])
            print(f"Loaded parameters from {load_path}.")

        for j in itertools.count():
            if j % log_interval == 0:
                log_progress = tqdm(total=log_interval, desc="log ")
            if eval_interval and j % eval_interval == 0:
                eval_progress = tqdm(total=eval_interval, desc="eval")
            epoch_counter = self.run_epoch(
                obs=rollouts.obs[0],
                rnn_hxs=rollouts.recurrent_hidden_states[0],
                masks=rollouts.masks[0],
                envs=envs,
                num_steps=num_steps,
                rollouts=rollouts,
                counter=counter,
            )

            with torch.no_grad():
                next_value = self.agent.get_value(
                    rollouts.obs[-1],
                    rollouts.recurrent_hidden_states[-1],
                    rollouts.masks[-1],
                ).detach()

            rollouts.compute_returns(
                next_value=next_value, use_gae=use_gae, gamma=gamma, tau=tau
            )
            train_results = ppo.update(rollouts)
            rollouts.after_update()

            if save_dir and save_interval and time.time() - last_save >= save_interval:
                last_save = time.time()
                modules = dict(
                    optimizer=ppo.optimizer, agent=self.agent
                )  # type: Dict[str, torch.nn.Module]

                if isinstance(envs.venv, VecNormalize):
                    modules.update(vec_normalize=envs.venv)

                state_dict = {
                    name: module.state_dict() for name, module in modules.items()
                }
                save_path = Path(save_dir, "checkpoint.pt")
                torch.save(dict(step=j, **state_dict), save_path)

                print(f"Saved parameters to {save_path}")

            total_num_steps = (j + 1) * num_processes * num_steps

            mean_success_rate = np.mean(epoch_counter["successes"])
            if target_success_rate and mean_success_rate > target_success_rate:
                print("Finished training with success rate of", mean_success_rate)
                return

            if j % log_interval == 0 and writer is not None:
                end = time.time()
                fps = total_num_steps / (end - start)
                log_values = dict(fps=fps, **epoch_counter, **train_results)
                if writer:
                    for k, v in log_values.items():
                        mean = np.mean(v)
                        if not np.isnan(mean):
                            writer.add_scalar(k, np.mean(v), total_num_steps)

            log_progress.update()

            if eval_interval is not None and j % eval_interval == eval_interval - 1:
                eval_envs = self.make_vec_envs(
                    env_id=env_id,
                    seed=seed + num_processes,
                    num_processes=num_processes,
                    gamma=gamma if normalize else None,
                    add_timestep=add_timestep,
                    evaluation=True,
                    synchronous=True if render_eval else synchronous,
                    render=render_eval,
                )
                eval_envs.to(self.device)

                # vec_norm = get_vec_normalize(eval_envs)
                # if vec_norm is not None:
                #     vec_norm.eval()
                #     vec_norm.ob_rms = get_vec_normalize(envs).ob_rms

                obs = eval_envs.reset()
                eval_recurrent_hidden_states = torch.zeros(
                    num_processes,
                    self.agent.recurrent_hidden_state_size,
                    device=self.device,
                )
                eval_masks = torch.zeros(num_processes, 1, device=self.device)
                eval_counter = Counter()

                eval_values = self.run_epoch(
                    envs=eval_envs,
                    obs=obs,
                    rnn_hxs=eval_recurrent_hidden_states,
                    masks=eval_masks,
                    num_steps=max(num_steps, max_episode_steps)
                    if max_episode_steps
                    else num_steps,
                    rollouts=None,
                    counter=eval_counter,
                )

                eval_envs.close()

                print("Evaluation outcome:")
                if writer is not None:
                    for k, v in eval_values.items():
                        print(f"eval_{k}", np.mean(v))
                        writer.add_scalar(f"eval_{k}", np.mean(v), total_num_steps)

            if eval_interval:
                eval_progress.update()

    def run_epoch(self, obs, rnn_hxs, masks, envs, num_steps, rollouts, counter):
        # noinspection PyTypeChecker
        episode_counter = Counter(rewards=[], time_steps=[], success=[])
        for step in range(num_steps):
            with torch.no_grad():
                act = self.agent(
                    inputs=obs, rnn_hxs=rnn_hxs, masks=masks
                )  # type: AgentValues

            # Observe reward and next obs
            obs, reward, done, infos = envs.step(act.action)

            # track rewards
            counter["reward"] += reward.numpy()
            counter["time_step"] += np.ones_like(done)
            episode_rewards = counter["reward"][done]
            episode_counter["rewards"] += list(episode_rewards)
<<<<<<< HEAD
            episode_counter["success"] += list(reward.numpy()[done] > 0)

            # if self.success_reward is not None:
            # episode_counter["success"] += list(
            # episode_rewards >= self.success_reward
            # )
=======
            if self.success_reward is not None:
                episode_counter["success"] += list(
                    episode_rewards >= self.success_reward
                )
                # if np.any(episode_rewards < self.success_reward):
                # import ipdb

                # ipdb.set_trace()

>>>>>>> 0436a76f
            episode_counter["time_steps"] += list(counter["time_step"][done])
            counter["reward"][done] = 0
            counter["time_step"][done] = 0

            # If done then clean the history of observations.
            masks = torch.tensor(
                1 - done, dtype=torch.float32, device=obs.device
            ).unsqueeze(1)
            rnn_hxs = act.rnn_hxs
            if rollouts is not None:
                rollouts.insert(
                    obs=obs,
                    recurrent_hidden_states=act.rnn_hxs,
                    actions=act.action,
                    action_log_probs=act.action_log_probs,
                    values=act.value,
                    rewards=reward,
                    masks=masks,
                )

        return episode_counter

    @staticmethod
    def build_agent(envs, **agent_args):
        return Agent(envs.observation_space.shape, envs.action_space, **agent_args)

    @staticmethod
    def make_env(env_id, seed, rank, add_timestep):
        if env_id.startswith("dm"):
            _, domain, task = env_id.split(".")
            env = dm_control2gym.make(domain_name=domain, task_name=task)
        else:
            env = gym.make(env_id)

        is_atari = hasattr(gym.envs, "atari") and isinstance(
            env.unwrapped, gym.envs.atari.atari_env.AtariEnv
        )
        if isinstance(env.unwrapped, SubtasksGridWorld):
            env = Wrapper(env)

        env.seed(seed + rank)

        obs_shape = env.observation_space.shape

        if add_timestep and len(obs_shape) == 1 and str(env).find("TimeLimit") > -1:
            env = AddTimestep(env)

        if is_atari and len(env.observation_space.shape) == 3:
            env = wrap_deepmind(env)

        # elif len(env.observation_space.shape) == 3:
        #     raise NotImplementedError(
        #         "CNN models work only for atari,\n"
        #         "please use a custom wrapper for a custom pixel input env.\n"
        #         "See wrap_deepmind for an example.")

        # If the input has shape (W,H,3), wrap for PyTorch convolutions
        obs_shape = env.observation_space.shape
        if len(obs_shape) == 3 and obs_shape[2] in [1, 3]:
            env = TransposeImage(env)

        return env

    def make_vec_envs(
        self, num_processes, gamma, render, synchronous, num_frame_stack=None, **kwargs
    ):

        envs = [functools.partial(self.make_env, rank=i, **kwargs) for i in range(num_processes)]

        if len(envs) == 1 or sys.platform == "darwin" or synchronous:
            envs = DummyVecEnv(envs, render=render)
        else:
            envs = SubprocVecEnv(envs)

        if (
            envs.observation_space.shape
            and len(envs.observation_space.shape) == 1  # TODO
        ):
            if gamma is None:
                envs = VecNormalize(envs, ret=False)
            else:
                envs = VecNormalize(envs, gamma=gamma)

        envs = VecPyTorch(envs)

        if num_frame_stack is not None:
            envs = VecPyTorchFrameStack(envs, num_frame_stack)
        # elif len(envs.observation_space.shape) == 3:
        #     envs = VecPyTorchFrameStack(envs, 4, self.device)

        return envs<|MERGE_RESOLUTION|>--- conflicted
+++ resolved
@@ -270,14 +270,6 @@
             counter["time_step"] += np.ones_like(done)
             episode_rewards = counter["reward"][done]
             episode_counter["rewards"] += list(episode_rewards)
-<<<<<<< HEAD
-            episode_counter["success"] += list(reward.numpy()[done] > 0)
-
-            # if self.success_reward is not None:
-            # episode_counter["success"] += list(
-            # episode_rewards >= self.success_reward
-            # )
-=======
             if self.success_reward is not None:
                 episode_counter["success"] += list(
                     episode_rewards >= self.success_reward
@@ -287,7 +279,6 @@
 
                 # ipdb.set_trace()
 
->>>>>>> 0436a76f
             episode_counter["time_steps"] += list(counter["time_step"][done])
             counter["reward"][done] = 0
             counter["time_step"][done] = 0
