--- conflicted
+++ resolved
@@ -4,20 +4,12 @@
 import re
 import sys
 import time
-<<<<<<< HEAD
-from pathlib import Path
-=======
 from typing import Dict
->>>>>>> 534a3f47
 
 import gym
 import numpy as np
 import torch
-<<<<<<< HEAD
-from tensorboardX import SummaryWriter
-=======
 from tqdm import tqdm
->>>>>>> 534a3f47
 
 from common.atari_wrappers import wrap_deepmind
 from common.vec_env.dummy_vec_env import DummyVecEnv
