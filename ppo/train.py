--- conflicted
+++ resolved
@@ -9,20 +9,14 @@
 import torch
 from gym.spaces import Discrete
 from tensorboardX import SummaryWriter
-<<<<<<< HEAD
 from utils import space_to_size
-=======
->>>>>>> fd2b47e6
 
 from ppo.envs import VecNormalize, make_vec_envs
 from ppo.policy import Policy
 from ppo.storage import RolloutStorage, TasksRolloutStorage
 from ppo.task_generator import TaskGenerator
 from ppo.update import PPO
-<<<<<<< HEAD
-=======
 from utils import space_to_size
->>>>>>> fd2b47e6
 
 
 def get_freer_gpu():
