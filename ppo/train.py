--- conflicted
+++ resolved
@@ -21,18 +21,8 @@
 from ppo.subtasks.wrappers import Wrapper
 from ppo.update import PPO
 from ppo.utils import get_n_gpu, get_random_gpu
-<<<<<<< HEAD
-from ppo.wrappers import (
-    AddTimestep,
-    TransposeImage,
-    VecNormalize,
-    VecPyTorch,
-    VecPyTorchFrameStack,
-)
-=======
 from ppo.wrappers import (AddTimestep, TransposeImage, VecNormalize, VecPyTorch,
                           VecPyTorchFrameStack)
->>>>>>> 83275cee
 
 try:
     import dm_control2gym
