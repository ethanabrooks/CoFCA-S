--- conflicted
+++ resolved
@@ -28,16 +28,6 @@
     VecPyTorchFrameStack,
 )
 from ppo.utils import get_n_gpu, get_random_gpu
-<<<<<<< HEAD
-from ppo.wrappers import (
-    AddTimestep,
-    TransposeImage,
-    VecNormalize,
-    VecPyTorch,
-    VecPyTorchFrameStack,
-)
-=======
->>>>>>> 302ce167
 
 try:
     import dm_control2gym
@@ -92,11 +82,7 @@
             torch.backends.cudnn.benchmark = False
             torch.backends.cudnn.deterministic = True
 
-<<<<<<< HEAD
-        device = "cpu"
-=======
         self.device = "cpu"
->>>>>>> 302ce167
         if cuda:
             device_num = get_random_gpu()
             if run_id:
@@ -104,14 +90,8 @@
                 if match:
                     device_num = int(match.group()) % get_n_gpu()
 
-<<<<<<< HEAD
-            device = torch.device("cuda", device_num)
-        print("Using device", device)
-        self.device = device
-=======
             self.device = torch.device("cuda", device_num)
         print("Using device", self.device)
->>>>>>> 302ce167
 
         writer = None
         if log_dir:
@@ -144,15 +124,9 @@
 
         if cuda:
             tick = time.time()
-<<<<<<< HEAD
-            envs.to(device)
-            self.agent.to(device)
-            rollouts.to(device)
-=======
             envs.to(self.device)
             self.agent.to(self.device)
             rollouts.to(self.device)
->>>>>>> 302ce167
             print("Values copied to GPU in", time.time() - tick, "seconds")
 
         ppo = PPO(agent=self.agent, batch_size=batch_size, **ppo_args)
@@ -162,11 +136,7 @@
         last_save = start
 
         if load_path:
-<<<<<<< HEAD
-            state_dict = torch.load(load_path, map_location=device)
-=======
             state_dict = torch.load(load_path, map_location=self.device)
->>>>>>> 302ce167
             self.agent.load_state_dict(state_dict["agent"])
             ppo.optimizer.load_state_dict(state_dict["optimizer"])
             start = state_dict.get("step", -1) + 1
@@ -249,11 +219,7 @@
                     synchronous=True if render_eval else synchronous,
                     render=render_eval,
                 )
-<<<<<<< HEAD
-                eval_envs.to(device)
-=======
                 eval_envs.to(self.device)
->>>>>>> 302ce167
 
                 # vec_norm = get_vec_normalize(eval_envs)
                 # if vec_norm is not None:
@@ -262,17 +228,11 @@
 
                 obs = eval_envs.reset()
                 eval_recurrent_hidden_states = torch.zeros(
-<<<<<<< HEAD
-                    num_processes, self.agent.recurrent_hidden_state_size, device=device
-                )
-                eval_masks = torch.zeros(num_processes, 1, device=device)
-=======
                     num_processes,
                     self.agent.recurrent_hidden_state_size,
                     device=self.device,
                 )
                 eval_masks = torch.zeros(num_processes, 1, device=self.device)
->>>>>>> 302ce167
                 eval_counter = Counter()
 
                 eval_values = self.run_epoch(
@@ -323,14 +283,11 @@
                 episode_counter["success"] += list(
                     episode_rewards >= self.success_reward
                 )
-<<<<<<< HEAD
-=======
                 # if np.any(episode_rewards < self.success_reward):
                 #     import ipdb
                 #
                 #     ipdb.set_trace()
 
->>>>>>> 302ce167
             episode_counter["time_steps"] += list(counter["time_step"][done])
             counter["reward"][done] = 0
             counter["time_step"][done] = 0
