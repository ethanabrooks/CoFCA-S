--- conflicted
+++ resolved
@@ -1,24 +1,17 @@
 from collections import Counter, defaultdict
 import functools
 import itertools
+from pathlib import Path
 import re
 import sys
 import time
-<<<<<<< HEAD
-from collections import Counter, defaultdict
-from pathlib import Path
-=======
->>>>>>> 0330b6b2
 from typing import Dict
 
 import gym
 import numpy as np
+from tensorboardX import SummaryWriter
 import torch
-<<<<<<< HEAD
-from tensorboardX import SummaryWriter
-=======
 from tqdm import tqdm
->>>>>>> 0330b6b2
 
 from common.atari_wrappers import wrap_deepmind
 from common.vec_env.dummy_vec_env import DummyVecEnv
@@ -120,11 +113,7 @@
 
         ppo = PPO(agent=self.agent, batch_size=batch_size, **ppo_args)
 
-<<<<<<< HEAD
-        n_success = 0
-=======
         counter = Counter()
->>>>>>> 0330b6b2
         start = time.time()
         last_save = start
 
@@ -138,26 +127,18 @@
             print(f'Loaded parameters from {load_path}.')
 
         for j in itertools.count():
-<<<<<<< HEAD
-            train_values = self.run_epoch(
-=======
             if j % log_interval == 0:
                 log_progress = tqdm(total=log_interval)
             if eval_interval and j % eval_interval == 0:
                 eval_progress = tqdm(total=eval_interval)
             epoch_counter = self.run_epoch(
->>>>>>> 0330b6b2
                 obs=rollouts.obs[0],
                 rnn_hxs=rollouts.recurrent_hidden_states[0],
                 masks=rollouts.masks[0],
                 envs=envs,
                 num_steps=num_steps,
                 rollouts=rollouts,
-<<<<<<< HEAD
-            )
-=======
                 counter=counter)
->>>>>>> 0330b6b2
 
             with torch.no_grad():
                 next_value = self.agent.get_value(
@@ -190,16 +171,6 @@
 
             total_num_steps = (j + 1) * num_processes * num_steps
 
-<<<<<<< HEAD
-            rewards_array = train_values['reward']
-            if rewards_array.size > 0 and success_reward:
-                reward = rewards_array.mean()
-                if reward > success_reward:
-                    n_success += 1
-                else:
-                    n_success = 0
-                if n_success == successes_till_done:
-=======
             if epoch_counter['rewards'] and success_reward:
                 reward = np.mean(counter['episode_rewards'])
                 if reward > success_reward:
@@ -207,31 +178,17 @@
                 else:
                     epoch_counter['successes'] = 0
                 if epoch_counter['successes'] == successes_till_done:
->>>>>>> 0330b6b2
                     return
 
             if j % log_interval == 0 and writer is not None:
                 end = time.time()
                 fps = total_num_steps / (end - start)
-<<<<<<< HEAD
-                log_values = dict(
-                    fps=fps,
-                    reward=rewards_array,
-                    time_steps=train_values['time_step'],
-                    **train_results)
-                for k, v in log_values.items():
-                    mean = np.mean(v)
-                    print(f'{k}: {mean}')
-                    if log_dir:
-                        writer.add_scalar(k, mean, total_num_steps)
-=======
                 log_values = dict(fps=fps, **epoch_counter, **train_results)
                 if writer:
                     for k, v in log_values.items():
                         writer.add_scalar(k, np.mean(v), total_num_steps)
 
             log_progress.update()
->>>>>>> 0330b6b2
 
             if eval_interval is not None and j % eval_interval == eval_interval - 1:
                 eval_envs = self.make_vec_envs(
@@ -250,10 +207,7 @@
                 #     vec_norm.eval()
                 #     vec_norm.ob_rms = get_vec_normalize(envs).ob_rms
 
-<<<<<<< HEAD
-=======
                 obs = eval_envs.reset()
->>>>>>> 0330b6b2
                 eval_recurrent_hidden_states = torch.zeros(
                     num_processes,
                     self.agent.recurrent_hidden_state_size,
@@ -262,30 +216,6 @@
                 eval_counter = Counter()
 
                 eval_values = self.run_epoch(
-<<<<<<< HEAD
-                    obs=eval_envs.reset(),
-                    rnn_hxs=eval_recurrent_hidden_states,
-                    masks=eval_masks,
-                    envs=eval_envs,
-                    num_steps=num_steps,
-                    rollouts=None)
-
-                eval_envs.close()
-
-                log_values = dict(
-                    eval_return=eval_values['reward'],
-                    eval_time_steps=eval_values['time_step'],
-                )
-                for k, v in log_values.items():
-                    mean = np.mean(v)
-                    print(f'{k}: {mean}')
-                    if log_dir:
-                        writer.add_scalar(k, mean, total_num_steps)
-
-    def run_epoch(self, obs, rnn_hxs, masks, envs, num_steps, rollouts):
-        counters = Counter()
-        epoch_values = defaultdict(list)
-=======
                     envs=eval_envs,
                     obs=obs,
                     rnn_hxs=eval_recurrent_hidden_states,
@@ -315,7 +245,6 @@
     ):
         # noinspection PyTypeChecker
         episode_counter = Counter(rewards=[], time_steps=[])
->>>>>>> 0330b6b2
         for step in range(num_steps):
             with torch.no_grad():
                 act = self.agent(
@@ -326,21 +255,6 @@
             obs, reward, done, infos = envs.step(act.action)
 
             # track rewards
-<<<<<<< HEAD
-            counters['reward'] += reward.numpy()
-            counters['time_step'] += np.ones_like(reward.numpy())
-            epoch_values['reward'].append(counters['reward'][done])
-            epoch_values['time_step'].append(counters['time_step'][done])
-            counters['reward'][done] = 0
-            counters['time_step'][done] = 0
-            counters['episodes'] += done
-
-            # If done then clean the history of observations.
-            masks = torch.tensor(
-                done, device=obs.device, dtype=torch.float32).unsqueeze(1)
-
-            if rollouts:
-=======
             counter['reward'] += reward.numpy()
             counter['time_step'] += np.ones_like(done)
             episode_counter['rewards'] += list(counter['reward'][done])
@@ -353,7 +267,6 @@
                 1 - done, dtype=torch.float32, device=obs.device).unsqueeze(1)
             rnn_hxs = act.rnn_hxs
             if rollouts is not None:
->>>>>>> 0330b6b2
                 rollouts.insert(
                     obs=obs,
                     recurrent_hidden_states=act.rnn_hxs,
@@ -362,12 +275,8 @@
                     values=act.value,
                     rewards=reward,
                     masks=masks)
-<<<<<<< HEAD
-        return {k: np.concatenate(v) for k, v in epoch_values.items()}
-=======
 
         return episode_counter
->>>>>>> 0330b6b2
 
     @staticmethod
     def build_agent(envs, **agent_args):
@@ -416,26 +325,12 @@
                       gamma,
                       render,
                       synchronous,
-<<<<<<< HEAD
-                      evaluation,
-                      num_frame_stack=None):
-
-        envs = [
-            functools.partial(
-                self.make_env,
-                env_id=env_id,
-                seed=seed,
-                rank=i,
-                add_timestep=add_timestep,
-                evaluation=evaluation) for i in range(num_processes)
-=======
                       num_frame_stack=None,
                       **kwargs):
 
         envs = [
             functools.partial(self.make_env, rank=i, **kwargs)
             for i in range(num_processes)
->>>>>>> 0330b6b2
         ]
 
         if len(envs) == 1 or sys.platform == 'darwin' or synchronous:
