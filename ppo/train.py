--- conflicted
+++ resolved
@@ -434,11 +434,6 @@
             for i in range(num_processes)
         ]
 
-<<<<<<< HEAD
-        
-=======
-
->>>>>>> 44dd3720
 
         if len(envs) == 1 or sys.platform == "darwin" or synchronous:
             envs = DummyVecEnv(envs, render=render)
