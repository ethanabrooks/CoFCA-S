--- conflicted
+++ resolved
@@ -183,33 +183,6 @@
                 use_tqdm=False,
             )
             with torch.no_grad():
-<<<<<<< HEAD
-                next_value = self.agent.get_value(
-                    self.rollouts.obs[-1],
-                    self.rollouts.recurrent_hidden_states[-1],
-                    self.rollouts.masks[-1],
-                ).detach()
-            self.rollouts.compute_returns(next_value=next_value)
-            train_results = self.ppo.update(self.rollouts)
-            self.rollouts.after_update()
-            if log_progress is not None:
-                log_progress.update()
-            # print(self.i, self.i % self.log_interval)
-            if self.i % log_interval == 0:
-                total_num_steps = (self.i + 1) * num_processes * num_steps
-                # print(f"Writing to {self.logdir}")
-                fps = total_num_steps / (time.time() - tick)
-                yield dict(
-                    k_scalar_pairs(
-                        tick=tick,
-                        fps=fps,
-                        **epoch_counter,
-                        **train_results,
-                        **eval_result,
-                    )
-                )
-                tick = time.time()
-=======
                 next_value = self.agent.get_value(rollouts.obs[-1],
                                                   rollouts.recurrent_hidden_states[-1],
                                                   rollouts.masks[-1]).detach()
@@ -295,7 +268,6 @@
 
             if eval_interval:
                 eval_progress.update()
->>>>>>> 1c6a698f
 
     def run_epoch(
         self, obs, rnn_hxs, masks, num_steps, counter, success_reward, use_tqdm
