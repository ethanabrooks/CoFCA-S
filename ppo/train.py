from collections import Counter
import functools
import itertools
from pathlib import Path
import re
import sys
import time

import gym
import numpy as np
from tensorboardX import SummaryWriter
import torch
from tqdm import tqdm

from common.atari_wrappers import wrap_deepmind
from common.vec_env.dummy_vec_env import DummyVecEnv
from common.vec_env.subproc_vec_env import SubprocVecEnv
from gridworld_env import SubtasksGridWorld
from ppo.agent import Agent, AgentValues  # noqa
from ppo.storage import RolloutStorage
from ppo.subtasks.wrappers import Wrapper
from ppo.update import PPO
from ppo.utils import get_n_gpu, get_random_gpu
from ppo.wrappers import AddTimestep, TransposeImage, VecNormalize, VecPyTorch, VecPyTorchFrameStack

try:
    import dm_control2gym
except ImportError:
    pass


class Train:
    def __init__(
        self,
        num_steps,
        num_processes,
        seed,
        cuda_deterministic,
        cuda,
        max_episode_steps,
        log_dir: Path,
        env_id,
        gamma,
        normalize,
        add_timestep,
        save_interval,
        log_interval,
        eval_interval,
        use_gae,
        tau,
        ppo_args,
        agent_args,
        render,
        render_eval,
        load_path,
        success_reward,
        target_success_rate,
        synchronous,
        batch_size,
        run_id,
        save_dir=None,
    ):
        if render_eval and not render:
            eval_interval = 1
        self.success_reward = success_reward
        save_dir = save_dir or log_dir

        torch.manual_seed(seed)
        torch.cuda.manual_seed_all(seed)
        np.random.seed(seed)

        cuda &= torch.cuda.is_available()
        if cuda and cuda_deterministic:
            torch.backends.cudnn.benchmark = False
            torch.backends.cudnn.deterministic = True

        device = 'cpu'
        if cuda:
            device_num = get_random_gpu()
            if run_id:
                match = re.search('\d+$', run_id)
                if match:
                    device_num = int(match.group()) % get_n_gpu()

            device = torch.device('cuda', device_num)
        print('Using device', device)
        self.device = device

        writer = None
        if log_dir:
            writer = SummaryWriter(logdir=str(log_dir))

        torch.set_num_threads(1)

        envs = self.make_vec_envs(
            env_id=env_id,
            seed=seed,
            num_processes=num_processes,
            gamma=(gamma if normalize else None),
            add_timestep=add_timestep,
            render=render,
            synchronous=True if render else synchronous,
            evaluation=False,
        )

        self.agent = self.build_agent(envs=envs, **agent_args)
        rollouts = RolloutStorage(
            num_steps=num_steps,
            num_processes=num_processes,
            obs_space=envs.observation_space,
            action_space=envs.action_space,
            recurrent_hidden_state_size=self.agent.recurrent_hidden_state_size,
        )

        obs = envs.reset()
        rollouts.obs[0].copy_(obs)

        if cuda:
            tick = time.time()
            envs.to(device)
            self.agent.to(device)
            rollouts.to(device)
            print('Values copied to GPU in', time.time() - tick, 'seconds')

        ppo = PPO(agent=self.agent, batch_size=batch_size, **ppo_args)

        counter = Counter()
        start = time.time()
        last_save = start

        if load_path:
            state_dict = torch.load(load_path, map_location=device)
            self.agent.load_state_dict(state_dict['agent'])
            ppo.optimizer.load_state_dict(state_dict['optimizer'])
            start = state_dict.get('step', -1) + 1
            if isinstance(envs.venv, VecNormalize):
                envs.venv.load_state_dict(state_dict["vec_normalize"])
            print(f"Loaded parameters from {load_path}.")

        for j in itertools.count():
            if j % log_interval == 0:
                log_progress = tqdm(total=log_interval, desc="log ")
            if eval_interval and j % eval_interval == 0:
                eval_progress = tqdm(total=eval_interval, desc="eval")
            epoch_counter = self.run_epoch(
                obs=rollouts.obs[0],
                rnn_hxs=rollouts.recurrent_hidden_states[0],
                masks=rollouts.masks[0],
                envs=envs,
                num_steps=num_steps,
                rollouts=rollouts,
                counter=counter,
            )

            with torch.no_grad():
                next_value = self.agent.get_value(
                    rollouts.obs[-1],
                    rollouts.recurrent_hidden_states[-1],
                    rollouts.masks[-1],
                ).detach()

            rollouts.compute_returns(
                next_value=next_value, use_gae=use_gae, gamma=gamma, tau=tau
            )
            train_results = ppo.update(rollouts)
            rollouts.after_update()

            if save_dir and save_interval and time.time() - last_save >= save_interval:
                last_save = time.time()
                modules = dict(
                    optimizer=ppo.optimizer, agent=self.agent
                )  # type: Dict[str, torch.nn.Module]

                if isinstance(envs.venv, VecNormalize):
                    modules.update(vec_normalize=envs.venv)

                state_dict = {
                    name: module.state_dict() for name, module in modules.items()
                }
                save_path = Path(save_dir, "checkpoint.pt")
                torch.save(dict(step=j, **state_dict), save_path)

                print(f"Saved parameters to {save_path}")

            total_num_steps = (j + 1) * num_processes * num_steps

            mean_success_rate = np.mean(epoch_counter["successes"])
            if target_success_rate and mean_success_rate > target_success_rate:
                print("Finished training with success rate of", mean_success_rate)
                return

            if j % log_interval == 0 and writer is not None:
                end = time.time()
                fps = total_num_steps / (end - start)
                log_values = dict(fps=fps, **epoch_counter, **train_results)
                if writer:
                    for k, v in log_values.items():
                        mean = np.mean(v)
                        if not np.isnan(mean):
                            writer.add_scalar(k, np.mean(v), total_num_steps)

            log_progress.update()

            if eval_interval is not None and j % eval_interval == eval_interval - 1:
                eval_envs = self.make_vec_envs(
                    env_id=env_id,
                    seed=seed + num_processes,
                    num_processes=num_processes,
                    gamma=gamma if normalize else None,
                    add_timestep=add_timestep,
                    evaluation=True,
                    synchronous=True if render_eval else synchronous,
                    render=render_eval,
                )
                eval_envs.to(self.device)

                # vec_norm = get_vec_normalize(eval_envs)
                # if vec_norm is not None:
                #     vec_norm.eval()
                #     vec_norm.ob_rms = get_vec_normalize(envs).ob_rms

                obs = eval_envs.reset()
                eval_recurrent_hidden_states = torch.zeros(
                    num_processes,
                    self.agent.recurrent_hidden_state_size,
                    device=self.device,
                )
                eval_masks = torch.zeros(num_processes, 1, device=self.device)
                eval_counter = Counter()

                eval_values = self.run_epoch(
                    envs=eval_envs,
                    obs=obs,
                    rnn_hxs=eval_recurrent_hidden_states,
                    masks=eval_masks,
                    num_steps=max(num_steps, max_episode_steps)
                    if max_episode_steps
                    else num_steps,
                    rollouts=None,
                    counter=eval_counter,
                )

                eval_envs.close()

                print("Evaluation outcome:")
                if writer is not None:
                    for k, v in eval_values.items():
                        print(f"eval_{k}", np.mean(v))
                        writer.add_scalar(f"eval_{k}", np.mean(v), total_num_steps)

            if eval_interval:
                eval_progress.update()

    def run_epoch(self, obs, rnn_hxs, masks, envs, num_steps, rollouts, counter):
        # noinspection PyTypeChecker
        episode_counter = Counter(rewards=[], time_steps=[], success=[])
        for step in range(num_steps):
            with torch.no_grad():
                act = self.agent(
                    inputs=obs, rnn_hxs=rnn_hxs, masks=masks
                )  # type: AgentValues

            # Observe reward and next obs
            obs, reward, done, infos = envs.step(act.action)

            # track rewards
            counter["reward"] += reward.numpy()
            counter["time_step"] += np.ones_like(done)
            episode_rewards = counter["reward"][done]
            episode_counter["rewards"] += list(episode_rewards)
<<<<<<< HEAD
            episode_counter["success"] += list(counter["reward"][done] >= 0)
=======
            episode_counter["success"] += list(reward.numpy()[done] > 0)

>>>>>>> a91858e9
            # if self.success_reward is not None:
            # episode_counter["success"] += list(
            # episode_rewards >= self.success_reward
            # )
            episode_counter["time_steps"] += list(counter["time_step"][done])
            counter["reward"][done] = 0
            counter["time_step"][done] = 0

            # If done then clean the history of observations.
            masks = torch.tensor(
                1 - done, dtype=torch.float32, device=obs.device
            ).unsqueeze(1)
            rnn_hxs = act.rnn_hxs
            if rollouts is not None:
                rollouts.insert(
                    obs=obs,
                    recurrent_hidden_states=act.rnn_hxs,
                    actions=act.action,
                    action_log_probs=act.action_log_probs,
                    values=act.value,
                    rewards=reward,
                    masks=masks,
                )

        return episode_counter

    @staticmethod
    def build_agent(envs, **agent_args):
        return Agent(envs.observation_space.shape, envs.action_space, **agent_args)

    @staticmethod
    def make_env(env_id, seed, rank, add_timestep):
        if env_id.startswith("dm"):
            _, domain, task = env_id.split(".")
            env = dm_control2gym.make(domain_name=domain, task_name=task)
        else:
            env = gym.make(env_id)

        is_atari = hasattr(gym.envs, "atari") and isinstance(
            env.unwrapped, gym.envs.atari.atari_env.AtariEnv
        )
        if isinstance(env.unwrapped, SubtasksGridWorld):
            env = Wrapper(env)

        env.seed(seed + rank)

        obs_shape = env.observation_space.shape

        if add_timestep and len(obs_shape) == 1 and str(env).find("TimeLimit") > -1:
            env = AddTimestep(env)

        if is_atari and len(env.observation_space.shape) == 3:
            env = wrap_deepmind(env)

        # elif len(env.observation_space.shape) == 3:
        #     raise NotImplementedError(
        #         "CNN models work only for atari,\n"
        #         "please use a custom wrapper for a custom pixel input env.\n"
        #         "See wrap_deepmind for an example.")

        # If the input has shape (W,H,3), wrap for PyTorch convolutions
        obs_shape = env.observation_space.shape
        if len(obs_shape) == 3 and obs_shape[2] in [1, 3]:
            env = TransposeImage(env)

        return env

    def make_vec_envs(
        self, num_processes, gamma, render, synchronous, num_frame_stack=None, **kwargs
    ):

        envs = [functools.partial(self.make_env, rank=i, **kwargs) for i in range(num_processes)]

        if len(envs) == 1 or sys.platform == "darwin" or synchronous:
            envs = DummyVecEnv(envs, render=render)
        else:
            envs = SubprocVecEnv(envs)

        if (
            envs.observation_space.shape
            and len(envs.observation_space.shape) == 1  # TODO
        ):
            if gamma is None:
                envs = VecNormalize(envs, ret=False)
            else:
                envs = VecNormalize(envs, gamma=gamma)

        envs = VecPyTorch(envs)

        if num_frame_stack is not None:
            envs = VecPyTorchFrameStack(envs, num_frame_stack)
        # elif len(envs.observation_space.shape) == 3:
        #     envs = VecPyTorchFrameStack(envs, 4, self.device)

        return envs<|MERGE_RESOLUTION|>--- conflicted
+++ resolved
@@ -21,7 +21,13 @@
 from ppo.subtasks.wrappers import Wrapper
 from ppo.update import PPO
 from ppo.utils import get_n_gpu, get_random_gpu
-from ppo.wrappers import AddTimestep, TransposeImage, VecNormalize, VecPyTorch, VecPyTorchFrameStack
+from ppo.wrappers import (
+    AddTimestep,
+    TransposeImage,
+    VecNormalize,
+    VecPyTorch,
+    VecPyTorchFrameStack,
+)
 
 try:
     import dm_control2gym
@@ -268,12 +274,8 @@
             counter["time_step"] += np.ones_like(done)
             episode_rewards = counter["reward"][done]
             episode_counter["rewards"] += list(episode_rewards)
-<<<<<<< HEAD
-            episode_counter["success"] += list(counter["reward"][done] >= 0)
-=======
             episode_counter["success"] += list(reward.numpy()[done] > 0)
 
->>>>>>> a91858e9
             # if self.success_reward is not None:
             # episode_counter["success"] += list(
             # episode_rewards >= self.success_reward
