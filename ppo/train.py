--- conflicted
+++ resolved
@@ -318,10 +318,7 @@
             #print("action: ", act.action, "obs: ", obs, " rew: ", reward, " done: ", done, " infos: ", infos)
             #print("Count: ", count)
             #print("Observations: ", obs)
-<<<<<<< HEAD
-=======
             #print("Done: ", done)
->>>>>>> c88044f6
             #print("RNN_HXS: ", rnn_hxs)
             #print("Masks: ", masks)
             #print("Action: ", act.action)
