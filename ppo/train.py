from collections import Counter
import functools
import itertools
from pathlib import Path
import re
import sys
import time

import gym
import numpy as np
from tensorboardX import SummaryWriter
import torch
from tqdm import tqdm

from common.atari_wrappers import wrap_deepmind
from common.vec_env.dummy_vec_env import DummyVecEnv
from common.vec_env.subproc_vec_env import SubprocVecEnv
from gridworld_env import SubtasksGridWorld
from ppo.agent import Agent, AgentValues  # noqa
from ppo.storage import RolloutStorage
from ppo.subtasks.wrappers import Wrapper
from ppo.update import PPO
from ppo.utils import get_n_gpu, get_random_gpu
from ppo.wrappers import (
    AddTimestep,
    TransposeImage,
    VecNormalize,
    VecPyTorch,
    VecPyTorchFrameStack,
)

try:
    import dm_control2gym
except ImportError:
    pass


class Train:
    def __init__(
        self,
        num_steps,
        num_processes,
        seed,
        cuda_deterministic,
        cuda,
        max_episode_steps,
        log_dir: Path,
        env_id,
        gamma,
        normalize,
        add_timestep,
        save_interval,
        log_interval,
        eval_interval,
        use_gae,
        tau,
        ppo_args,
        agent_args,
        render,
        render_eval,
        load_path,
        success_reward,
        target_success_rate,
        synchronous,
        batch_size,
        run_id,
        save_dir=None,
    ):
        if render_eval and not render:
            eval_interval = 1
        self.success_reward = success_reward
        save_dir = save_dir or log_dir

        torch.manual_seed(seed)
        torch.cuda.manual_seed_all(seed)
        np.random.seed(seed)

        cuda &= torch.cuda.is_available()
        if cuda and cuda_deterministic:
            torch.backends.cudnn.benchmark = False
            torch.backends.cudnn.deterministic = True

<<<<<<< HEAD
        self.device = "cpu"
        if cuda:
            device_num = get_random_gpu()
            if run_id:
                match = re.search("\d+$", run_id)
                if match:
                    device_num = int(match.group()) % get_n_gpu()

            self.device = torch.device("cuda", device_num)
        print("Using device", self.device)
=======
        device = 'cpu'
        if cuda:
            device_num = get_random_gpu()
            if run_id:
                match = re.search('\d+$', run_id)
                if match:
                    device_num = int(match.group()) % get_n_gpu()

            device = torch.device('cuda', device_num)
        print('Using device', device)
        self.device = device
>>>>>>> 36e7e175

        writer = None
        if log_dir:
            writer = SummaryWriter(logdir=str(log_dir))

        torch.set_num_threads(1)

        envs = self.make_vec_envs(
            env_id=env_id,
            seed=seed,
            num_processes=num_processes,
            gamma=(gamma if normalize else None),
            add_timestep=add_timestep,
            render=render,
            synchronous=True if render else synchronous,
            evaluation=False,
        )

        self.agent = self.build_agent(envs=envs, **agent_args)
        rollouts = RolloutStorage(
            num_steps=num_steps,
            num_processes=num_processes,
            obs_space=envs.observation_space,
            action_space=envs.action_space,
            recurrent_hidden_state_size=self.agent.recurrent_hidden_state_size,
        )

        obs = envs.reset()
        rollouts.obs[0].copy_(obs)

        if cuda:
            tick = time.time()
<<<<<<< HEAD
            envs.to(self.device)
            self.agent.to(self.device)
            rollouts.to(self.device)
            print("Values copied to GPU in", time.time() - tick, "seconds")
=======
            envs.to(device)
            self.agent.to(device)
            rollouts.to(device)
            print('Values copied to GPU in', time.time() - tick, 'seconds')
>>>>>>> 36e7e175

        ppo = PPO(agent=self.agent, batch_size=batch_size, **ppo_args)

        counter = Counter()
        start = time.time()
        last_save = start

        if load_path:
<<<<<<< HEAD
            state_dict = torch.load(load_path, map_location=self.device)
            self.agent.load_state_dict(state_dict["agent"])
            ppo.optimizer.load_state_dict(state_dict["optimizer"])
            start = state_dict.get("step", -1) + 1
=======
            state_dict = torch.load(load_path, map_location=device)
            self.agent.load_state_dict(state_dict['agent'])
            ppo.optimizer.load_state_dict(state_dict['optimizer'])
            start = state_dict.get('step', -1) + 1
>>>>>>> 36e7e175
            if isinstance(envs.venv, VecNormalize):
                envs.venv.load_state_dict(state_dict["vec_normalize"])
            print(f"Loaded parameters from {load_path}.")

        for j in itertools.count():
            if j % log_interval == 0:
                log_progress = tqdm(total=log_interval, desc="log ")
            if eval_interval and j % eval_interval == 0:
                eval_progress = tqdm(total=eval_interval, desc="eval")
            epoch_counter = self.run_epoch(
                obs=rollouts.obs[0],
                rnn_hxs=rollouts.recurrent_hidden_states[0],
                masks=rollouts.masks[0],
                envs=envs,
                num_steps=num_steps,
                rollouts=rollouts,
                counter=counter,
            )

            with torch.no_grad():
                next_value = self.agent.get_value(
                    rollouts.obs[-1],
                    rollouts.recurrent_hidden_states[-1],
                    rollouts.masks[-1],
                ).detach()

            rollouts.compute_returns(
                next_value=next_value, use_gae=use_gae, gamma=gamma, tau=tau
            )
            train_results = ppo.update(rollouts)
            rollouts.after_update()

            if save_dir and save_interval and time.time() - last_save >= save_interval:
                last_save = time.time()
                modules = dict(
                    optimizer=ppo.optimizer, agent=self.agent
                )  # type: Dict[str, torch.nn.Module]

                if isinstance(envs.venv, VecNormalize):
                    modules.update(vec_normalize=envs.venv)

                state_dict = {
                    name: module.state_dict() for name, module in modules.items()
                }
                save_path = Path(save_dir, "checkpoint.pt")
                torch.save(dict(step=j, **state_dict), save_path)

                print(f"Saved parameters to {save_path}")

            total_num_steps = (j + 1) * num_processes * num_steps

            mean_success_rate = np.mean(epoch_counter["successes"])
            if target_success_rate and mean_success_rate > target_success_rate:
                print("Finished training with success rate of", mean_success_rate)
                return

            if j % log_interval == 0 and writer is not None:
                end = time.time()
                fps = total_num_steps / (end - start)
                log_values = dict(fps=fps, **epoch_counter, **train_results)
                if writer:
                    for k, v in log_values.items():
                        mean = np.mean(v)
                        if not np.isnan(mean):
                            writer.add_scalar(k, np.mean(v), total_num_steps)

            log_progress.update()

            if eval_interval is not None and j % eval_interval == eval_interval - 1:
                eval_envs = self.make_vec_envs(
                    env_id=env_id,
                    seed=seed + num_processes,
                    num_processes=num_processes,
                    gamma=gamma if normalize else None,
                    add_timestep=add_timestep,
                    evaluation=True,
                    synchronous=True if render_eval else synchronous,
                    render=render_eval,
                )
                eval_envs.to(self.device)

                # vec_norm = get_vec_normalize(eval_envs)
                # if vec_norm is not None:
                #     vec_norm.eval()
                #     vec_norm.ob_rms = get_vec_normalize(envs).ob_rms

                obs = eval_envs.reset()
                eval_recurrent_hidden_states = torch.zeros(
                    num_processes,
                    self.agent.recurrent_hidden_state_size,
                    device=self.device,
                )
                eval_masks = torch.zeros(num_processes, 1, device=self.device)
                eval_counter = Counter()

                eval_values = self.run_epoch(
                    envs=eval_envs,
                    obs=obs,
                    rnn_hxs=eval_recurrent_hidden_states,
                    masks=eval_masks,
                    num_steps=max(num_steps, max_episode_steps)
                    if max_episode_steps
                    else num_steps,
                    rollouts=None,
                    counter=eval_counter,
                )

                eval_envs.close()

                print("Evaluation outcome:")
                if writer is not None:
                    for k, v in eval_values.items():
                        print(f"eval_{k}", np.mean(v))
                        writer.add_scalar(f"eval_{k}", np.mean(v), total_num_steps)

            if eval_interval:
                eval_progress.update()

    def run_epoch(self, obs, rnn_hxs, masks, envs, num_steps, rollouts, counter):
        # noinspection PyTypeChecker
        episode_counter = Counter(rewards=[], time_steps=[], success=[])
        for step in range(num_steps):
            with torch.no_grad():
                act = self.agent(
                    inputs=obs, rnn_hxs=rnn_hxs, masks=masks
                )  # type: AgentValues

            # Observe reward and next obs
            obs, reward, done, infos = envs.step(act.action)

            # track rewards
            counter["reward"] += reward.numpy()
            counter["time_step"] += np.ones_like(done)
            episode_rewards = counter["reward"][done]
            episode_counter["rewards"] += list(episode_rewards)
            if self.success_reward is not None:
                episode_counter["success"] += list(
                    episode_rewards >= self.success_reward
                )
            episode_counter["time_steps"] += list(counter["time_step"][done])
            counter["reward"][done] = 0
            counter["time_step"][done] = 0

            # If done then clean the history of observations.
            masks = torch.tensor(
                1 - done, dtype=torch.float32, device=obs.device
            ).unsqueeze(1)
            rnn_hxs = act.rnn_hxs
            if rollouts is not None:
                rollouts.insert(
                    obs=obs,
                    recurrent_hidden_states=act.rnn_hxs,
                    actions=act.action,
                    action_log_probs=act.action_log_probs,
                    values=act.value,
                    rewards=reward,
                    masks=masks,
                )

        return episode_counter

    @staticmethod
    def build_agent(envs, **agent_args):
        return Agent(envs.observation_space.shape, envs.action_space, **agent_args)

    @staticmethod
    def make_env(env_id, seed, rank, add_timestep):
        if env_id.startswith("dm"):
            _, domain, task = env_id.split(".")
            env = dm_control2gym.make(domain_name=domain, task_name=task)
        else:
            env = gym.make(env_id)

        is_atari = hasattr(gym.envs, "atari") and isinstance(
            env.unwrapped, gym.envs.atari.atari_env.AtariEnv
        )
        if isinstance(env.unwrapped, SubtasksGridWorld):
            env = Wrapper(env)

        env.seed(seed + rank)

        obs_shape = env.observation_space.shape

        if add_timestep and len(obs_shape) == 1 and str(env).find("TimeLimit") > -1:
            env = AddTimestep(env)

        if is_atari and len(env.observation_space.shape) == 3:
            env = wrap_deepmind(env)

        # elif len(env.observation_space.shape) == 3:
        #     raise NotImplementedError(
        #         "CNN models work only for atari,\n"
        #         "please use a custom wrapper for a custom pixel input env.\n"
        #         "See wrap_deepmind for an example.")

        # If the input has shape (W,H,3), wrap for PyTorch convolutions
        obs_shape = env.observation_space.shape
        if len(obs_shape) == 3 and obs_shape[2] in [1, 3]:
            env = TransposeImage(env)

        return env

    def make_vec_envs(
        self, num_processes, gamma, render, synchronous, num_frame_stack=None, **kwargs
    ):

        envs = [functools.partial(self.make_env, rank=i, **kwargs) for i in range(num_processes)]

        if len(envs) == 1 or sys.platform == "darwin" or synchronous:
            envs = DummyVecEnv(envs, render=render)
        else:
            envs = SubprocVecEnv(envs)

        if (
            envs.observation_space.shape
            and len(envs.observation_space.shape) == 1  # TODO
        ):
            if gamma is None:
                envs = VecNormalize(envs, ret=False)
            else:
                envs = VecNormalize(envs, gamma=gamma)

        envs = VecPyTorch(envs)

        if num_frame_stack is not None:
            envs = VecPyTorchFrameStack(envs, num_frame_stack)
        # elif len(envs.observation_space.shape) == 3:
        #     envs = VecPyTorchFrameStack(envs, 4, self.device)

        return envs<|MERGE_RESOLUTION|>--- conflicted
+++ resolved
@@ -80,18 +80,6 @@
             torch.backends.cudnn.benchmark = False
             torch.backends.cudnn.deterministic = True
 
-<<<<<<< HEAD
-        self.device = "cpu"
-        if cuda:
-            device_num = get_random_gpu()
-            if run_id:
-                match = re.search("\d+$", run_id)
-                if match:
-                    device_num = int(match.group()) % get_n_gpu()
-
-            self.device = torch.device("cuda", device_num)
-        print("Using device", self.device)
-=======
         device = 'cpu'
         if cuda:
             device_num = get_random_gpu()
@@ -103,7 +91,6 @@
             device = torch.device('cuda', device_num)
         print('Using device', device)
         self.device = device
->>>>>>> 36e7e175
 
         writer = None
         if log_dir:
@@ -136,17 +123,10 @@
 
         if cuda:
             tick = time.time()
-<<<<<<< HEAD
-            envs.to(self.device)
-            self.agent.to(self.device)
-            rollouts.to(self.device)
-            print("Values copied to GPU in", time.time() - tick, "seconds")
-=======
             envs.to(device)
             self.agent.to(device)
             rollouts.to(device)
             print('Values copied to GPU in', time.time() - tick, 'seconds')
->>>>>>> 36e7e175
 
         ppo = PPO(agent=self.agent, batch_size=batch_size, **ppo_args)
 
@@ -155,17 +135,10 @@
         last_save = start
 
         if load_path:
-<<<<<<< HEAD
-            state_dict = torch.load(load_path, map_location=self.device)
-            self.agent.load_state_dict(state_dict["agent"])
-            ppo.optimizer.load_state_dict(state_dict["optimizer"])
-            start = state_dict.get("step", -1) + 1
-=======
             state_dict = torch.load(load_path, map_location=device)
             self.agent.load_state_dict(state_dict['agent'])
             ppo.optimizer.load_state_dict(state_dict['optimizer'])
             start = state_dict.get('step', -1) + 1
->>>>>>> 36e7e175
             if isinstance(envs.venv, VecNormalize):
                 envs.venv.load_state_dict(state_dict["vec_normalize"])
             print(f"Loaded parameters from {load_path}.")
