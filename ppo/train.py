--- conflicted
+++ resolved
@@ -5,12 +5,9 @@
 import re
 import sys
 import time
-<<<<<<< HEAD
-=======
 from collections import Counter, defaultdict
 from pathlib import Path
 from typing import Dict
->>>>>>> e9d3e8aa
 
 import gym
 import numpy as np
@@ -90,9 +87,6 @@
             add_timestep=add_timestep,
             render=render,
             synchronous=True if render else synchronous,
-<<<<<<< HEAD
-            evaluation=False)
-=======
             evaluation=False,
             num_processes=num_processes,
             time_limit=time_limit,
@@ -108,7 +102,6 @@
             num_processes=num_processes,
             time_limit=time_limit,
         )
->>>>>>> e9d3e8aa
 
         self.agent = self.build_agent(envs, **agent_args)
         rollouts = RolloutStorage(
@@ -175,18 +168,6 @@
             # self.envs.evaluate()
             eval_masks = torch.zeros(num_processes, 1, device=self.device)
             eval_counter = Counter()
-<<<<<<< HEAD
-            eval_result = self.run_epoch(
-                obs=self.envs.reset(),
-                rnn_hxs=eval_recurrent_hidden_states,
-                masks=eval_masks,
-                num_steps=eval_steps,
-                # max(num_steps, time_limit) if time_limit else num_steps,
-                counter=eval_counter,
-                success_reward=success_reward,
-                use_tqdm=use_tqdm,
-            )
-=======
             envs = self.make_eval_envs()
             envs.to(self.device)
             with self.agent.recurrent_module.evaluating():
@@ -209,7 +190,6 @@
                     envs=envs,
                 )
             envs.close()
->>>>>>> e9d3e8aa
             eval_result = {f"eval_{k}": v for k, v in eval_result.items()}
         else:
             eval_result = {}
@@ -364,9 +344,6 @@
 
         return env
 
-<<<<<<< HEAD
-        envs = [functools.partial(self.make_env, rank=i, **kwargs) for i in range(num_processes)]
-=======
     def make_vec_envs(
         self,
         num_processes,
@@ -395,7 +372,6 @@
             )
             for i in range(num_processes)
         ]
->>>>>>> e9d3e8aa
 
         if len(envs) == 1 or sys.platform == "darwin" or synchronous:
             envs = DummyVecEnv(envs, render=render)
