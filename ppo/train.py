import itertools
from pathlib import Path
import time

from gym.spaces import Discrete
import numpy as np
from tensorboardX import SummaryWriter
import torch

from ppo.envs import VecNormalize, make_vec_envs
from ppo.policy import Policy
from ppo.storage import RolloutStorage, TasksRolloutStorage
from ppo.task_generator import TaskGenerator
from ppo.update import PPO
from utils import onehot, space_to_size


def train(num_frames,
          num_steps,
          seed,
          cuda_deterministic,
          cuda,
          log_dir: Path,
          make_env,
          gamma,
          normalize,
          save_interval,
          load_path,
          log_interval,
          eval_interval,
          use_gae,
          tau,
          ppo_args,
          network_args,
          num_processes,
          synchronous,
          tasks_args=None):
    torch.manual_seed(seed)
    torch.cuda.manual_seed_all(seed)

    if cuda and torch.cuda.is_available() and cuda_deterministic:
        torch.backends.cudnn.benchmark = False
        torch.backends.cudnn.deterministic = True

    if log_dir:
        import matplotlib.pyplot as plt

        import matplotlib.cm as cm
        writer = SummaryWriter(log_dir=str(log_dir))
        print(f'Logging to {log_dir}')
        eval_log_dir = log_dir.joinpath("eval")

        for _dir in [log_dir, eval_log_dir]:
            try:
                _dir.mkdir()
            except OSError:
                for f in _dir.glob('*.monitor.csv'):
                    f.unlink()

    torch.set_num_threads(1)
    device = torch.device("cuda:0" if cuda else "cpu")

    train_tasks = tasks_args is not None
    sample_env = make_env(seed=seed, rank=0, evaluation=False).unwrapped
    num_tasks = sample_env.task_space.n
<<<<<<< HEAD
=======
    if train_tasks:
        num_processes = 1
    else:
        num_processes = num_tasks
>>>>>>> 91eac3aa

    if log_dir:
        plt.switch_backend('agg')
        xlim, ylim = sample_env.desc.shape

    _gamma = gamma if normalize else None
    envs = make_vec_envs(
        make_env=make_env,
        seed=seed,
        num_processes=num_processes,
        gamma=_gamma,
        device=device,
        train_tasks=train_tasks,
        normalize=normalize,
        synchronous=synchronous,
        eval=False)
    if eval_interval:
        eval_envs = make_vec_envs(
            seed=seed + num_processes,
            make_env=make_env,
            num_processes=num_tasks,
            gamma=_gamma,
            device=device,
            train_tasks=train_tasks,
            normalize=normalize,
            eval=True,
        )

    actor_critic = Policy(
        envs.observation_space, envs.action_space, network_args=network_args)

    gan = None
    tasks_data = []
    last_index = 0
    if train_tasks:
        gan = TaskGenerator(
            task_size=sample_env.task_space.n,
            **{k.replace('gan_', ''): v
               for k, v in tasks_args.items()})

        tasks_to_train = torch.tensor(gan.sample(1), dtype=torch.float)
        envs.unwrapped.set_task_dist(0, onehot(int(tasks_to_train), num_tasks))
        for i in range(1, num_processes):
            envs.unwrapped.set_task_dist(
                i, onehot(int(tasks_to_train) + 1 % num_tasks, num_tasks))

        if isinstance(sample_env.task_space, Discrete):
            task_size = 1
        else:
            task_size = space_to_size(sample_env.task_space)
        rollouts = TasksRolloutStorage(
            num_steps=num_steps,
            num_processes=num_processes,
            obs_shape=envs.observation_space.shape,
            action_space=envs.action_space,
            recurrent_hidden_state_size=actor_critic.
            recurrent_hidden_state_size,
            task_size=task_size)

    else:
        rollouts = RolloutStorage(
            num_steps=num_steps,
            num_processes=num_processes,
            obs_shape=envs.observation_space.shape,
            action_space=envs.action_space,
            recurrent_hidden_state_size=actor_critic.
            recurrent_hidden_state_size,
        )

    agent = PPO(actor_critic=actor_critic, task_generator=gan, **ppo_args)

    rewards_counter = np.zeros(num_processes)
    time_step_counter = np.zeros(num_processes)
    episode_rewards = []
    time_steps = []
    last_save = time.time()

    start = 0
    if load_path:
        state_dict = torch.load(load_path)
        if train_tasks:
            gan.load_state_dict(state_dict['gan'])
        actor_critic.load_state_dict(state_dict['actor_critic'])
        agent.optimizer.load_state_dict(state_dict['optimizer'])
        start = state_dict.get('step', -1) + 1
        if isinstance(envs.venv, VecNormalize):
            envs.venv.load_state_dict(state_dict['vec_normalize'])
        print(f'Loaded parameters from {load_path}.')

    if num_frames:
        updates = range(start, int(num_frames) // num_steps // num_processes)
    else:
        updates = itertools.count(start)

    actor_critic.to(device)
    if train_tasks:
        gan.to(device)

    if train_tasks:
        tasks = gan.sample(num_processes)
        # tasks = np.arange(num_processes)
        for i, task in enumerate(tasks):
            envs.unwrapped.set_task_dist(i, onehot(task, num_tasks))

    obs = envs.reset()
    rollouts.obs[0].copy_(obs)
    rollouts.to(device)

    if train_tasks:
        tasks = torch.tensor(envs.unwrapped.get_tasks())
        importance_weights = gan.importance_weight(tasks)
        rollouts.tasks[0].copy_(tasks.view(rollouts.tasks[0].size()))
        rollouts.importance_weighting[0].copy_(
            importance_weights.view(rollouts.importance_weighting[0].size()))

    start = time.time()
    for j in updates:

        for step in range(num_steps):
            # Sample actions.add_argument_group('env_args')
            with torch.no_grad():
                values, actions, action_log_probs, recurrent_hidden_states = \
                    actor_critic.act(
                        inputs=rollouts.obs[step],
                        rnn_hxs=rollouts.recurrent_hidden_states[step],
                        masks=rollouts.masks[step])

            # Observe reward and next obs
            obs, rewards, dones, infos = envs.step(actions)

            # track rewards
            rewards_counter += rewards.numpy()
            time_step_counter += 1
            episode_rewards.append(rewards_counter[dones])
            time_steps.append(time_step_counter[dones])
            rewards_counter[dones] = 0
            time_step_counter[dones] = 0

            # If done then clean the history of observations.
            masks = torch.FloatTensor(
                [[0.0] if done_ else [1.0] for done_ in dones])
            if train_tasks:
                tasks = torch.tensor(envs.unwrapped.get_tasks())
                importance_weights = gan.importance_weight(tasks)
                rollouts.insert(
                    obs=obs,
                    recurrent_hidden_states=recurrent_hidden_states,
                    actions=actions,
                    action_log_probs=action_log_probs,
                    values=values,
                    rewards=rewards,
                    masks=masks,
                    task=tasks,
                    importance_weighting=importance_weights,
                )
            else:
                rollouts.insert(
                    obs=obs,
                    recurrent_hidden_states=recurrent_hidden_states,
                    actions=actions,
                    action_log_probs=action_log_probs,
                    values=values,
                    rewards=rewards,
                    masks=masks)

        with torch.no_grad():
            next_value = actor_critic.get_value(
                inputs=rollouts.obs[-1],
                rnn_hxs=rollouts.recurrent_hidden_states[-1],
                masks=rollouts.masks[-1]).detach()

        rollouts.compute_returns(
            next_value=next_value, use_gae=use_gae, gamma=gamma, tau=tau)

        train_results, task_stuff = agent.update(
            rollouts, tasks_to_train=tasks_to_train)
        if train_tasks:
            tasks = gan.sample(num_processes)
            # tasks = np.arange(num_processes)
            for i, task in enumerate(tasks):
                envs.unwrapped.set_task_dist(i, onehot(task, num_tasks))

            tasks_trained, task_returns, gradient_sums = task_stuff
            tasks_trained = sample_env.task_states[tasks_trained.int().numpy()]
            tasks_data.extend(
                [(x, y, r, g)
                 for x, y, r, g in zip(*sample_env.decode(tasks_trained),
                                       task_returns, gradient_sums)])

        if train_tasks:
            tasks_to_train = torch.tensor(gan.sample(1), dtype=torch.float)
            envs.unwrapped.set_task_dist(
                0, onehot(int(tasks_to_train), num_tasks))
            for i in range(1, num_processes):
                envs.unwrapped.set_task_dist(
                    i, onehot(int(tasks_to_train) + 1 % num_tasks, num_tasks))

        rollouts.after_update()
        total_num_steps = (j + 1) * num_processes * num_steps

        if all(
            [log_dir, save_interval,
             time.time() - last_save >= save_interval]):
            last_save = time.time()
            modules = dict(
                optimizer=agent.optimizer,
                actor_critic=actor_critic)  # type: Dict[str, torch.nn.Module]

            if isinstance(envs.venv, VecNormalize):
                modules.update(vec_normalize=envs.venv)

            if train_tasks:
                modules.update(gan=gan)
            state_dict = {
                name: module.state_dict()
                for name, module in modules.items()
            }
            save_path = Path(log_dir, 'checkpoint.pt')
            torch.save(dict(step=j, **state_dict), save_path)

            print(f'Saved parameters to {save_path}')

        if j % log_interval == 0:
            end = time.time()
            fps = int(total_num_steps / (end - start))
            episode_rewards = np.concatenate(episode_rewards)
            time_steps = np.concatenate(time_steps)
            if episode_rewards.size > 0:
                print(
                    f"Updates {j}, num timesteps {total_num_steps}, FPS {fps} \n "
                    f"Last {len(episode_rewards)} training episodes: " +
                    "mean/median reward {:.2f}/{:.2f}, min/max reward {:.2f}/{"
                    ":.2f}\n".format(
                        np.mean(episode_rewards), np.median(episode_rewards),
                        np.min(episode_rewards), np.max(episode_rewards)))
            if log_dir:
                print(f'Writing log data to {log_dir}.')
                writer.add_scalar('fps', fps, total_num_steps)
                writer.add_scalar('return', np.mean(episode_rewards),
                                  total_num_steps)
                writer.add_scalar('time steps', np.mean(time_steps),
                                  total_num_steps)
                writer.add_scalar('num tasks', len(tasks_data),
                                  total_num_steps)
                for k, v in train_results.items():
                    if v.dim() == 0:
                        writer.add_scalar(k, v, total_num_steps)

                if train_tasks:
                    x, y, rewards, gradient = zip(*tasks_data)

                    def plot(c, text, x=x, y=y):
                        fig = plt.figure()
                        x_noise = (np.random.rand(len(x)) - .5) * .9
                        y_noise = (np.random.rand(len(y)) - .5) * .9
                        sc = plt.scatter(
                            x + x_noise,
                            y + y_noise,
                            c=c,
                            cmap=cm.hot,
                            alpha=.1)
                        plt.colorbar(sc)
                        axes = plt.axes()
                        axes.set_xlim(-.5, xlim - .5)
                        axes.set_ylim(-.5, ylim - .5)
                        plt.subplots_adjust(.15, .15, .95, .95)
                        writer.add_figure(text, fig, total_num_steps)
                        plt.close(fig)

                    fig = plt.figure()
                    probs = np.zeros(sample_env.desc.shape)
                    probs[sample_env.decode(
                        sample_env.task_states)] = gan.probs().detach()
                    im = plt.imshow(probs, origin='lower')
                    plt.colorbar(im)
                    writer.add_figure('probs', fig, total_num_steps)
                    plt.close()

                    plot(rewards, 'rewards')
                    plot(gradient, 'gradients')

                    x, y, rewards, gradient = zip(*tasks_data[last_index:])
                    last_index = len(tasks_data)
            episode_rewards = []
            time_steps = []

        if eval_interval is not None and j % eval_interval == 0:
            eval_rewards = np.zeros(num_tasks)
            eval_time_steps = np.zeros(num_tasks)
            eval_done = np.zeros(num_tasks)

            obs = eval_envs.reset()
            eval_recurrent_hidden_states = torch.zeros(
                num_tasks,
                actor_critic.recurrent_hidden_state_size,
                device=device)
            eval_masks = torch.zeros(num_tasks, 1, device=device)

            while not np.all(eval_done):
                with torch.no_grad():
                    _, actions, _, eval_recurrent_hidden_states = actor_critic.act(
                        inputs=obs,
                        rnn_hxs=eval_recurrent_hidden_states,
                        masks=eval_masks,
                        deterministic=True)

                # Observe reward and next obs
                obs, rewards, dones, infos = eval_envs.step(actions)
                not_done = eval_done == 0
                eval_rewards[not_done] += rewards.numpy()[not_done]
                eval_time_steps[not_done] += 1
                eval_done[dones] = 1

                eval_masks = torch.FloatTensor(
                    [[0.0] if done_ else [1.0] for done_ in dones])

            if log_dir:
                writer.add_scalar('eval return', np.mean(eval_rewards),
                                  total_num_steps)
                writer.add_scalar('eval time steps', np.mean(eval_time_steps),
                                  total_num_steps)

            print(" Evaluation using {} episodes: mean reward {:.5f}\n".format(
                num_tasks, np.mean(eval_rewards)))<|MERGE_RESOLUTION|>--- conflicted
+++ resolved
@@ -63,13 +63,10 @@
     train_tasks = tasks_args is not None
     sample_env = make_env(seed=seed, rank=0, evaluation=False).unwrapped
     num_tasks = sample_env.task_space.n
-<<<<<<< HEAD
-=======
     if train_tasks:
         num_processes = 1
     else:
         num_processes = num_tasks
->>>>>>> 91eac3aa
 
     if log_dir:
         plt.switch_backend('agg')
