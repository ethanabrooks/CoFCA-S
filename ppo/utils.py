--- conflicted
+++ resolved
@@ -65,13 +65,9 @@
 
 def get_n_gpu():
     nvidia_smi = subprocess.check_output(
-<<<<<<< HEAD
-        'nvidia-smi --format=csv --query-gpu=memory.free'.split(), universal_newlines=True)
-=======
         "nvidia-smi --format=csv --query-gpu=memory.free".split(),
         universal_newlines=True,
     )
->>>>>>> 1a9758ad
     return len(list(csv.reader(StringIO(nvidia_smi)))) - 1
 
 
@@ -81,11 +77,6 @@
 
 def get_freer_gpu():
     nvidia_smi = subprocess.check_output(
-<<<<<<< HEAD
-        'nvidia-smi --format=csv --query-gpu=memory.free'.split(), universal_newlines=True)
-    free_memory = [
-        float(x[0].split()[0]) for i, x in enumerate(csv.reader(StringIO(nvidia_smi))) if i > 0
-=======
         "nvidia-smi --format=csv --query-gpu=memory.free".split(),
         universal_newlines=True,
     )
@@ -93,7 +84,6 @@
         float(x[0].split()[0])
         for i, x in enumerate(csv.reader(StringIO(nvidia_smi)))
         if i > 0
->>>>>>> 1a9758ad
     ]
     return int(np.argmax(free_memory))
 
