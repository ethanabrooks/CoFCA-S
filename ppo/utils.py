--- conflicted
+++ resolved
@@ -36,11 +36,7 @@
         num_outputs=None):
     init_ = lambda m: init(m, weight_init=init_normc_,
                            bias_init=lambda x: nn.init.constant_(x, 0),
-<<<<<<< HEAD
-                           gain=.1)
-=======
                            gain=gain)
->>>>>>> 87decfc9
     network = nn.Sequential()
     in_features = num_inputs
     for i in range(num_layers):
