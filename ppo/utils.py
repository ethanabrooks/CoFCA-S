# third party
import csv
from io import StringIO
import random
import subprocess

import numpy as np
import torch
from torch import nn as nn
import torch.jit
import torch.nn as nn


def round(x, dec):
    return torch.round(x * 10 ** dec) / 10 ** dec


def grad(x, y):
    return torch.autograd.grad(
        x.mean(), y.parameters() if isinstance(y, nn.Module) else y, retain_graph=True
    )


def get_render_func(venv):
    if hasattr(venv, "envs"):
        return venv.envs[0].render
    elif hasattr(venv, "venv"):
        return get_render_func(venv.venv)
    elif hasattr(venv, "env"):
        return get_render_func(venv.env)

    return None


# Necessary for my KFAC implementation.
class AddBias(nn.Module):
    def __init__(self, bias):
        super(AddBias, self).__init__()
        self._bias = nn.Parameter(bias.unsqueeze(1))

    def forward(self, x):
        if x.dim() == 2:
            bias = self._bias.t().view(1, -1)
        else:
            bias = self._bias.t().view(1, -1, 1, 1)

        return x + bias


def init(module, weight_init, bias_init, gain=1):
    weight_init(module.weight.data, gain=gain)
    bias_init(module.bias.data)
    return module


# https://github.com/openai/baselines/blob/master/baselines/common/tf_util.py#L87
def init_normc_(weight, gain=1):
    weight.normal_(0, 1)
    weight *= gain / torch.sqrt(weight.pow(2).sum(1, keepdim=True))


def set_index(array, idxs, value):
    idxs = np.array(idxs)
    if idxs.size > 0:
        array[tuple(idxs.T)] = value


def get_index(array, idxs):
    idxs = np.array(idxs)
    if idxs.size == 0:
        return np.array([], array.dtype)
    return array[tuple(idxs.T)]


def get_n_gpu():
    nvidia_smi = subprocess.check_output(
        'nvidia-smi --format=csv --query-gpu=memory.free'.split(), universal_newlines=True)
    return len(list(csv.reader(StringIO(nvidia_smi)))) - 1


def get_random_gpu():
    return random.randrange(0, get_n_gpu())


def get_freer_gpu():
    nvidia_smi = subprocess.check_output(
        'nvidia-smi --format=csv --query-gpu=memory.free'.split(), universal_newlines=True)
    free_memory = [
        float(x[0].split()[0]) for i, x in enumerate(csv.reader(StringIO(nvidia_smi))) if i > 0
    ]
    return int(np.argmax(free_memory))


def init_(network, nonlinearity=None):
    nonlinearity_str = {
        nn.Linear: "linear",
        nn.Conv1d: "conv1d",
        nn.Conv2d: "conv2d",
        nn.Conv3d: "conv3d",
        nn.ConvTranspose1d: "conv_transpose1d",
        nn.ConvTranspose2d: "conv_transpose2d",
        nn.ConvTranspose3d: "conv_transpose3d",
        nn.Sigmoid: "sigmoid",
        nn.Tanh: "tanh",
        nn.ReLU: "relu",
        nn.LeakyReLU: "leaky_relu",
    }.get(nonlinearity.__class__, "linear")

    if nonlinearity is None:
<<<<<<< HEAD
        return init(network, nn.init.orthogonal_, lambda x: nn.init.constant_(x, 0))
    return init(network, nn.init.orthogonal_, lambda x: nn.init.constant_(x, 0),
                nn.init.calculate_gain(nonlinearity))
=======
        return init(network, init_normc_, lambda x: nn.init.constant_(x, 0))
        # return init(network, nn.init.orthogonal_, lambda x: nn.init.constant_(x, 0))
    return init(
        network,
        nn.init.orthogonal_,
        lambda x: nn.init.constant_(x, 0),
        nn.init.calculate_gain(nonlinearity_str),
    )
>>>>>>> 08830187


def broadcast3d(inputs, shape):
    return inputs.view(*inputs.shape, 1, 1).expand(*inputs.shape, *shape)


@torch.jit.script
def batch_conv1d(inputs, weights):
    outputs = []
    # one convolution per instance
    n = inputs.shape[0]
    for i in range(n):
        x = inputs[i]
        w = weights[i]
        outputs.append(F.conv1d(x.reshape(1, 1, -1), w.reshape(1, 1, -1), padding=1))
    return torch.cat(outputs)


@torch.jit.script
def interp(x1, x2, c):
    return c * x2 + (1 - c) * x1


@torch.jit.script
def log_prob(i, probs):
    return torch.log(torch.gather(probs, -1, i))


def trace(module_fn, in_size):
    return torch.jit.trace(module_fn(in_size), example_inputs=torch.rand(1, in_size))<|MERGE_RESOLUTION|>--- conflicted
+++ resolved
@@ -107,11 +107,6 @@
     }.get(nonlinearity.__class__, "linear")
 
     if nonlinearity is None:
-<<<<<<< HEAD
-        return init(network, nn.init.orthogonal_, lambda x: nn.init.constant_(x, 0))
-    return init(network, nn.init.orthogonal_, lambda x: nn.init.constant_(x, 0),
-                nn.init.calculate_gain(nonlinearity))
-=======
         return init(network, init_normc_, lambda x: nn.init.constant_(x, 0))
         # return init(network, nn.init.orthogonal_, lambda x: nn.init.constant_(x, 0))
     return init(
@@ -120,7 +115,6 @@
         lambda x: nn.init.constant_(x, 0),
         nn.init.calculate_gain(nonlinearity_str),
     )
->>>>>>> 08830187
 
 
 def broadcast3d(inputs, shape):
