# third party
import csv
from io import StringIO
import random
import subprocess

import numpy as np
import torch
from torch import nn as nn
import torch.jit
import torch.nn as nn
from torch.nn import functional as F


def get_render_func(venv):
    if hasattr(venv, 'envs'):
        return venv.envs[0].render
    elif hasattr(venv, 'venv'):
        return get_render_func(venv.venv)
    elif hasattr(venv, 'env'):
        return get_render_func(venv.env)

    return None


# Necessary for my KFAC implementation.
class AddBias(nn.Module):
    def __init__(self, bias):
        super(AddBias, self).__init__()
        self._bias = nn.Parameter(bias.unsqueeze(1))

    def forward(self, x):
        if x.dim() == 2:
            bias = self._bias.t().view(1, -1)
        else:
            bias = self._bias.t().view(1, -1, 1, 1)

        return x + bias


def init(module, weight_init, bias_init, gain=1):
    weight_init(module.weight.data, gain=gain)
    bias_init(module.bias.data)
    return module


# https://github.com/openai/baselines/blob/master/baselines/common/tf_util.py#L87
def init_normc_(weight, gain=1):
    weight.normal_(0, 1)
    weight *= gain / torch.sqrt(weight.pow(2).sum(1, keepdim=True))


def set_index(array, idxs, value):
    idxs = np.array(idxs)
    if idxs.size > 0:
        array[tuple(idxs.T)] = value


def get_index(array, idxs):
    idxs = np.array(idxs)
    if idxs.size == 0:
        return np.array([], array.dtype)
    return array[tuple(idxs.T)]


def get_n_gpu():
    nvidia_smi = subprocess.check_output(
        'nvidia-smi --format=csv --query-gpu=memory.free'.split(), universal_newlines=True)
    return len(list(csv.reader(StringIO(nvidia_smi)))) - 1


def get_random_gpu():
    return random.randrange(0, get_n_gpu())


def get_freer_gpu():
    nvidia_smi = subprocess.check_output(
        'nvidia-smi --format=csv --query-gpu=memory.free'.split(), universal_newlines=True)
    free_memory = [
<<<<<<< HEAD
        float(x[0].split()[0]) for i, x in enumerate(csv.reader(StringIO(nvidia_smi)))
        if i > 0
=======
        float(x[0].split()[0]) for i, x in enumerate(csv.reader(StringIO(nvidia_smi))) if i > 0
>>>>>>> d8e9bae5
    ]
    return int(np.argmax(free_memory))


def init_(network, nonlinearity=None):
    if nonlinearity is None:
        return init(network, nn.init.orthogonal_, lambda x: nn.init.constant_(x, 0))
    return init(network, nn.init.orthogonal_, lambda x: nn.init.constant_(x, 0),
                nn.init.calculate_gain(nonlinearity))


def broadcast3d(inputs, shape):
    return inputs.view(*inputs.shape, 1, 1).expand(*inputs.shape, *shape)


@torch.jit.script
def batch_conv1d(inputs, weights):
    outputs = []
    # one convolution per instance
    n = inputs.shape[0]
    for i in range(n):
        x = inputs[i]
        w = weights[i]
        outputs.append(F.conv1d(x.reshape(1, 1, -1), w.reshape(1, 1, -1), padding=1))
    return torch.cat(outputs)


@torch.jit.script
def interp(x1, x2, c):
    return c * x2 + (1 - c) * x1


@torch.jit.script
def log_prob(i, probs):
    return torch.log(torch.gather(probs, -1, i))


def trace(module_fn, in_size):
    return torch.jit.trace(module_fn(in_size), example_inputs=torch.rand(1, in_size))<|MERGE_RESOLUTION|>--- conflicted
+++ resolved
@@ -77,12 +77,7 @@
     nvidia_smi = subprocess.check_output(
         'nvidia-smi --format=csv --query-gpu=memory.free'.split(), universal_newlines=True)
     free_memory = [
-<<<<<<< HEAD
-        float(x[0].split()[0]) for i, x in enumerate(csv.reader(StringIO(nvidia_smi)))
-        if i > 0
-=======
         float(x[0].split()[0]) for i, x in enumerate(csv.reader(StringIO(nvidia_smi))) if i > 0
->>>>>>> d8e9bae5
     ]
     return int(np.argmax(free_memory))
 
