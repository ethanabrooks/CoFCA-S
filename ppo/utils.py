--- conflicted
+++ resolved
@@ -36,18 +36,11 @@
         num_layers,
         activation,
         name='fc',
-<<<<<<< HEAD
-        num_outputs=None):
-    init_ = lambda m: init(m, weight_init=init_normc_,
-                           bias_init=lambda x: nn.init.constant_(x, 0),
-                           gain=.1)
-=======
         gain=1,
         num_outputs=None):
     init_ = lambda m: init(m, weight_init=init_normc_,
                            bias_init=lambda x: nn.init.constant_(x, 0),
                            gain=gain)
->>>>>>> 9aff903c
     network = nn.Sequential()
     in_features = num_inputs
     for i in range(num_layers):
