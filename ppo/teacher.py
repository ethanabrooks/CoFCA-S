--- conflicted
+++ resolved
@@ -10,16 +10,9 @@
 
 
 class SubtasksTeacher(Agent):
-<<<<<<< HEAD
-    def __init__(self, task_space, obs_shape, action_space, **kwargs):
-        self.obs_sections = get_subtasks_obs_sections(task_space)
-        d, h, w = self.obs_shape = obs_shape
-        assert d == sum(self.obs_sections)
-=======
     def __init__(self, obs_space, action_space, **kwargs):
         self.obs_spaces = ppo.wrappers.SubtasksObs(*obs_space.spaces)
         _, h, w = self.obs_shape = self.obs_spaces.base.shape
->>>>>>> 534a3f47
         self.action_spaces = SubtasksActions(*action_space.spaces)
         self.obs_sections = [int(np.prod(s.shape)) for s in self.obs_spaces]
         super().__init__(
@@ -27,16 +20,6 @@
             action_space=self.action_spaces.a,
             **kwargs)
 
-<<<<<<< HEAD
-    @property
-    def d(self):
-        return self.obs_sections.base + self.obs_sections.subtask
-
-    def preprocess_obs(self, inputs):
-        obs, subtasks, task_broad, next_subtask_broad = torch.split(
-            inputs, self.obs_sections, dim=1)
-        return torch.cat([obs, subtasks], dim=1)
-=======
         for i, d in enumerate(self.obs_spaces.subtask.nvec):
             self.register_buffer(f'part{i}_one_hot', torch.eye(int(d)))
 
@@ -55,7 +38,6 @@
             ])
         g_broad = broadcast3d(g_binary, self.obs_shape[-2:])
         return torch.cat([obs, g_broad], dim=1)
->>>>>>> 534a3f47
 
     def forward(self, inputs, *args, action=None, **kwargs):
         if action is not None:
