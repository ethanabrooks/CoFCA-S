--- conflicted
+++ resolved
@@ -267,29 +267,6 @@
         g3 = x4 % x3
         return g1, g2, g3
 
-<<<<<<< HEAD
-    def check_grad(self, **kwargs):
-        for k, v in kwargs.items():
-            if v.grad_fn is not None:
-                grads = torch.autograd.grad(v.mean(),
-                                            self.parameters(),
-                                            retain_graph=True,
-                                            allow_unused=True)
-                for (name, _), grad in zip(self.named_parameters(), grads):
-                    if grad is None:
-                        print(f"{k} has no grad wrt {name}")
-                    else:
-                        print(
-                            f"mean grad ({v.mean().item()}) of {k} wrt {name}:",
-                            grad.mean(),
-                        )
-                        if torch.isnan(grad.mean()):
-                            import ipdb
-
-                            ipdb.set_trace()
-
-=======
->>>>>>> 0436a76f
     def parse_inputs(self, inputs):
         return Obs(*torch.split(inputs, self.obs_sections, dim=2))
 
@@ -459,27 +436,15 @@
                 # NOTE {
                 debug_obs = obs[t, j, :, k, l].squeeze(1)
                 a_one_hot = self.a_one_hots[A[t]]
-<<<<<<< HEAD
-                interaction, count, obj = task_sections
-                correct_object = obj * debug_obs[:, 1 : 1 + self.subtask_nvec[2]]
-                column1 = interaction[:, :1]
-                column2 = interaction[:, 1:] * a_one_hot[:, 4:]
-=======
                 interaction, count, obj, conditions = task_sections
                 correct_object = obj * debug_obs[:, 1 : 1 + self.subtask_nvec[2]]
                 column1 = interaction[:, :1]
                 column2 = interaction[:, 1:] * a_one_hot[:, 4:-1]
->>>>>>> 0436a76f
                 correct_action = torch.cat([column1, column2], dim=-1)
                 truth = (
                     correct_action.sum(-1, keepdim=True)
                     * correct_object.sum(-1, keepdim=True)
-<<<<<<< HEAD
-                ).detach()
-                # * conditions[:, :1] + (1 - conditions[:, :1])
-=======
                 ).detach() * conditions[:, :1] + (1 - conditions[:, :1])
->>>>>>> 0436a76f
                 # NOTE }
                 parts = (obs_part, self.a_one_hots[A[t]]) + task_sections
                 if self.multiplicative_interaction:
@@ -503,15 +468,11 @@
                 else:
                     c = torch.sigmoid(c_logits[:, :1])
                     probs = torch.zeros_like(c_logits)  # dummy value
-<<<<<<< HEAD
-                return truth, probs  # TODO
-=======
                 # print("c", truth)
                 # print("correct_object", correct_object)
                 # print("correct_action", correct_action)
                 # print("conditions", conditions)
                 return c, probs
->>>>>>> 0436a76f
 
             # cr
             cr, cr_probs = phi_update(subtask_param=r)
@@ -529,11 +490,7 @@
                 r=r,
                 g=G[t],
                 g_probs=g_dist.probs,
-<<<<<<< HEAD
-                g_loss=-g_dist.log_probs(subtask),
-=======
                 g_loss=-g_dist.log_probs(subtask[t]),
->>>>>>> 0436a76f
                 a=A[t],
                 a_probs=a_dist.probs,
                 subtask=subtask[t],
