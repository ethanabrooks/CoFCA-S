from collections import namedtuple

from gym.spaces import Box, Discrete
import numpy as np
import torch
import torch.jit
from gym import spaces
from gym.spaces import Box, Discrete
from torch import nn as nn
from torch.nn import functional as F

from gridworld_env.subtasks_gridworld import Obs
import ppo
from ppo.agent import AgentValues, NNBase
from ppo.distributions import Categorical, DiagGaussian, FixedCategorical
from ppo.layers import Concat, Flatten, Parallel, Product
import ppo.subtasks.teacher
from ppo.subtasks.teacher import Teacher, g123_to_binary, g_binary_to_123
from ppo.subtasks.wrappers import Actions
from ppo.utils import broadcast3d, init_, interp, trace

RecurrentState = namedtuple(
    "RecurrentState",
    "a cg cr r p g a_probs cg_probs cr_probs g_probs v g_loss cr_loss cg_loss subtask",
)


# noinspection PyMissingConstructor
class Agent(ppo.agent.Agent, NNBase):
    def __init__(
        self,
        obs_spaces,
        action_space,
        hidden_size,
        entropy_coef,
        hard_update,
        agent,
        **kwargs,
    ):
        nn.Module.__init__(self)
        self.hard_update = hard_update
        self.entropy_coef = entropy_coef
        self.action_spaces = Actions(**action_space.spaces)
        self.obs_spaces = obs_spaces
<<<<<<< HEAD
        self.recurrent_module = self.build_recurrent_module(
            agent=agent,
            hard_update=hard_update,
            hidden_size=hidden_size,
            obs_spaces=self.obs_spaces,
            action_spaces=self.action_spaces,
            **kwargs,
        )
=======
        self.recurrent_module = self.build_recurrent_module(agent=agent,
                                                            hard_update=hard_update,
                                                            hidden_size=hidden_size,
                                                            obs_spaces=self.obs_spaces,
                                                            action_spaces=self.action_spaces,
                                                            **kwargs)
>>>>>>> 36e7e175
        self.agent = agent

    # noinspection PyMethodOverriding
    def build_recurrent_module(self, agent, hard_update, hidden_size, **kwargs):
        return Recurrence(
            hidden_size=hidden_size, hard_update=hard_update, agent=agent, **kwargs
        )

    def forward(self, inputs, rnn_hxs, masks, action=None, deterministic=False):
        n = inputs.size(0)
        actions = None
        if action is not None:
            actions = Actions(
                *torch.split(action, [1] * len(self.action_spaces), dim=-1)
            )

        all_hxs, last_hx = self._forward_gru(
            inputs.view(n, -1), rnn_hxs, masks, actions=actions
        )
        rm = self.recurrent_module
        hx = RecurrentState(*rm.parse_hidden(all_hxs))

        if action is None:
            actions = Actions(a=hx.a, cg=hx.cg, cr=hx.cr, g=hx.g)

        if self.hard_update:
            dists = Actions(
                a=FixedCategorical(hx.a_probs),
                cg=FixedCategorical(hx.cg_probs),
                cr=FixedCategorical(hx.cr_probs),
                g=FixedCategorical(hx.g_probs),
            )
        else:
            dists = Actions(
                a=None if self.agent else FixedCategorical(hx.a_probs),
                cg=None,
                cr=None,
                g=FixedCategorical(hx.g_probs),
            )

        log_probs = sum(
            dist.log_probs(a) for dist, a in zip(dists, actions) if dist is not None
        )
        entropies = sum(dist.entropy() for dist in dists if dist is not None)
        aux_loss = -self.entropy_coef * entropies.mean()
        log = {k: v for k, v in hx._asdict().items() if k.endswith("_loss")}

<<<<<<< HEAD
        return AgentValues(
            value=hx.v,
            action=torch.cat(actions, dim=-1),
            action_log_probs=log_probs,
            aux_loss=aux_loss,
            rnn_hxs=torch.cat(hx, dim=-1),
            dist=None,
            log=log,
        )
=======
        return AgentValues(value=hx.v,
                           action=torch.cat(actions, dim=-1),
                           action_log_probs=log_probs,
                           aux_loss=aux_loss,
                           rnn_hxs=torch.cat(hx, dim=-1),
                           dist=None,
                           log=log)
>>>>>>> 36e7e175

    def get_value(self, inputs, rnn_hxs, masks):
        n = inputs.size(0)
        all_hxs, last_hx = self._forward_gru(inputs.view(n, -1), rnn_hxs, masks)
        return self.recurrent_module.parse_hidden(all_hxs).v

    def _forward_gru(self, x, hxs, masks, actions=None):
        if actions is None:
            y = F.pad(x, [0, len(Actions._fields)], "constant", -1)
        else:
            y = torch.cat([x] + list(actions), dim=-1)
        return super()._forward_gru(y, hxs, masks)

    @property
    def recurrent_hidden_state_size(self):
        return sum(self.recurrent_module.state_sizes)

    @property
    def is_recurrent(self):
        return True


def sample_new(x, dist):
    new = x < 0
    x[new] = dist.sample()[new].flatten()


class Recurrence(torch.jit.ScriptModule):
    __constants__ = ["input_sections", "subtask_space", "state_sizes", "recurrent"]

    def __init__(
        self,
        obs_spaces,
        action_spaces,
        hidden_size,
        recurrent,
        hard_update,
        agent,
        multiplicative_interaction,
    ):
        super().__init__()
        self.hard_update = hard_update
        self.multiplicative_interaction = multiplicative_interaction
        if agent:
            assert isinstance(agent, Teacher)
        self.agent = agent
        self.recurrent = recurrent
        self.obs_spaces = obs_spaces
        self.subtask_nvec = self.obs_spaces.subtasks.nvec[0]
        d, h, w = self.obs_shape = obs_spaces.base.shape
        self.obs_sections = self.get_obs_sections()

        self.conv = nn.Sequential(
            Concat(dim=1),
            init_(
                nn.Conv2d(
                    d + int(self.subtask_nvec.sum()),
                    hidden_size,
                    kernel_size=3,  # TODO: kernel_size=1
                    stride=1,
                    padding=1,
                ),
                "relu",
            ),
            nn.ReLU(),
            Flatten(),
        )

        d, h, w = obs_spaces.base.shape
        input_size = h * w * hidden_size  # conv output
        if isinstance(action_spaces.a, Discrete):
            num_outputs = action_spaces.a.n
            self.actor = Categorical(input_size, num_outputs)
        elif isinstance(action_spaces.a, Box):
            num_outputs = action_spaces.a.shape[0]
            self.actor = DiagGaussian(input_size, num_outputs)
        else:
            raise NotImplementedError

        self.critic = init_(nn.Linear(input_size, 1))

        if multiplicative_interaction:
            self.phi_update = nn.Sequential(
                Parallel(
                    # self.conv2,  # obs
                    init_(nn.Linear(d, 2)),
                    init_(nn.Linear(action_spaces.a.n, 2)),  # action
                    *[
                        init_(nn.Linear(i, 2)) for i in self.subtask_nvec
                    ],  # subtask parameter
                ),
                Product(),
                # init_(nn.Linear(hidden_size, 2), "sigmoid"),
            )
        else:
<<<<<<< HEAD
            self.phi_update = trace(
                lambda in_size: init_(nn.Linear(in_size, 2), "sigmoid"),
                in_size=(d * action_spaces.a.n * int(self.subtask_nvec.prod())),
            )
=======
            self.phi_update = trace(lambda in_size: init_(nn.Linear(in_size, 2), 'sigmoid'),
                                    in_size=(d * action_spaces.a.n *
                                             int(self.subtask_nvec.prod())))
>>>>>>> 36e7e175

        for i, x in enumerate(self.subtask_nvec):
            self.register_buffer(f"part{i}_one_hot", torch.eye(int(x)))
        self.register_buffer("a_one_hots", torch.eye(int(action_spaces.a.n)))
        self.register_buffer("g_one_hots", torch.eye(action_spaces.g.n))
        self.register_buffer(
            "subtask_space", torch.tensor(self.subtask_nvec.astype(np.int64))
        )

        state_sizes = RecurrentState(
            a=1,
            cg=1,
            cr=1,
            r=int(self.subtask_nvec.sum()),
            p=self.n_subtasks,
            g=1,
            a_probs=action_spaces.a.n,
            cg_probs=2,
            cr_probs=2,
            g_probs=self.n_subtasks,
            v=1,
            g_loss=1,
            cr_loss=1,
            cg_loss=1,
            subtask=1,
        )
        self.state_sizes = RecurrentState(*map(int, state_sizes))
        self.register_agent_dummy_values()

    def register_agent_dummy_values(self):
        self.register_buffer(
            "agent_dummy_values",
            torch.zeros(1, self.obs_sections.subtasks + self.obs_sections.next_subtask),
        )

    @property
    def n_subtasks(self):
        return self.obs_spaces.subtasks.nvec.shape[0]

    def get_obs_sections(self):
        return Obs(*[int(np.prod(s.shape)) for s in self.obs_spaces])

    # @torch.jit.script_method
    def parse_hidden(self, hx):
        return RecurrentState(*torch.split(hx, self.state_sizes, dim=-1))

    # @torch.jit.script_method
    def g_binary_to_int(self, g_binary):
        g123 = g_binary_to_123(g_binary, self.subtask_nvec)
        g123[:, :-1] *= self.subtask_nvec[1:]  # g1 * x2, g2 * x3
        g123[:, 0] *= self.subtask_nvec[2]  # g1 * x3
        return g123.sum(dim=-1)

    # @torch.jit.script_method
    def g_binary_to_123(self, g_binary):
        return g_binary_to_123(g_binary, self.subtask_space)

    # @torch.jit.script_method
    def g_int_to_123(self, g):
        x1, x2, x3 = self.subtask_nvec.to(g.dtype)
        g1 = g // (x2 * x3)
        x4 = g % (x2 * x3)
        g2 = x4 // x3
        g3 = x4 % x3
        return g1, g2, g3

    def check_grad(self, **kwargs):
        for k, v in kwargs.items():
            if v.grad_fn is not None:
<<<<<<< HEAD
                grads = torch.autograd.grad(
                    v.mean(), self.parameters(), retain_graph=True, allow_unused=True
                )
=======
                grads = torch.autograd.grad(v.mean(),
                                            self.parameters(),
                                            retain_graph=True,
                                            allow_unused=True)
>>>>>>> 36e7e175
                for (name, _), grad in zip(self.named_parameters(), grads):
                    if grad is None:
                        print(f"{k} has no grad wrt {name}")
                    else:
                        print(
                            f"mean grad ({v.mean().item()}) of {k} wrt {name}:",
                            grad.mean(),
                        )
                        if torch.isnan(grad.mean()):
                            import ipdb

                            ipdb.set_trace()

    # @torch.jit.script_method
    def forward(self, inputs, hx):
        assert hx is not None
        T, N, D = inputs.shape

        # detach actions
        # noinspection PyProtectedMember
        n_actions = len(Actions._fields)
        inputs, *actions = torch.split(
            inputs.detach(), [D - n_actions] + [1] * n_actions, dim=2
        )
        actions = Actions(*actions)

        # parse non-action inputs
        inputs = Obs(*torch.split(inputs, self.obs_sections, dim=2))
        obs = inputs.base.view(T, N, *self.obs_shape)
        task = inputs.subtasks.view(T, N, self.n_subtasks, self.subtask_nvec.size)

        # build memory
        task = torch.split(task, 1, dim=-1)
        interaction, count, obj = [x[0, :, :, 0] for x in task]
        M123 = torch.stack([interaction, count, obj], dim=-1)
        one_hots = [self.part0_one_hot, self.part1_one_hot, self.part2_one_hot]
        g123 = [interaction, count, obj]
        M = g123_to_binary(g123, one_hots)

        # parse hidden
        new_episode = torch.all(hx.squeeze(0) == 0, dim=-1)
        hx = self.parse_hidden(hx)
        p = hx.p
        r = hx.r
        for x in hx:
            x.squeeze_(0)
        if torch.any(new_episode):
            p[new_episode, 0] = 1.0  # initialize pointer to first subtask
            r[new_episode] = M[new_episode, 0]  # initialize r to first subtask
            # initialize g to first subtask
            hx.g[new_episode] = 0.0

        def update_attention(p, t):
            p2 = F.pad(p, [1, 0])[:, :-1]
            p2[:, -1] += 1 - p2.sum(dim=-1)
            return p2

        return self.pack(
<<<<<<< HEAD
            self.inner_loop(
                new_episode=new_episode.float(),
                a=hx.a,
                g=hx.g,
                cr=hx.cr,
                cg=hx.cg,
                M=M,
                M123=M123,
                N=N,
                T=T,
                float_subtask=hx.subtask,
                next_subtask=inputs.next_subtask,
                obs=obs,
                p=p,
                r=r,
                actions=actions,
                update_attention=update_attention,
            )
        )
=======
            self.inner_loop(a=hx.a,
                            g=hx.g,
                            M=M,
                            M123=M123,
                            N=N,
                            T=T,
                            float_subtask=hx.subtask,
                            next_subtask=inputs.next_subtask,
                            obs=obs,
                            p=p,
                            r=r,
                            actions=actions,
                            update_attention=update_attention))
>>>>>>> 36e7e175

    def pack(self, outputs):
        zipped = list(zip(*outputs))
        # for name, x in zip(RecurrentState._fields, zipped):
        # if not x:
        # print(name)
        # import ipdb
        # ipdb.set_trace()

        stacked = [torch.stack(x) for x in zipped]
        preprocessed = [x.float().view(*x.shape[:2], -1) for x in stacked]

        # for name, x, size in zip(RecurrentState._fields, preprocessed,
        # self.state_sizes):
        # if x.size(2) != size:
        # print(name, x, size)
        # import ipdb
        # ipdb.set_trace()
        # if x.dtype != torch.float32:
        # print(name)
        # import ipdb
        # ipdb.set_trace()

        hx = torch.cat(preprocessed, dim=-1)
        return hx, hx[-1]

    def inner_loop(
        self,
        new_episode,
        g,
        a,
        cr,
        cg,
        M,
        M123,
        N,
        T,
        float_subtask,
        next_subtask,
        obs,
        p,
        r,
        actions,
        update_attention,
    ):
        # combine past and present actions (sampled values)
        A = torch.cat([actions.a, a.unsqueeze(0)], dim=0).long().squeeze(2)
        G = torch.cat([actions.g, g.unsqueeze(0)], dim=0).long().squeeze(2)
        for t in range(T):
            subtask = float_subtask.long()
            float_subtask += next_subtask[t]

            agent_layer = obs[t, :, 6, :, :].long()
            j, k, l = torch.split(agent_layer.nonzero(), 1, dim=-1)

            # p
            p2 = update_attention(p, t)
            p = interp(p, p2, cr)

            # r
            r = (p.unsqueeze(1) @ M).squeeze(1)

            # g
            old_g = self.g_one_hots[G[t - 1]]
            g_dist = FixedCategorical(probs=torch.clamp(interp(old_g, p, cg), 0.0, 1.0))
            sample_new(G[t], g_dist)

            # a
            g = G[t]
            g_binary = M[torch.arange(N), g]
            conv_out = self.conv((obs[t], broadcast3d(g_binary, self.obs_shape[1:])))
            if self.agent is None:
                a_dist = self.actor(conv_out)
            else:
                a_dist = self.agent(
                    torch.cat(
                        ppo.subtasks.teacher.Obs(
                            base=obs[t].view(N, -1),
                            subtask=g.float().view(N, -1),
                            subtasks=M123.view(N, -1),
                        ),
                        dim=1,
                    ),
                    rnn_hxs=None,
                    masks=None,
                ).dist
            sample_new(A[t], a_dist)

            # a[:] = 'wsadeq'.index(input('act:'))

            def phi_update(subtask_param):
                debug_obs = obs[t, j, :, k, l].squeeze(1)
                task_sections = torch.split(
                    subtask_param, tuple(self.subtask_nvec), dim=-1
                )
                parts = (debug_obs, self.a_one_hots[A[t - 1]]) + task_sections
                if self.multiplicative_interaction:
                    return self.f(parts)
                outer_produce_obs = 1
                for i1, part in enumerate(parts):
                    for i2 in range(len(parts)):
                        if i1 != i2:
                            part.unsqueeze_(i2 + 1)
                    outer_produce_obs = outer_produce_obs * part

                c_logits = self.phi_update(outer_produce_obs.view(N, -1))
                if self.hard_update:
                    c_dist = FixedCategorical(logits=c_logits)
                    c = actions.c[t]
                    sample_new(c, c_dist)
                    probs = c_dist.probs
                    loss = -c_dist.log_probs(next_subtask[t])
                else:
                    c = torch.sigmoid(c_logits[:, :1])
                    probs = torch.zeros_like(c_logits)  # dummy value
<<<<<<< HEAD
                    loss = F.binary_cross_entropy(
                        torch.clamp(c, 0.0, 1.0), next_subtask[t], reduction="none"
                    )
                return c * (1 - new_episode.unsqueeze(1)), loss, probs
=======
                    loss = F.binary_cross_entropy(torch.clamp(c, 0., 1.),
                                                  next_subtask[t],
                                                  reduction='none')
                return c, loss, probs
>>>>>>> 36e7e175

            # cr
            cr, cr_loss, cr_probs = phi_update(subtask_param=r)

            # cg
            g_binary = M[torch.arange(N), G[t - 1]]
            cg, cg_loss, cg_probs = phi_update(subtask_param=g_binary)

            # p
            p2 = update_attention(p, t)
            p = interp(p, p2, cr)

            # r
            r = (p.unsqueeze(1) @ M).squeeze(1)

            # g
            old_g = self.g_one_hots[G[t - 1]]
            g_dist = FixedCategorical(probs=torch.clamp(interp(old_g, p, cg), 0.0, 1.0))
            sample_new(G[t], g_dist)

            # a
            g = G[t]
            g_binary = M[torch.arange(N), g]
            conv_out = self.conv((obs[t], broadcast3d(g_binary, self.obs_shape[1:])))
            if self.agent is None:
                a_dist = self.actor(conv_out)
            else:
<<<<<<< HEAD
                agent_inputs = torch.cat(
                    ppo.subtasks.teacher.Obs(
                        base=obs[t].view(N, -1),
                        subtask=g.float().view(N, -1),
                        subtasks=M123.view(N, -1),
                        cr=cr,
                        cg=cg,
                    ),
                    dim=1,
                )
=======
                agent_inputs = torch.cat(ppo.subtasks.teacher.Obs(
                    base=obs[t].view(N, -1),
                    subtask=g.float().view(N, -1),
                    subtasks=M123.view(N, -1),
                ),
                                         dim=1)
>>>>>>> 36e7e175
                a_dist = self.agent(agent_inputs, rnn_hxs=None, masks=None).dist
            sample_new(A[t], a_dist)
            # a[:] = 'wsadeq'.index(input('act:'))

<<<<<<< HEAD
            yield RecurrentState(
                cg=cg,
                cr=cr,
                cg_loss=cg_loss,
                cr_loss=cr_loss,
                cg_probs=cg_probs,
                cr_probs=cr_probs,
                p=p,
                r=r,
                g=G[t],
                g_probs=g_dist.probs,
                g_loss=-g_dist.log_probs(subtask),
                a=A[t],
                a_probs=a_dist.probs,
                subtask=float_subtask,
                v=self.critic(conv_out),
            )
=======
            yield RecurrentState(cg=cg,
                                 cr=cr,
                                 cg_loss=cg_loss,
                                 cr_loss=cr_loss,
                                 cg_probs=cg_probs,
                                 cr_probs=cr_probs,
                                 p=p,
                                 r=r,
                                 g=G[t + 1],
                                 g_probs=g_dist.probs,
                                 g_loss=-g_dist.log_probs(subtask),
                                 a=A[t + 1],
                                 a_probs=a_dist.probs,
                                 subtask=float_subtask,
                                 v=self.critic(conv_out))
>>>>>>> 36e7e175
<|MERGE_RESOLUTION|>--- conflicted
+++ resolved
@@ -42,23 +42,12 @@
         self.entropy_coef = entropy_coef
         self.action_spaces = Actions(**action_space.spaces)
         self.obs_spaces = obs_spaces
-<<<<<<< HEAD
-        self.recurrent_module = self.build_recurrent_module(
-            agent=agent,
-            hard_update=hard_update,
-            hidden_size=hidden_size,
-            obs_spaces=self.obs_spaces,
-            action_spaces=self.action_spaces,
-            **kwargs,
-        )
-=======
         self.recurrent_module = self.build_recurrent_module(agent=agent,
                                                             hard_update=hard_update,
                                                             hidden_size=hidden_size,
                                                             obs_spaces=self.obs_spaces,
                                                             action_spaces=self.action_spaces,
                                                             **kwargs)
->>>>>>> 36e7e175
         self.agent = agent
 
     # noinspection PyMethodOverriding
@@ -106,17 +95,6 @@
         aux_loss = -self.entropy_coef * entropies.mean()
         log = {k: v for k, v in hx._asdict().items() if k.endswith("_loss")}
 
-<<<<<<< HEAD
-        return AgentValues(
-            value=hx.v,
-            action=torch.cat(actions, dim=-1),
-            action_log_probs=log_probs,
-            aux_loss=aux_loss,
-            rnn_hxs=torch.cat(hx, dim=-1),
-            dist=None,
-            log=log,
-        )
-=======
         return AgentValues(value=hx.v,
                            action=torch.cat(actions, dim=-1),
                            action_log_probs=log_probs,
@@ -124,7 +102,6 @@
                            rnn_hxs=torch.cat(hx, dim=-1),
                            dist=None,
                            log=log)
->>>>>>> 36e7e175
 
     def get_value(self, inputs, rnn_hxs, masks):
         n = inputs.size(0)
@@ -220,16 +197,9 @@
                 # init_(nn.Linear(hidden_size, 2), "sigmoid"),
             )
         else:
-<<<<<<< HEAD
-            self.phi_update = trace(
-                lambda in_size: init_(nn.Linear(in_size, 2), "sigmoid"),
-                in_size=(d * action_spaces.a.n * int(self.subtask_nvec.prod())),
-            )
-=======
             self.phi_update = trace(lambda in_size: init_(nn.Linear(in_size, 2), 'sigmoid'),
                                     in_size=(d * action_spaces.a.n *
                                              int(self.subtask_nvec.prod())))
->>>>>>> 36e7e175
 
         for i, x in enumerate(self.subtask_nvec):
             self.register_buffer(f"part{i}_one_hot", torch.eye(int(x)))
@@ -299,16 +269,10 @@
     def check_grad(self, **kwargs):
         for k, v in kwargs.items():
             if v.grad_fn is not None:
-<<<<<<< HEAD
-                grads = torch.autograd.grad(
-                    v.mean(), self.parameters(), retain_graph=True, allow_unused=True
-                )
-=======
                 grads = torch.autograd.grad(v.mean(),
                                             self.parameters(),
                                             retain_graph=True,
                                             allow_unused=True)
->>>>>>> 36e7e175
                 for (name, _), grad in zip(self.named_parameters(), grads):
                     if grad is None:
                         print(f"{k} has no grad wrt {name}")
@@ -367,27 +331,6 @@
             return p2
 
         return self.pack(
-<<<<<<< HEAD
-            self.inner_loop(
-                new_episode=new_episode.float(),
-                a=hx.a,
-                g=hx.g,
-                cr=hx.cr,
-                cg=hx.cg,
-                M=M,
-                M123=M123,
-                N=N,
-                T=T,
-                float_subtask=hx.subtask,
-                next_subtask=inputs.next_subtask,
-                obs=obs,
-                p=p,
-                r=r,
-                actions=actions,
-                update_attention=update_attention,
-            )
-        )
-=======
             self.inner_loop(a=hx.a,
                             g=hx.g,
                             M=M,
@@ -401,7 +344,6 @@
                             r=r,
                             actions=actions,
                             update_attention=update_attention))
->>>>>>> 36e7e175
 
     def pack(self, outputs):
         zipped = list(zip(*outputs))
@@ -517,17 +459,10 @@
                 else:
                     c = torch.sigmoid(c_logits[:, :1])
                     probs = torch.zeros_like(c_logits)  # dummy value
-<<<<<<< HEAD
-                    loss = F.binary_cross_entropy(
-                        torch.clamp(c, 0.0, 1.0), next_subtask[t], reduction="none"
-                    )
-                return c * (1 - new_episode.unsqueeze(1)), loss, probs
-=======
                     loss = F.binary_cross_entropy(torch.clamp(c, 0., 1.),
                                                   next_subtask[t],
                                                   reduction='none')
                 return c, loss, probs
->>>>>>> 36e7e175
 
             # cr
             cr, cr_loss, cr_probs = phi_update(subtask_param=r)
@@ -555,48 +490,16 @@
             if self.agent is None:
                 a_dist = self.actor(conv_out)
             else:
-<<<<<<< HEAD
-                agent_inputs = torch.cat(
-                    ppo.subtasks.teacher.Obs(
-                        base=obs[t].view(N, -1),
-                        subtask=g.float().view(N, -1),
-                        subtasks=M123.view(N, -1),
-                        cr=cr,
-                        cg=cg,
-                    ),
-                    dim=1,
-                )
-=======
                 agent_inputs = torch.cat(ppo.subtasks.teacher.Obs(
                     base=obs[t].view(N, -1),
                     subtask=g.float().view(N, -1),
                     subtasks=M123.view(N, -1),
                 ),
                                          dim=1)
->>>>>>> 36e7e175
                 a_dist = self.agent(agent_inputs, rnn_hxs=None, masks=None).dist
             sample_new(A[t], a_dist)
             # a[:] = 'wsadeq'.index(input('act:'))
 
-<<<<<<< HEAD
-            yield RecurrentState(
-                cg=cg,
-                cr=cr,
-                cg_loss=cg_loss,
-                cr_loss=cr_loss,
-                cg_probs=cg_probs,
-                cr_probs=cr_probs,
-                p=p,
-                r=r,
-                g=G[t],
-                g_probs=g_dist.probs,
-                g_loss=-g_dist.log_probs(subtask),
-                a=A[t],
-                a_probs=a_dist.probs,
-                subtask=float_subtask,
-                v=self.critic(conv_out),
-            )
-=======
             yield RecurrentState(cg=cg,
                                  cr=cr,
                                  cg_loss=cg_loss,
@@ -611,5 +514,4 @@
                                  a=A[t + 1],
                                  a_probs=a_dist.probs,
                                  subtask=float_subtask,
-                                 v=self.critic(conv_out))
->>>>>>> 36e7e175
+                                 v=self.critic(conv_out))