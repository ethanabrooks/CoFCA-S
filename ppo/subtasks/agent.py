--- conflicted
+++ resolved
@@ -423,13 +423,7 @@
                 truth = (
                     correct_action.sum(-1, keepdim=True)
                     * correct_object.sum(-1, keepdim=True)
-<<<<<<< HEAD
                 ).detach() * conditions[:, :1] + (1 - conditions[:, :1])
-
-                print("c truth", truth)
-=======
-                ).detach() * conditions[:, 0] + (1 - conditions[:, 0])
->>>>>>> 4b3d8ca8
                 # TODO }
                 parts = (obs_part, self.a_one_hots[A[t - 1]]) + task_sections
                 if self.multiplicative_interaction:
