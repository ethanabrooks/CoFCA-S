--- conflicted
+++ resolved
@@ -198,15 +198,9 @@
                 init_(nn.Linear(hidden_size, 2), "sigmoid"),
             )
         else:
-<<<<<<< HEAD
-            self.phi_update = trace(lambda in_size: init_(nn.Linear(in_size, 2), 'sigmoid'),
-                                    in_size=(d * action_spaces.a.n *
-                                             int(self.subtask_nvec.prod())))
-=======
             self.phi_update = nn.Sequential(
                 Product(), init_(nn.Linear(1, 1), "sigmoid"), nn.Sigmoid()
             )
->>>>>>> 412022f0
 
         for i, x in enumerate(self.subtask_nvec):
             self.register_buffer(f"part{i}_one_hot", torch.eye(int(x)))
@@ -467,17 +461,10 @@
                     c = actions.c[t]
                     sample_new(c, c_dist)
                     probs = c_dist.probs
-<<<<<<< HEAD
-                else:
-                    c = torch.sigmoid(c_logits[:, :1])
-                    probs = torch.zeros_like(c_logits)  # dummy value
-                return c * (1 - new_episode) + new_episode, probs
-=======
                 # else:
                 # c = torch.sigmoid(c_logits[:, :1])
                 probs = torch.zeros(N, 2, device=c.device)  # dummy value
                 return c, probs
->>>>>>> 412022f0
 
             # cr
             cr, cr_probs = phi_update(subtask_param=r)
