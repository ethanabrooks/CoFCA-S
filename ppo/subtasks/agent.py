--- conflicted
+++ resolved
@@ -432,11 +432,7 @@
                 else:
                     c = torch.sigmoid(c_logits[:, :1])
                     probs = torch.zeros_like(c_logits)  # dummy value
-<<<<<<< HEAD
-                return c, probs
-=======
                 return c * (1 - new_episode) + new_episode, probs
->>>>>>> d4f08719
 
             # cr
             cr, cr_probs = phi_update(subtask_param=r)
