from collections import namedtuple
import itertools

from gym.spaces import Box, Discrete
import numpy as np
import torch
import torch.jit
from gym import spaces
from gym.spaces import Box, Discrete
from torch import nn as nn
from torch.nn import functional as F

from gridworld_env.subtasks_gridworld import Obs
import ppo
from ppo.agent import AgentValues, NNBase
from ppo.distributions import Categorical, DiagGaussian, FixedCategorical
from ppo.layers import Concat, Flatten, Parallel, Product, Reshape, ShallowCopy, Sum
import ppo.subtasks.teacher
from ppo.subtasks.teacher import Teacher, g_binary_to_discrete, g_discrete_to_binary
from ppo.subtasks.wrappers import Actions
from ppo.utils import broadcast3d, init_, interp, trace

RecurrentState = namedtuple(
    "RecurrentState", "a cg cr r p g a_probs cg_probs cr_probs g_probs v g_loss subtask"
)


# noinspection PyMissingConstructor
class Agent(ppo.agent.Agent, NNBase):
    def __init__(
        self,
        obs_spaces,
        action_space,
        hidden_size,
        entropy_coef,
        hard_update,
        agent,
        **kwargs,
    ):
        nn.Module.__init__(self)
        self.hard_update = hard_update
        self.entropy_coef = entropy_coef
        self.action_spaces = Actions(**action_space.spaces)
        self.obs_spaces = obs_spaces
        self.recurrent_module = self.build_recurrent_module(agent=agent,
                                                            hard_update=hard_update,
                                                            hidden_size=hidden_size,
                                                            obs_spaces=self.obs_spaces,
                                                            action_spaces=self.action_spaces,
                                                            **kwargs)
        self.agent = agent

    # noinspection PyMethodOverriding
    def build_recurrent_module(self, agent, hard_update, hidden_size, **kwargs):
        return Recurrence(
            hidden_size=hidden_size, hard_update=hard_update, agent=agent, **kwargs
        )

    def forward(self, inputs, rnn_hxs, masks, action=None, deterministic=False):
        n = inputs.size(0)
        actions = None
        if action is not None:
            actions = Actions(
                *torch.split(action, [1] * len(self.action_spaces), dim=-1)
            )

        all_hxs, last_hx = self._forward_gru(
            inputs.view(n, -1), rnn_hxs, masks, actions=actions
        )
        rm = self.recurrent_module
        hx = RecurrentState(*rm.parse_hidden(all_hxs))

        if action is None:
            actions = Actions(a=hx.a, cg=hx.cg, cr=hx.cr, g=hx.g)

        if self.hard_update:
            dists = Actions(
                a=FixedCategorical(hx.a_probs),
                cg=FixedCategorical(hx.cg_probs),
                cr=FixedCategorical(hx.cr_probs),
                g=FixedCategorical(hx.g_probs),
            )
        else:
            dists = Actions(
                a=None if self.agent else FixedCategorical(hx.a_probs),
                cg=None,
                cr=None,
                g=FixedCategorical(hx.g_probs),
            )

        log_probs = sum(
            dist.log_probs(a) for dist, a in zip(dists, actions) if dist is not None
        )
        entropies = sum(dist.entropy() for dist in dists if dist is not None)
        aux_loss = -self.entropy_coef * entropies.mean()
        log = {k: v for k, v in hx._asdict().items() if k.endswith("_loss")}

        return AgentValues(value=hx.v,
                           action=torch.cat(actions, dim=-1),
                           action_log_probs=log_probs,
                           aux_loss=aux_loss,
                           rnn_hxs=torch.cat(hx, dim=-1),
                           dist=None,
                           log=log)

    def get_value(self, inputs, rnn_hxs, masks):
        n = inputs.size(0)
        all_hxs, last_hx = self._forward_gru(inputs.view(n, -1), rnn_hxs, masks)
        return self.recurrent_module.parse_hidden(all_hxs).v

    def _forward_gru(self, x, hxs, masks, actions=None):
        if actions is None:
            y = F.pad(x, [0, len(Actions._fields)], "constant", -1)
        else:
            y = torch.cat([x] + list(actions), dim=-1)
        return super()._forward_gru(y, hxs, masks)

    @property
    def recurrent_hidden_state_size(self):
        return sum(self.recurrent_module.state_sizes)

    @property
    def is_recurrent(self):
        return True


def sample_new(x, dist):
    new = x < 0
    x[new] = dist.sample()[new].flatten()


class Recurrence(torch.jit.ScriptModule):
    __constants__ = ["input_sections", "subtask_space", "state_sizes", "recurrent"]

    def __init__(
        self,
        obs_spaces,
        action_spaces,
        hidden_size,
        recurrent,
        hard_update,
        agent,
        multiplicative_interaction,
    ):
        super().__init__()
        self.hard_update = hard_update
        self.multiplicative_interaction = multiplicative_interaction
        if agent:
            assert isinstance(agent, Teacher)
        self.agent = agent
        self.recurrent = recurrent
        self.obs_spaces = obs_spaces
        self.n_subtasks = self.obs_spaces.subtasks.nvec.shape[0]
        self.subtask_nvec = self.obs_spaces.subtasks.nvec[0]
        d, h, w = self.obs_shape = obs_spaces.base.shape
        self.obs_sections = [int(np.prod(s.shape)) for s in self.obs_spaces]

        self.conv1 = nn.Sequential(
            ShallowCopy(2),
            Parallel(
                Reshape(d, h * w),
                nn.Sequential(
                    init_(nn.Conv2d(d, 1, kernel_size=1)),
                    Reshape(1, h * w),  # TODO
                    nn.Softmax(dim=-1),
                ),
            ),
            Product(),
            Sum(dim=-1),
        )

        self.conv2 = nn.Sequential(
            Concat(dim=1),
            init_(
                nn.Conv2d(d + int(self.subtask_nvec.sum()), hidden_size, kernel_size=1),
                "relu",
            ),
            nn.ReLU(),
            Flatten(),
        )

        d, h, w = obs_spaces.base.shape
        input_size = h * w * hidden_size  # conv output
        if isinstance(action_spaces.a, Discrete):
            num_outputs = action_spaces.a.n
            self.actor = Categorical(input_size, num_outputs)
        elif isinstance(action_spaces.a, Box):
            num_outputs = action_spaces.a.shape[0]
            self.actor = DiagGaussian(input_size, num_outputs)
        else:
            raise NotImplementedError

        self.critic = init_(nn.Linear(input_size, 1))

        if multiplicative_interaction:
            raise NotImplementedError
            self.phi_update = nn.Sequential(
                Parallel(
                    # self.conv2,  # obs
                    self.conv1,
                    init_(nn.Linear(action_spaces.a.n, hidden_size)),  # action
                    *[
                        init_(nn.Linear(i, hidden_size)) for i in self.subtask_nvec
                    ],  # subtask parameter
                ),
                Product(),
                init_(nn.Linear(hidden_size, 2), "sigmoid"),
            )
        else:
<<<<<<< HEAD
            self.phi_update = nn.Sequential(
                Product(), init_(nn.Linear(1, 1), "sigmoid"), nn.Sigmoid()
            )
=======
            self.phi_update = init_(nn.Linear(1, 2), "sigmoid")
            # self.phi_update = trace(
            # lambda in_size: init_(nn.Linear(in_size, 2), "sigmoid"),
            # in_size=(d * action_spaces.a.n * int(self.subtask_nvec.prod())),
            # )
>>>>>>> a1e2aafb

        for i, x in enumerate(self.subtask_nvec):
            self.register_buffer(f"part{i}_one_hot", torch.eye(int(x)))
        self.register_buffer("a_one_hots", torch.eye(int(action_spaces.a.n)))
        self.register_buffer("g_one_hots", torch.eye(action_spaces.g.n))
        self.register_buffer(
            "subtask_space", torch.tensor(self.subtask_nvec.astype(np.int64))
        )

        trans = F.pad(torch.eye(self.n_subtasks), [1, 0])[:, :-1]
        trans[-1, -1] = 1

        self.register_buffer("trans", trans)

        state_sizes = RecurrentState(
            a=1,
            cg=1,
            cr=1,
            r=int(self.subtask_nvec.sum()),
            p=self.n_subtasks,
            g=1,
            a_probs=action_spaces.a.n,
            cg_probs=2,
            cr_probs=2,
            g_probs=self.n_subtasks,
            v=1,
            g_loss=1,
            subtask=1,
        )
        self.state_sizes = RecurrentState(*map(int, state_sizes))

    # @torch.jit.script_method
    def parse_hidden(self, hx):
        return RecurrentState(*torch.split(hx, self.state_sizes, dim=-1))

    # @torch.jit.script_method
    def g_binary_to_int(self, g_binary):
        g123 = g_binary_to_discrete(g_binary, self.subtask_nvec)
        g123[:, :-1] *= self.subtask_nvec[1:]  # g1 * x2, g2 * x3
        g123[:, 0] *= self.subtask_nvec[2]  # g1 * x3
        return g123.sum(dim=-1)

    # @torch.jit.script_method
    def g_binary_to_123(self, g_binary):
        return g_binary_to_123(g_binary, self.subtask_space)

    # @torch.jit.script_method
    def g_int_to_123(self, g):
        x1, x2, x3 = self.subtask_nvec.to(g.dtype)
        g1 = g // (x2 * x3)
        x4 = g % (x2 * x3)
        g2 = x4 // x3
        g3 = x4 % x3
        return g1, g2, g3

    def check_grad(self, **kwargs):
        for k, v in kwargs.items():
            if v.grad_fn is not None:
                grads = torch.autograd.grad(v.mean(),
                                            self.parameters(),
                                            retain_graph=True,
                                            allow_unused=True)
                for (name, _), grad in zip(self.named_parameters(), grads):
                    if grad is None:
                        print(f"{k} has no grad wrt {name}")
                    else:
                        print(
                            f"mean grad ({v.mean().item()}) of {k} wrt {name}:",
                            grad.mean(),
                        )
                        if torch.isnan(grad.mean()):
                            import ipdb

                            ipdb.set_trace()

    def parse_inputs(self, inputs):
        return Obs(*torch.split(inputs, self.obs_sections, dim=2))

    # @torch.jit.script_method
    def forward(self, inputs, hx):
        assert hx is not None
        T, N, D = inputs.shape

        # detach actions
        # noinspection PyProtectedMember
        n_actions = len(Actions._fields)
        inputs, *actions = torch.split(
            inputs.detach(), [D - n_actions] + [1] * n_actions, dim=2
        )
        actions = Actions(*actions)

        # parse non-action inputs
        inputs = self.parse_inputs(inputs)
        inputs = inputs._replace(base=inputs.base.view(T, N, *self.obs_shape))

        # build memory
        task = inputs.subtasks.view(
            *inputs.subtasks.shape[:2], self.n_subtasks, self.subtask_nvec.size
        )
        task = torch.split(task, 1, dim=-1)
        g_discrete = [x[0, :, :, 0] for x in task]
        M_discrete = torch.stack(g_discrete, dim=-1)

        M = g_discrete_to_binary(g_discrete, self.g_discrete_one_hots)

        # parse hidden
        new_episode = torch.all(hx.squeeze(0) == 0, dim=-1)
        hx = self.parse_hidden(hx)
        p = hx.p
        r = hx.r
        for x in hx:
            x.squeeze_(0)
        if torch.any(new_episode):
            p[new_episode, 0] = 1.0  # initialize pointer to first subtask
            r[new_episode] = M[new_episode, 0]  # initialize r to first subtask
            # initialize g to first subtask
            hx.g[new_episode] = 0.0

        def update_attention(p, t):
            p2 = F.pad(p, [1, 0])[:, :-1]
            p2[:, -1] += 1 - p2.sum(dim=-1)
            return p2

        return self.pack(
            self.inner_loop(
                inputs=inputs,
                a=hx.a,
                g=hx.g,
                cr=hx.cr,
                cg=hx.cg,
                M=M,
                M_discrete=M_discrete,
                N=N,
                T=T,
                float_subtask=hx.subtask,
                next_subtask=inputs.next_subtask,
                p=p,
                r=r,
                actions=actions,
                update_attention=update_attention,
            )
        )

    @property
    def g_discrete_one_hots(self):
        for i in itertools.count():
            try:
                yield getattr(self, f"part{i}_one_hot")
            except AttributeError:
                break

    def pack(self, outputs):
        zipped = list(zip(*outputs))
        # for name, x in zip(RecurrentState._fields, zipped):
        # if not x:
        # print(name)
        # import ipdb
        # ipdb.set_trace()

        stacked = [torch.stack(x) for x in zipped]
        preprocessed = [x.float().view(*x.shape[:2], -1) for x in stacked]

        # for name, x, size in zip(RecurrentState._fields, preprocessed,
        # self.state_sizes):
        # if x.size(2) != size:
        # print(name, x, size)
        # import ipdb
        # ipdb.set_trace()
        # if x.dtype != torch.float32:
        # print(name)
        # import ipdb
        # ipdb.set_trace()

        hx = torch.cat(preprocessed, dim=-1)
        return hx, hx[-1]

    def inner_loop(
        self,
        g,
        a,
        cr,
        cg,
        M,
        M_discrete,
        N,
        T,
        float_subtask,
        next_subtask,
        p,
        r,
        actions,
        update_attention,
        inputs,
    ):
        # combine past and present actions (sampled values)
        obs = inputs.base
        A = torch.cat([actions.a, a.unsqueeze(0)], dim=0).long().squeeze(2)
        G = torch.cat([actions.g, g.unsqueeze(0)], dim=0).long().squeeze(2)
        for t in range(T):
            subtask = float_subtask.long()
            float_subtask = torch.clamp(
                float_subtask + next_subtask[t], max=self.n_subtasks - 1
            )

            agent_layer = obs[t, :, 6, :, :].long()
            j, k, l = torch.split(agent_layer.nonzero(), 1, dim=-1)
<<<<<<< HEAD
=======

            # p
            p2 = update_attention(p, t)
            p = interp(p, p2, cr)

            # r
            r = (p.unsqueeze(1) @ M).squeeze(1)

            # g
            old_g = self.g_one_hots[G[t - 1]]
            g_dist = FixedCategorical(probs=torch.clamp(interp(old_g, p, cg), 0.0, 1.0))
            sample_new(G[t], g_dist)

            # a
            g = G[t]
            g_binary = M[torch.arange(N), g]
            conv_out = self.conv2((obs[t], broadcast3d(g_binary, self.obs_shape[1:])))
            if self.agent is None:
                a_dist = self.actor(conv_out)
            else:
                agent_inputs = ppo.subtasks.teacher.Obs(
                    base=obs[t].view(N, -1), subtask=self.get_agent_subtask(M, g)
                )
                a_dist = self.agent(agent_inputs, rnn_hxs=None, masks=None).dist
            sample_new(A[t], a_dist)
            # a[:] = 'wsadeq'.index(input('act:'))
>>>>>>> a1e2aafb

            def phi_update(subtask_param):
                obs_part = self.conv1(obs[t])
                task_sections = torch.split(
                    subtask_param, tuple(self.subtask_nvec), dim=-1
                )
<<<<<<< HEAD
                # TODO {
                debug_obs = obs[t, j, :, k, l].squeeze(1)
                a_one_hot = self.a_one_hots[A[t - 1]]
                interaction, count, obj, conditions = task_sections
=======
                # NOTE {
                debug_obs = obs[t, j, :, k, l].squeeze(1)
                a_one_hot = self.a_one_hots[A[t]]
                interaction, count, obj = task_sections
>>>>>>> a1e2aafb
                correct_object = obj * debug_obs[:, 1 : 1 + self.subtask_nvec[2]]
                column1 = interaction[:, :1]
                column2 = interaction[:, 1:] * a_one_hot[:, 4:]
                correct_action = torch.cat([column1, column2], dim=-1)
                truth = (
                    correct_action.sum(-1, keepdim=True)
                    * correct_object.sum(-1, keepdim=True)
<<<<<<< HEAD
                ).detach() * conditions[:, :1] + (1 - conditions[:, :1])
                # TODO }
                parts = (obs_part, self.a_one_hots[A[t - 1]]) + task_sections
=======
                ).detach()
                # * conditions[:, :1] + (1 - conditions[:, :1])
                # NOTE }
                parts = (obs_part, self.a_one_hots[A[t]]) + task_sections
>>>>>>> a1e2aafb
                if self.multiplicative_interaction:
                    c_logits = self.phi_update(parts)
                else:
                    outer_product_obs = 1
                    for i1, part in enumerate(parts):
                        for i2 in range(len(parts)):
                            if i1 != i2:
                                part.unsqueeze_(i2 + 1)
                        outer_product_obs = outer_product_obs * part

<<<<<<< HEAD
                        c = (
                            (
                                self.phi_update(
                                    (
                                        correct_action.sum(-1, keepdim=True),
                                        correct_object.sum(-1, keepdim=True),
                                    )
                                )
                                + new_episode.unsqueeze(-1).float()
                            )
                            .detach()
                            .clamp(max=1)
                        )
=======
                    # c_logits = self.phi_update(outer_product_obs.view(N, -1))
                    c_logits = self.phi_update(truth)
>>>>>>> a1e2aafb
                if self.hard_update:
                    c_dist = FixedCategorical(logits=c_logits)
                    c = actions.c[t]
                    sample_new(c, c_dist)
                    probs = c_dist.probs
                else:
                    c = torch.sigmoid(c_logits[:, :1])
                    probs = torch.zeros_like(c_logits)  # dummy value
                return truth, probs  # TODO

            # cr
            cr, cr_probs = phi_update(subtask_param=r)

            # cg
            g_binary = M[torch.arange(N), G[t]]
            cg, cg_probs = phi_update(subtask_param=g_binary)

            yield RecurrentState(
                cg=cg,
                cr=cr,
                cg_probs=cg_probs,
                cr_probs=cr_probs,
                p=p,
                r=r,
                g=G[t],
                g_probs=g_dist.probs,
                g_loss=-g_dist.log_probs(subtask),
                a=A[t],
                a_probs=a_dist.probs,
                subtask=float_subtask,
                v=self.critic(conv_out),
            )

    def get_agent_subtask(self, M, g):
        return M[torch.arange(M.size(0)), g]<|MERGE_RESOLUTION|>--- conflicted
+++ resolved
@@ -207,17 +207,11 @@
                 init_(nn.Linear(hidden_size, 2), "sigmoid"),
             )
         else:
-<<<<<<< HEAD
-            self.phi_update = nn.Sequential(
-                Product(), init_(nn.Linear(1, 1), "sigmoid"), nn.Sigmoid()
-            )
-=======
             self.phi_update = init_(nn.Linear(1, 2), "sigmoid")
             # self.phi_update = trace(
             # lambda in_size: init_(nn.Linear(in_size, 2), "sigmoid"),
             # in_size=(d * action_spaces.a.n * int(self.subtask_nvec.prod())),
             # )
->>>>>>> a1e2aafb
 
         for i, x in enumerate(self.subtask_nvec):
             self.register_buffer(f"part{i}_one_hot", torch.eye(int(x)))
@@ -424,8 +418,6 @@
 
             agent_layer = obs[t, :, 6, :, :].long()
             j, k, l = torch.split(agent_layer.nonzero(), 1, dim=-1)
-<<<<<<< HEAD
-=======
 
             # p
             p2 = update_attention(p, t)
@@ -452,24 +444,16 @@
                 a_dist = self.agent(agent_inputs, rnn_hxs=None, masks=None).dist
             sample_new(A[t], a_dist)
             # a[:] = 'wsadeq'.index(input('act:'))
->>>>>>> a1e2aafb
 
             def phi_update(subtask_param):
                 obs_part = self.conv1(obs[t])
                 task_sections = torch.split(
                     subtask_param, tuple(self.subtask_nvec), dim=-1
                 )
-<<<<<<< HEAD
-                # TODO {
-                debug_obs = obs[t, j, :, k, l].squeeze(1)
-                a_one_hot = self.a_one_hots[A[t - 1]]
-                interaction, count, obj, conditions = task_sections
-=======
                 # NOTE {
                 debug_obs = obs[t, j, :, k, l].squeeze(1)
                 a_one_hot = self.a_one_hots[A[t]]
                 interaction, count, obj = task_sections
->>>>>>> a1e2aafb
                 correct_object = obj * debug_obs[:, 1 : 1 + self.subtask_nvec[2]]
                 column1 = interaction[:, :1]
                 column2 = interaction[:, 1:] * a_one_hot[:, 4:]
@@ -477,16 +461,10 @@
                 truth = (
                     correct_action.sum(-1, keepdim=True)
                     * correct_object.sum(-1, keepdim=True)
-<<<<<<< HEAD
-                ).detach() * conditions[:, :1] + (1 - conditions[:, :1])
-                # TODO }
-                parts = (obs_part, self.a_one_hots[A[t - 1]]) + task_sections
-=======
                 ).detach()
                 # * conditions[:, :1] + (1 - conditions[:, :1])
                 # NOTE }
                 parts = (obs_part, self.a_one_hots[A[t]]) + task_sections
->>>>>>> a1e2aafb
                 if self.multiplicative_interaction:
                     c_logits = self.phi_update(parts)
                 else:
@@ -497,24 +475,8 @@
                                 part.unsqueeze_(i2 + 1)
                         outer_product_obs = outer_product_obs * part
 
-<<<<<<< HEAD
-                        c = (
-                            (
-                                self.phi_update(
-                                    (
-                                        correct_action.sum(-1, keepdim=True),
-                                        correct_object.sum(-1, keepdim=True),
-                                    )
-                                )
-                                + new_episode.unsqueeze(-1).float()
-                            )
-                            .detach()
-                            .clamp(max=1)
-                        )
-=======
                     # c_logits = self.phi_update(outer_product_obs.view(N, -1))
                     c_logits = self.phi_update(truth)
->>>>>>> a1e2aafb
                 if self.hard_update:
                     c_dist = FixedCategorical(logits=c_logits)
                     c = actions.c[t]
