from collections import namedtuple
import itertools

from gym.spaces import Box, Discrete
import numpy as np
import torch
from torch import nn as nn
import torch.jit
from torch.nn import functional as F

from gridworld_env.subtasks_gridworld import Obs
import ppo
from ppo.agent import AgentValues, NNBase
from ppo.distributions import Categorical, DiagGaussian, FixedCategorical
from ppo.layers import Concat, Flatten, Parallel, Product, Reshape, ShallowCopy, Sum
import ppo.subtasks.teacher
from ppo.subtasks.teacher import Teacher, g_binary_to_discrete, g_discrete_to_binary
from ppo.subtasks.wrappers import Actions
from ppo.utils import broadcast3d, init_, interp, trace

RecurrentState = namedtuple(
    "RecurrentState", "a cg cr r p g a_probs cg_probs cr_probs g_probs v g_loss subtask"
)


# noinspection PyMissingConstructor
class Agent(ppo.agent.Agent, NNBase):
    def __init__(
        self,
        obs_spaces,
        action_space,
        hidden_size,
        entropy_coef,
        hard_update,
        agent,
        **kwargs,
    ):
        nn.Module.__init__(self)
        self.hard_update = hard_update
        self.entropy_coef = entropy_coef
        self.action_spaces = Actions(**action_space.spaces)
        self.obs_spaces = obs_spaces
        self.recurrent_module = self.build_recurrent_module(
            agent=agent,
            hard_update=hard_update,
            hidden_size=hidden_size,
            obs_spaces=self.obs_spaces,
            action_spaces=self.action_spaces,
            **kwargs,
        )
        self.agent = agent

    # noinspection PyMethodOverriding
    def build_recurrent_module(self, agent, hard_update, hidden_size, **kwargs):
        return Recurrence(
            hidden_size=hidden_size, hard_update=hard_update, agent=agent, **kwargs
        )

    def forward(self, inputs, rnn_hxs, masks, action=None, deterministic=False):
        n = inputs.size(0)
        actions = None
        if action is not None:
            actions = Actions(
                *torch.split(action, [1] * len(self.action_spaces), dim=-1)
            )

        all_hxs, last_hx = self._forward_gru(
            inputs.view(n, -1), rnn_hxs, masks, actions=actions
        )
        rm = self.recurrent_module
        hx = RecurrentState(*rm.parse_hidden(all_hxs))

        if action is None:
            actions = Actions(a=hx.a, cg=hx.cg, cr=hx.cr, g=hx.g)

        if self.hard_update:
            dists = Actions(
                a=FixedCategorical(hx.a_probs),
                cg=FixedCategorical(hx.cg_probs),
                cr=FixedCategorical(hx.cr_probs),
                g=FixedCategorical(hx.g_probs),
            )
        else:
            dists = Actions(
                a=None if self.agent else FixedCategorical(hx.a_probs),
                cg=None,
                cr=None,
                g=FixedCategorical(hx.g_probs),
            )

        log_probs = sum(
            dist.log_probs(a) for dist, a in zip(dists, actions) if dist is not None
        )
        entropies = sum(dist.entropy() for dist in dists if dist is not None)
        aux_loss = -self.entropy_coef * entropies.mean()
        log = {k: v for k, v in hx._asdict().items() if k.endswith("_loss")}

        return AgentValues(
            value=hx.v,
            action=torch.cat(actions, dim=-1),
            action_log_probs=log_probs,
            aux_loss=aux_loss,
            rnn_hxs=torch.cat(hx, dim=-1),
            dist=None,
            log=log,
        )

    def get_value(self, inputs, rnn_hxs, masks):
        n = inputs.size(0)
        all_hxs, last_hx = self._forward_gru(inputs.view(n, -1), rnn_hxs, masks)
        return self.recurrent_module.parse_hidden(all_hxs).v

    def _forward_gru(self, x, hxs, masks, actions=None):
        if actions is None:
            y = F.pad(x, [0, len(Actions._fields)], "constant", -1)
        else:
            y = torch.cat([x] + list(actions), dim=-1)
        return super()._forward_gru(y, hxs, masks)

    @property
    def recurrent_hidden_state_size(self):
        return sum(self.recurrent_module.state_sizes)

    @property
    def is_recurrent(self):
        return True


def sample_new(x, dist):
    new = x < 0
    x[new] = dist.sample()[new].flatten()


class Recurrence(torch.jit.ScriptModule):
    __constants__ = ["input_sections", "subtask_space", "state_sizes", "recurrent"]

    def __init__(
        self,
        obs_spaces,
        action_spaces,
        hidden_size,
        recurrent,
        hard_update,
        agent,
        multiplicative_interaction,
    ):
        super().__init__()
        self.hard_update = hard_update
        self.multiplicative_interaction = multiplicative_interaction
        if agent:
            assert isinstance(agent, Teacher)
        self.agent = agent
        self.recurrent = recurrent
        self.obs_spaces = obs_spaces
        self.n_subtasks = self.obs_spaces.subtasks.nvec.shape[0]
        self.subtask_nvec = self.obs_spaces.subtasks.nvec[0]
        d, h, w = self.obs_shape = obs_spaces.base.shape
        self.obs_sections = [int(np.prod(s.shape)) for s in self.obs_spaces]

        self.conv1 = nn.Sequential(
            ShallowCopy(2),
            Parallel(
                Reshape(d, h * w),
                nn.Sequential(
                    init_(nn.Conv2d(d, 1, kernel_size=1)),
                    Reshape(1, h * w),  # TODO
                    nn.Softmax(dim=-1),
                ),
            ),
            Product(),
            Sum(dim=-1),
        )

        self.conv2 = nn.Sequential(
            Concat(dim=1),
            init_(
                nn.Conv2d(d + int(self.subtask_nvec.sum()), hidden_size, kernel_size=1),
                "relu",
            ),
            nn.ReLU(),
            Flatten(),
        )

        input_size = h * w * hidden_size  # conv output
        if isinstance(action_spaces.a, Discrete):
            num_outputs = action_spaces.a.n
            self.actor = Categorical(input_size, num_outputs)
        elif isinstance(action_spaces.a, Box):
            num_outputs = action_spaces.a.shape[0]
            self.actor = DiagGaussian(input_size, num_outputs)
        else:
            raise NotImplementedError

        self.critic = init_(nn.Linear(input_size, 1))

        if multiplicative_interaction:
            raise NotImplementedError
            self.phi_update = nn.Sequential(
                Parallel(
                    # self.conv2,  # obs
                    self.conv1,
                    init_(nn.Linear(action_spaces.a.n, hidden_size)),  # action
                    *[
                        init_(nn.Linear(i, hidden_size)) for i in self.subtask_nvec
                    ],  # subtask parameter
                ),
                Product(),
                init_(nn.Linear(hidden_size, 2), "sigmoid"),
            )
        else:
            self.phi_update = trace(
                lambda in_size: init_(nn.Linear(in_size, 2), "sigmoid"),
                in_size=(d * action_spaces.a.n * int(self.subtask_nvec.prod())),
            )

        for i, x in enumerate(self.subtask_nvec):
            self.register_buffer(f"part{i}_one_hot", torch.eye(int(x)))
        self.register_buffer("a_one_hots", torch.eye(int(action_spaces.a.n)))
        self.register_buffer("g_one_hots", torch.eye(action_spaces.g.n))
        self.register_buffer(
            "subtask_space", torch.tensor(self.subtask_nvec.astype(np.int64))
        )

        trans = F.pad(torch.eye(self.n_subtasks), [1, 0])[:, :-1]
        trans[-1, -1] = 1

        self.register_buffer("trans", trans)

        state_sizes = RecurrentState(
            a=1,
            cg=1,
            cr=1,
            r=int(self.subtask_nvec.sum()),
            p=self.n_subtasks,
            g=1,
            a_probs=action_spaces.a.n,
            cg_probs=2,
            cr_probs=2,
            g_probs=self.n_subtasks,
            v=1,
            g_loss=1,
            subtask=1,
        )
        self.state_sizes = RecurrentState(*map(int, state_sizes))

    # @torch.jit.script_method
    def parse_hidden(self, hx):
        return RecurrentState(*torch.split(hx, self.state_sizes, dim=-1))

    # @torch.jit.script_method
    def g_binary_to_int(self, g_binary):
        g123 = g_binary_to_discrete(g_binary, self.subtask_nvec)
        g123[:, :-1] *= self.subtask_nvec[1:]  # g1 * x2, g2 * x3
        g123[:, 0] *= self.subtask_nvec[2]  # g1 * x3
        return g123.sum(dim=-1)

    # @torch.jit.script_method
    def g_int_to_123(self, g):
        x1, x2, x3 = self.subtask_nvec.to(g.dtype)
        g1 = g // (x2 * x3)
        x4 = g % (x2 * x3)
        g2 = x4 // x3
        g3 = x4 % x3
        return g1, g2, g3

    def check_grad(self, **kwargs):
        for k, v in kwargs.items():
            if v.grad_fn is not None:
                grads = torch.autograd.grad(
                    v.mean(), self.parameters(), retain_graph=True, allow_unused=True
                )
                for (name, _), grad in zip(self.named_parameters(), grads):
                    if grad is None:
                        print(f"{k} has no grad wrt {name}")
                    else:
                        print(
                            f"mean grad ({v.mean().item()}) of {k} wrt {name}:",
                            grad.mean(),
                        )
                        if torch.isnan(grad.mean()):
                            import ipdb

                            ipdb.set_trace()

    def parse_inputs(self, inputs):
        return Obs(*torch.split(inputs, self.obs_sections, dim=2))

    # @torch.jit.script_method
    def forward(self, inputs, hx):
        assert hx is not None
        T, N, D = inputs.shape

        # detach actions
        # noinspection PyProtectedMember
        n_actions = len(Actions._fields)
        inputs, *actions = torch.split(
            inputs.detach(), [D - n_actions] + [1] * n_actions, dim=2
        )
        actions = Actions(*actions)

        # parse non-action inputs
        inputs = self.parse_inputs(inputs)
        inputs = inputs._replace(base=inputs.base.view(T, N, *self.obs_shape))

        # build memory
        task = inputs.subtasks.view(
            *inputs.subtasks.shape[:2], self.n_subtasks, self.subtask_nvec.size
        )
        task = torch.split(task, 1, dim=-1)
        g_discrete = [x[0, :, :, 0] for x in task]
        M_discrete = torch.stack(g_discrete, dim=-1)

        M = g_discrete_to_binary(g_discrete, self.g_discrete_one_hots)

        # parse hidden
        new_episode = torch.all(hx.squeeze(0) == 0, dim=-1)
        hx = self.parse_hidden(hx)
        p = hx.p
        r = hx.r
        for x in hx:
            x.squeeze_(0)
        if torch.any(new_episode):
            p[new_episode, 0] = 1.0  # initialize pointer to first subtask
            r[new_episode] = M[new_episode, 0]  # initialize r to first subtask
            # initialize g to first subtask
            hx.g[new_episode] = 0.0

        return self.pack(
            self.inner_loop(
<<<<<<< HEAD
                new_episode=new_episode,
=======
                inputs=inputs,
>>>>>>> bf5b1e61
                a=hx.a,
                g=hx.g,
                cr=hx.cr,
                cg=hx.cg,
                M=M,
                M_discrete=M_discrete,
                N=N,
                T=T,
                float_subtask=hx.subtask,
                next_subtask=inputs.next_subtask,
                p=p,
                r=r,
                actions=actions,
                update_attention=None,
            )
        )

    @property
    def g_discrete_one_hots(self):
        for i in itertools.count():
            try:
                yield getattr(self, f"part{i}_one_hot")
            except AttributeError:
                break

    def pack(self, outputs):
        zipped = list(zip(*outputs))
        # for name, x in zip(RecurrentState._fields, zipped):
        # if not x:
        # print(name)
        # import ipdb
        # ipdb.set_trace()

        stacked = [torch.stack(x) for x in zipped]
        preprocessed = [x.float().view(*x.shape[:2], -1) for x in stacked]

        # for name, x, size in zip(RecurrentState._fields, preprocessed,
        # self.state_sizes):
        # if x.size(2) != size:
        # print(name, x, size)
        # import ipdb
        # ipdb.set_trace()
        # if x.dtype != torch.float32:
        # print(name)
        # import ipdb
        # ipdb.set_trace()

        hx = torch.cat(preprocessed, dim=-1)
        return hx, hx[-1]

    def inner_loop(
        self,
        new_episode,
        g,
        a,
        cr,
        cg,
        M,
        M_discrete,
        N,
        T,
        float_subtask,
        next_subtask,
        p,
        r,
        actions,
        update_attention,
        inputs,
    ):
        # combine past and present actions (sampled values)
        obs = inputs.base
        A = torch.cat([actions.a, a.unsqueeze(0)], dim=0).long().squeeze(2)
        G = torch.cat([actions.g, g.unsqueeze(0)], dim=0).long().squeeze(2)
        for t in range(T):
            subtask = float_subtask.long()
            float_subtask += next_subtask[t]

            agent_layer = obs[t, :, 6, :, :].long()
            j, k, l = torch.split(agent_layer.nonzero(), 1, dim=-1)

            def phi_update(subtask_param):
                obs_part = self.conv1(obs[t])
                task_sections = torch.split(
                    subtask_param, tuple(self.subtask_nvec), dim=-1
                )
<<<<<<< HEAD
                parts = (debug_obs, self.a_one_hots[A[t - 1]]) + task_sections
                a_one_hot = self.a_one_hots[A[t - 1]]
                interaction, count, obj = task_sections
=======
                # TODO {
                debug_obs = obs[t, j, :, k, l].squeeze(1)
                a_one_hot = self.a_one_hots[A[t - 1]]
                interaction, count, obj, conditions = task_sections
>>>>>>> bf5b1e61
                correct_object = obj * debug_obs[:, 1 : 1 + self.subtask_nvec[2]]
                column1 = interaction[:, :1]
                column2 = interaction[:, 1:] * a_one_hot[:, 4:]
                correct_action = torch.cat([column1, column2], dim=-1)
<<<<<<< HEAD
                truth = torch.clamp(
                    (
                        correct_action.sum(-1, keepdim=True)
                        * correct_object.sum(-1, keepdim=True)
                    ).detach()
                    + (new_episode.unsqueeze(-1).float()),
                    max=1,
                )
=======
                truth = (
                    correct_action.sum(-1, keepdim=True)
                    * correct_object.sum(-1, keepdim=True)
                ).detach() * conditions[:, :1] + (1 - conditions[:, :1])
                # TODO }
                parts = (obs_part, self.a_one_hots[A[t - 1]]) + task_sections
>>>>>>> bf5b1e61
                if self.multiplicative_interaction:
                    c_logits = self.phi_update(parts)
                else:
                    outer_product_obs = 1
                    for i1, part in enumerate(parts):
                        for i2 in range(len(parts)):
                            if i1 != i2:
                                part.unsqueeze_(i2 + 1)
                        outer_product_obs = outer_product_obs * part

                    c_logits = self.phi_update(outer_product_obs.view(N, -1))
                if self.hard_update:
                    c_dist = FixedCategorical(logits=c_logits)
                    c = actions.c[t]
                    sample_new(c, c_dist)
                    probs = c_dist.probs
                else:
                    c = torch.sigmoid(c_logits[:, :1])
                    probs = torch.zeros_like(c_logits)  # dummy value
<<<<<<< HEAD
                return c * (1 - new_episode) + new_episode, probs
=======
                return truth, probs  # TODO
>>>>>>> bf5b1e61

            # cr
            cr, cr_probs = phi_update(subtask_param=r)

            # cg
            g_binary = M[torch.arange(N), G[t - 1]]
            cg, cg_probs = phi_update(subtask_param=g_binary)

            # p
            p2 = update_attention(p, t)
            p = interp(p, p2, cr)

            # r
            r = (p.unsqueeze(1) @ M).squeeze(1)

            # g
            old_g = self.g_one_hots[G[t - 1]]
            g_dist = FixedCategorical(probs=torch.clamp(interp(old_g, p, cg), 0.0, 1.0))
            sample_new(G[t], g_dist)

            # a
            g = G[t]
            g_binary = M[torch.arange(N), g]
            conv_out = self.conv2((obs[t], broadcast3d(g_binary, self.obs_shape[1:])))
            if self.agent is None:
                a_dist = self.actor(conv_out)
            else:
                agent_inputs = ppo.subtasks.teacher.Obs(
                    base=obs[t].view(N, -1), subtask=self.get_agent_subtask(M, g)
                )
                a_dist = self.agent(agent_inputs, rnn_hxs=None, masks=None).dist
            sample_new(A[t], a_dist)
            # a[:] = 'wsadeq'.index(input('act:'))

            yield RecurrentState(
                cg=cg,
                cr=cr,
                cg_probs=cg_probs,
                cr_probs=cr_probs,
                p=p,
                r=r,
                g=G[t],
                g_probs=g_dist.probs,
                g_loss=-g_dist.log_probs(subtask),
                a=A[t],
                a_probs=a_dist.probs,
                subtask=float_subtask,
                v=self.critic(conv_out),
            )

    def get_agent_subtask(self, M, g):
        return M[torch.arange(M.size(0)), g]<|MERGE_RESOLUTION|>--- conflicted
+++ resolved
@@ -327,11 +327,7 @@
 
         return self.pack(
             self.inner_loop(
-<<<<<<< HEAD
-                new_episode=new_episode,
-=======
                 inputs=inputs,
->>>>>>> bf5b1e61
                 a=hx.a,
                 g=hx.g,
                 cr=hx.cr,
@@ -417,37 +413,20 @@
                 task_sections = torch.split(
                     subtask_param, tuple(self.subtask_nvec), dim=-1
                 )
-<<<<<<< HEAD
-                parts = (debug_obs, self.a_one_hots[A[t - 1]]) + task_sections
-                a_one_hot = self.a_one_hots[A[t - 1]]
-                interaction, count, obj = task_sections
-=======
                 # TODO {
                 debug_obs = obs[t, j, :, k, l].squeeze(1)
                 a_one_hot = self.a_one_hots[A[t - 1]]
                 interaction, count, obj, conditions = task_sections
->>>>>>> bf5b1e61
                 correct_object = obj * debug_obs[:, 1 : 1 + self.subtask_nvec[2]]
                 column1 = interaction[:, :1]
                 column2 = interaction[:, 1:] * a_one_hot[:, 4:]
                 correct_action = torch.cat([column1, column2], dim=-1)
-<<<<<<< HEAD
-                truth = torch.clamp(
-                    (
-                        correct_action.sum(-1, keepdim=True)
-                        * correct_object.sum(-1, keepdim=True)
-                    ).detach()
-                    + (new_episode.unsqueeze(-1).float()),
-                    max=1,
-                )
-=======
                 truth = (
                     correct_action.sum(-1, keepdim=True)
                     * correct_object.sum(-1, keepdim=True)
                 ).detach() * conditions[:, :1] + (1 - conditions[:, :1])
                 # TODO }
                 parts = (obs_part, self.a_one_hots[A[t - 1]]) + task_sections
->>>>>>> bf5b1e61
                 if self.multiplicative_interaction:
                     c_logits = self.phi_update(parts)
                 else:
@@ -467,11 +446,7 @@
                 else:
                     c = torch.sigmoid(c_logits[:, :1])
                     probs = torch.zeros_like(c_logits)  # dummy value
-<<<<<<< HEAD
-                return c * (1 - new_episode) + new_episode, probs
-=======
                 return truth, probs  # TODO
->>>>>>> bf5b1e61
 
             # cr
             cr, cr_probs = phi_update(subtask_param=r)
