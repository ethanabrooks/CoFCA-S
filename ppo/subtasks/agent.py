--- conflicted
+++ resolved
@@ -27,10 +27,6 @@
 
 # noinspection PyMissingConstructor
 class Agent(ppo.agent.Agent, NNBase):
-<<<<<<< HEAD
-    def __init__(self, obs_spaces, action_space, hidden_size, entropy_coef, hard_update, agent,
-                 **kwargs):
-=======
     def __init__(
         self,
         obs_spaces,
@@ -41,7 +37,6 @@
         agent,
         **kwargs,
     ):
->>>>>>> 1a9758ad
         nn.Module.__init__(self)
         self.hard_update = hard_update
         self.entropy_coef = entropy_coef
@@ -71,13 +66,9 @@
                 *torch.split(action, [1] * len(self.action_spaces), dim=-1)
             )
 
-<<<<<<< HEAD
-        all_hxs, last_hx = self._forward_gru(inputs.view(n, -1), rnn_hxs, masks, actions=actions)
-=======
         all_hxs, last_hx = self._forward_gru(
             inputs.view(n, -1), rnn_hxs, masks, actions=actions
         )
->>>>>>> 1a9758ad
         rm = self.recurrent_module
         hx = RecurrentState(*rm.parse_hidden(all_hxs))
 
@@ -99,13 +90,9 @@
                 g=FixedCategorical(hx.g_probs),
             )
 
-<<<<<<< HEAD
-        log_probs = sum(dist.log_probs(a) for dist, a in zip(dists, actions) if dist is not None)
-=======
         log_probs = sum(
             dist.log_probs(a) for dist, a in zip(dists, actions) if dist is not None
         )
->>>>>>> 1a9758ad
         entropies = sum(dist.entropy() for dist in dists if dist is not None)
         aux_loss = -self.entropy_coef * entropies.mean()
         log = {k: v for k, v in hx._asdict().items() if k.endswith("_loss")}
@@ -147,12 +134,6 @@
 
 
 class Recurrence(torch.jit.ScriptModule):
-<<<<<<< HEAD
-    __constants__ = ['input_sections', 'subtask_space', 'state_sizes', 'recurrent']
-
-    def __init__(self, obs_spaces, action_spaces, hidden_size, recurrent, hard_update, agent,
-                 multiplicative_interaction):
-=======
     __constants__ = ["input_sections", "subtask_space", "state_sizes", "recurrent"]
 
     def __init__(
@@ -165,7 +146,6 @@
         agent,
         multiplicative_interaction,
     ):
->>>>>>> 1a9758ad
         super().__init__()
         self.hard_update = hard_update
         self.multiplicative_interaction = multiplicative_interaction
@@ -226,19 +206,12 @@
             )
 
         for i, x in enumerate(self.subtask_nvec):
-<<<<<<< HEAD
-            self.register_buffer(f'part{i}_one_hot', torch.eye(int(x)))
-        self.register_buffer('a_one_hots', torch.eye(int(action_spaces.a.n)))
-        self.register_buffer('g_one_hots', torch.eye(action_spaces.g.n))
-        self.register_buffer('subtask_space', torch.tensor(self.subtask_nvec.astype(np.int64)))
-=======
             self.register_buffer(f"part{i}_one_hot", torch.eye(int(x)))
         self.register_buffer("a_one_hots", torch.eye(int(action_spaces.a.n)))
         self.register_buffer("g_one_hots", torch.eye(action_spaces.g.n))
         self.register_buffer(
             "subtask_space", torch.tensor(self.subtask_nvec.astype(np.int64))
         )
->>>>>>> 1a9758ad
 
         state_sizes = RecurrentState(
             a=1,
@@ -307,14 +280,10 @@
                     if grad is None:
                         print(f"{k} has no grad wrt {name}")
                     else:
-<<<<<<< HEAD
-                        print(f'mean grad ({v.mean().item()}) of {k} wrt {name}:', grad.mean())
-=======
                         print(
                             f"mean grad ({v.mean().item()}) of {k} wrt {name}:",
                             grad.mean(),
                         )
->>>>>>> 1a9758ad
                         if torch.isnan(grad.mean()):
                             import ipdb
 
@@ -328,13 +297,9 @@
         # detach actions
         # noinspection PyProtectedMember
         n_actions = len(Actions._fields)
-<<<<<<< HEAD
-        inputs, *actions = torch.split(inputs.detach(), [D - n_actions] + [1] * n_actions, dim=2)
-=======
         inputs, *actions = torch.split(
             inputs.detach(), [D - n_actions] + [1] * n_actions, dim=2
         )
->>>>>>> 1a9758ad
         actions = Actions(*actions)
 
         # parse non-action inputs
@@ -412,10 +377,6 @@
         hx = torch.cat(preprocessed, dim=-1)
         return hx, hx[-1]
 
-<<<<<<< HEAD
-    def inner_loop(self, a, g, M, M123, N, T, float_subtask, next_subtask, obs, p, r, actions,
-                   update_attention):
-=======
     def inner_loop(
         self,
         g,
@@ -433,7 +394,6 @@
         actions,
         update_attention,
     ):
->>>>>>> 1a9758ad
         # combine past and present actions (sampled values)
         A = actions.a.long().squeeze(2)
         G = torch.cat([actions.g, g.unsqueeze(0)], dim=0).long().squeeze(2)
@@ -481,13 +441,9 @@
 
             def phi_update(subtask_param):
                 debug_obs = obs[t, j, :, k, l].squeeze(1)
-<<<<<<< HEAD
-                task_sections = torch.split(subtask_param, tuple(self.subtask_nvec), dim=-1)
-=======
                 task_sections = torch.split(
                     subtask_param, tuple(self.subtask_nvec), dim=-1
                 )
->>>>>>> 1a9758ad
                 parts = (debug_obs, self.a_one_hots[A[t]]) + task_sections
                 if self.multiplicative_interaction:
                     return self.f(parts)
