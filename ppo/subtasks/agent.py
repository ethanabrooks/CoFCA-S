from collections import namedtuple

from gym.spaces import Box, Discrete
import numpy as np
import torch
import torch.jit
from gym import spaces
from gym.spaces import Box, Discrete
from torch import nn as nn
from torch.nn import functional as F

from gridworld_env.subtasks_gridworld import Obs
import ppo
from ppo.agent import AgentValues, NNBase
from ppo.distributions import Categorical, DiagGaussian, FixedCategorical
from ppo.layers import Concat, Flatten, Parallel, Product
import ppo.subtasks.teacher
from ppo.subtasks.teacher import Teacher, g123_to_binary, g_binary_to_123
from ppo.subtasks.wrappers import Actions
from ppo.utils import broadcast3d, init_, interp, trace

RecurrentState = namedtuple(
    "RecurrentState", "a cg cr r p g a_probs cg_probs cr_probs g_probs v g_loss subtask"
)


# noinspection PyMissingConstructor
class Agent(ppo.agent.Agent, NNBase):
    def __init__(
        self,
        obs_spaces,
        action_space,
        hidden_size,
        entropy_coef,
        hard_update,
        agent,
        **kwargs,
    ):
        nn.Module.__init__(self)
        self.hard_update = hard_update
        self.entropy_coef = entropy_coef
        self.action_spaces = Actions(**action_space.spaces)
        self.obs_spaces = obs_spaces
        self.recurrent_module = self.build_recurrent_module(agent=agent,
                                                            hard_update=hard_update,
                                                            hidden_size=hidden_size,
                                                            obs_spaces=self.obs_spaces,
                                                            action_spaces=self.action_spaces,
                                                            **kwargs)
        self.agent = agent

    # noinspection PyMethodOverriding
    def build_recurrent_module(self, agent, hard_update, hidden_size, **kwargs):
        return Recurrence(
            hidden_size=hidden_size, hard_update=hard_update, agent=agent, **kwargs
        )

    def forward(self, inputs, rnn_hxs, masks, action=None, deterministic=False):
        n = inputs.size(0)
        actions = None
        if action is not None:
            actions = Actions(
                *torch.split(action, [1] * len(self.action_spaces), dim=-1)
            )

        all_hxs, last_hx = self._forward_gru(
            inputs.view(n, -1), rnn_hxs, masks, actions=actions
        )
        rm = self.recurrent_module
        hx = RecurrentState(*rm.parse_hidden(all_hxs))

        if action is None:
            actions = Actions(a=hx.a, cg=hx.cg, cr=hx.cr, g=hx.g)

        if self.hard_update:
            dists = Actions(
                a=FixedCategorical(hx.a_probs),
                cg=FixedCategorical(hx.cg_probs),
                cr=FixedCategorical(hx.cr_probs),
                g=FixedCategorical(hx.g_probs),
            )
        else:
            dists = Actions(
                a=None if self.agent else FixedCategorical(hx.a_probs),
                cg=None,
                cr=None,
                g=FixedCategorical(hx.g_probs),
            )

        log_probs = sum(
            dist.log_probs(a) for dist, a in zip(dists, actions) if dist is not None
        )
        entropies = sum(dist.entropy() for dist in dists if dist is not None)
        aux_loss = -self.entropy_coef * entropies.mean()
        log = {k: v for k, v in hx._asdict().items() if k.endswith("_loss")}

        return AgentValues(value=hx.v,
                           action=torch.cat(actions, dim=-1),
                           action_log_probs=log_probs,
                           aux_loss=aux_loss,
                           rnn_hxs=torch.cat(hx, dim=-1),
                           dist=None,
                           log=log)

    def get_value(self, inputs, rnn_hxs, masks):
        n = inputs.size(0)
        all_hxs, last_hx = self._forward_gru(inputs.view(n, -1), rnn_hxs, masks)
        return self.recurrent_module.parse_hidden(all_hxs).v

    def _forward_gru(self, x, hxs, masks, actions=None):
        if actions is None:
            y = F.pad(x, [0, len(Actions._fields)], "constant", -1)
        else:
            y = torch.cat([x] + list(actions), dim=-1)
        return super()._forward_gru(y, hxs, masks)

    @property
    def recurrent_hidden_state_size(self):
        return sum(self.recurrent_module.state_sizes)

    @property
    def is_recurrent(self):
        return True


def sample_new(x, dist):
    new = x < 0
    x[new] = dist.sample()[new].flatten()


class Recurrence(torch.jit.ScriptModule):
    __constants__ = ["input_sections", "subtask_space", "state_sizes", "recurrent"]

    def __init__(
        self,
        obs_spaces,
        action_spaces,
        hidden_size,
        recurrent,
        hard_update,
        agent,
        multiplicative_interaction,
    ):
        super().__init__()
        self.hard_update = hard_update
        self.multiplicative_interaction = multiplicative_interaction
        if agent:
            assert isinstance(agent, Teacher)
        self.agent = agent
        self.recurrent = recurrent
        self.obs_spaces = obs_spaces
        self.subtask_nvec = self.obs_spaces.subtasks.nvec[0]
        d, h, w = self.obs_shape = obs_spaces.base.shape
        self.obs_sections = self.get_obs_sections()

        self.conv = nn.Sequential(
            Concat(dim=1),
            init_(
                nn.Conv2d(d + int(self.subtask_nvec.sum()), hidden_size, kernel_size=1),
                "relu",
            ),
            nn.ReLU(),
            Flatten(),
        )

        d, h, w = obs_spaces.base.shape
        input_size = h * w * hidden_size  # conv output
        if isinstance(action_spaces.a, Discrete):
            num_outputs = action_spaces.a.n
            self.actor = Categorical(input_size, num_outputs)
        elif isinstance(action_spaces.a, Box):
            num_outputs = action_spaces.a.shape[0]
            self.actor = DiagGaussian(input_size, num_outputs)
        else:
            raise NotImplementedError

        self.critic = init_(nn.Linear(input_size, 1))

        if multiplicative_interaction:
            self.phi_update = nn.Sequential(
                Parallel(
                    # self.conv2,  # obs
                    init_(nn.Linear(d, hidden_size)),
                    init_(nn.Linear(action_spaces.a.n, hidden_size)),  # action
                    *[
                        init_(nn.Linear(i, hidden_size)) for i in self.subtask_nvec
                    ],  # subtask parameter
                ),
                Product(),
                init_(nn.Linear(hidden_size, 2), "sigmoid"),
            )
        else:
            self.phi_update = trace(lambda in_size: init_(nn.Linear(in_size, 2), 'sigmoid'),
                                    in_size=(d * action_spaces.a.n *
                                             int(self.subtask_nvec.prod())))

        for i, x in enumerate(self.subtask_nvec):
            self.register_buffer(f"part{i}_one_hot", torch.eye(int(x)))
        self.register_buffer("a_one_hots", torch.eye(int(action_spaces.a.n)))
        self.register_buffer("g_one_hots", torch.eye(action_spaces.g.n))
        self.register_buffer(
            "subtask_space", torch.tensor(self.subtask_nvec.astype(np.int64))
        )

        state_sizes = RecurrentState(
            a=1,
            cg=1,
            cr=1,
            r=int(self.subtask_nvec.sum()),
            p=self.n_subtasks,
            g=1,
            a_probs=action_spaces.a.n,
            cg_probs=2,
            cr_probs=2,
            g_probs=self.n_subtasks,
            v=1,
            g_loss=1,
            subtask=1,
        )
        self.state_sizes = RecurrentState(*map(int, state_sizes))
        self.register_agent_dummy_values()

    def register_agent_dummy_values(self):
        self.register_buffer(
            "agent_dummy_values",
            torch.zeros(1, self.obs_sections.subtasks + self.obs_sections.next_subtask),
        )

    @property
    def n_subtasks(self):
        return self.obs_spaces.subtasks.nvec.shape[0]

    def get_obs_sections(self):
        return Obs(*[int(np.prod(s.shape)) for s in self.obs_spaces])

    # @torch.jit.script_method
    def parse_hidden(self, hx):
        return RecurrentState(*torch.split(hx, self.state_sizes, dim=-1))

    # @torch.jit.script_method
    def g_binary_to_int(self, g_binary):
        g123 = g_binary_to_123(g_binary, self.subtask_nvec)
        g123[:, :-1] *= self.subtask_nvec[1:]  # g1 * x2, g2 * x3
        g123[:, 0] *= self.subtask_nvec[2]  # g1 * x3
        return g123.sum(dim=-1)

    # @torch.jit.script_method
    def g_binary_to_123(self, g_binary):
        return g_binary_to_123(g_binary, self.subtask_space)

    # @torch.jit.script_method
    def g_int_to_123(self, g):
        x1, x2, x3 = self.subtask_nvec.to(g.dtype)
        g1 = g // (x2 * x3)
        x4 = g % (x2 * x3)
        g2 = x4 // x3
        g3 = x4 % x3
        return g1, g2, g3

    def check_grad(self, **kwargs):
        for k, v in kwargs.items():
            if v.grad_fn is not None:
                grads = torch.autograd.grad(v.mean(),
                                            self.parameters(),
                                            retain_graph=True,
                                            allow_unused=True)
                for (name, _), grad in zip(self.named_parameters(), grads):
                    if grad is None:
                        print(f"{k} has no grad wrt {name}")
                    else:
                        print(
                            f"mean grad ({v.mean().item()}) of {k} wrt {name}:",
                            grad.mean(),
                        )
                        if torch.isnan(grad.mean()):
                            import ipdb

                            ipdb.set_trace()

    # @torch.jit.script_method
    def forward(self, inputs, hx):
        assert hx is not None
        T, N, D = inputs.shape

        # detach actions
        # noinspection PyProtectedMember
        n_actions = len(Actions._fields)
        inputs, *actions = torch.split(
            inputs.detach(), [D - n_actions] + [1] * n_actions, dim=2
        )
        actions = Actions(*actions)

        # parse non-action inputs
        inputs = Obs(*torch.split(inputs, self.obs_sections, dim=2))
        obs = inputs.base.view(T, N, *self.obs_shape)
        task = inputs.subtasks.view(T, N, self.n_subtasks, self.subtask_nvec.size)

        # build memory
        task = torch.split(task, 1, dim=-1)
        interaction, count, obj = [x[0, :, :, 0] for x in task]
        M123 = torch.stack([interaction, count, obj], dim=-1)
        one_hots = [self.part0_one_hot, self.part1_one_hot, self.part2_one_hot]
        g123 = [interaction, count, obj]
        M = g123_to_binary(g123, one_hots)

        # parse hidden
        new_episode = torch.all(hx.squeeze(0) == 0, dim=-1)
        hx = self.parse_hidden(hx)
        p = hx.p
        r = hx.r
        for x in hx:
            x.squeeze_(0)
        if torch.any(new_episode):
            p[new_episode, 0] = 1.0  # initialize pointer to first subtask
            r[new_episode] = M[new_episode, 0]  # initialize r to first subtask
            # initialize g to first subtask
            hx.g[new_episode] = 0.0

        def update_attention(p, t):
            p2 = F.pad(p, [1, 0])[:, :-1]
            p2[:, -1] += 1 - p2.sum(dim=-1)
            return p2

        return self.pack(
<<<<<<< HEAD
            self.inner_loop(a=hx.a,
                            g=hx.g,
                            M=M,
                            M123=M123,
                            N=N,
                            T=T,
                            float_subtask=hx.subtask,
                            next_subtask=inputs.next_subtask,
                            obs=obs,
                            p=p,
                            r=r,
                            actions=actions,
                            update_attention=update_attention))
=======
            self.inner_loop(
                new_episode=new_episode,
                a=hx.a,
                g=hx.g,
                cr=hx.cr,
                cg=hx.cg,
                M=M,
                M123=M123,
                N=N,
                T=T,
                float_subtask=hx.subtask,
                next_subtask=inputs.next_subtask,
                obs=obs,
                p=p,
                r=r,
                actions=actions,
                update_attention=update_attention,
            )
        )
>>>>>>> c9796bae

    def pack(self, outputs):
        zipped = list(zip(*outputs))
        # for name, x in zip(RecurrentState._fields, zipped):
        # if not x:
        # print(name)
        # import ipdb
        # ipdb.set_trace()

        stacked = [torch.stack(x) for x in zipped]
        preprocessed = [x.float().view(*x.shape[:2], -1) for x in stacked]

        # for name, x, size in zip(RecurrentState._fields, preprocessed,
        # self.state_sizes):
        # if x.size(2) != size:
        # print(name, x, size)
        # import ipdb
        # ipdb.set_trace()
        # if x.dtype != torch.float32:
        # print(name)
        # import ipdb
        # ipdb.set_trace()

        hx = torch.cat(preprocessed, dim=-1)
        return hx, hx[-1]

    def inner_loop(
        self,
        new_episode,
        g,
        a,
        cr,
        cg,
        M,
        M123,
        N,
        T,
        float_subtask,
        next_subtask,
        obs,
        p,
        r,
        actions,
        update_attention,
    ):
        # combine past and present actions (sampled values)
        A = torch.cat([actions.a, a.unsqueeze(0)], dim=0).long().squeeze(2)
        G = torch.cat([actions.g, g.unsqueeze(0)], dim=0).long().squeeze(2)
        for t in range(T):
            subtask = float_subtask.long()
            float_subtask += next_subtask[t]

            agent_layer = obs[t, :, 6, :, :].long()
            j, k, l = torch.split(agent_layer.nonzero(), 1, dim=-1)

            # p
            p2 = update_attention(p, t)
            p = interp(p, p2, cr)

            # r
            r = (p.unsqueeze(1) @ M).squeeze(1)

            # g
            old_g = self.g_one_hots[G[t - 1]]
            g_dist = FixedCategorical(probs=torch.clamp(interp(old_g, p, cg), 0.0, 1.0))
            sample_new(G[t], g_dist)

            # a
            g = G[t]
            g_binary = M[torch.arange(N), g]
            conv_out = self.conv((obs[t], broadcast3d(g_binary, self.obs_shape[1:])))
            if self.agent is None:
                a_dist = self.actor(conv_out)
            else:
                a_dist = self.agent(
                    torch.cat(
                        ppo.subtasks.teacher.Obs(
                            base=obs[t].view(N, -1),
                            subtask=g.float().view(N, -1),
                            subtasks=M123.view(N, -1),
                        ),
                        dim=1,
                    ),
                    rnn_hxs=None,
                    masks=None,
                ).dist
            sample_new(A[t], a_dist)

            # a[:] = 'wsadeq'.index(input('act:'))

            def phi_update(subtask_param):
                debug_obs = obs[t, j, :, k, l].squeeze(1)
                task_sections = torch.split(
                    subtask_param, tuple(self.subtask_nvec), dim=-1
                )
                parts = (debug_obs, self.a_one_hots[A[t - 1]]) + task_sections
<<<<<<< HEAD
=======
                a_one_hot = self.a_one_hots[A[t - 1]]
                interaction, count, obj = task_sections
                correct_object = obj * debug_obs[:, 1 : 1 + self.subtask_nvec[2]]
                column1 = interaction[:, :1]
                column2 = interaction[:, 1:] * a_one_hot[:, 4:]
                correct_action = torch.cat([column1, column2], dim=-1)
                truth = torch.clamp(
                    (
                        correct_action.sum(-1, keepdim=True)
                        * correct_object.sum(-1, keepdim=True)
                    ).detach()
                    + (new_episode.unsqueeze(-1).float()),
                    max=1,
                )
>>>>>>> c9796bae
                if self.multiplicative_interaction:
                    c_logits = self.phi_update(parts)
                else:
                    outer_product_obs = 1
                    for i1, part in enumerate(parts):
                        for i2 in range(len(parts)):
                            if i1 != i2:
                                part.unsqueeze_(i2 + 1)
                        outer_product_obs = outer_product_obs * part

                    c_logits = self.phi_update(outer_product_obs.view(N, -1))
                if self.hard_update:
                    c_dist = FixedCategorical(logits=c_logits)
                    c = actions.c[t]
                    sample_new(c, c_dist)
                    probs = c_dist.probs
                else:
                    c = torch.sigmoid(c_logits[:, :1])
                    probs = torch.zeros_like(c_logits)  # dummy value
<<<<<<< HEAD
                    loss = F.binary_cross_entropy(torch.clamp(c, 0., 1.),
                                                  next_subtask[t],
                                                  reduction='none')
                return c, loss, probs
=======
                return truth, probs  # TODO
                # return c, loss, probs
>>>>>>> c9796bae

            # cr
            cr, cr_probs = phi_update(subtask_param=r)

            # cg
            g_binary = M[torch.arange(N), G[t - 1]]
<<<<<<< HEAD
            cg, cg_loss, cg_probs = phi_update(subtask_param=g_binary)
=======
            cg, cg_probs = phi_update(subtask_param=g_binary)
>>>>>>> c9796bae

            # p
            p2 = update_attention(p, t)
            p = interp(p, p2, cr)

            # r
            r = (p.unsqueeze(1) @ M).squeeze(1)

            # g
            old_g = self.g_one_hots[G[t - 1]]
            g_dist = FixedCategorical(probs=torch.clamp(interp(old_g, p, cg), 0.0, 1.0))
            sample_new(G[t], g_dist)

            # a
            g = G[t]
            g_binary = M[torch.arange(N), g]
            conv_out = self.conv((obs[t], broadcast3d(g_binary, self.obs_shape[1:])))
            if self.agent is None:
                a_dist = self.actor(conv_out)
            else:
                agent_inputs = torch.cat(ppo.subtasks.teacher.Obs(
                    base=obs[t].view(N, -1),
                    subtask=g.float().view(N, -1),
                    subtasks=M123.view(N, -1),
                ),
                                         dim=1)
                a_dist = self.agent(agent_inputs, rnn_hxs=None, masks=None).dist
            sample_new(A[t], a_dist)
            # a[:] = 'wsadeq'.index(input('act:'))

<<<<<<< HEAD
            yield RecurrentState(cg=cg,
                                 cr=cr,
                                 cg_loss=cg_loss,
                                 cr_loss=cr_loss,
                                 cg_probs=cg_probs,
                                 cr_probs=cr_probs,
                                 p=p,
                                 r=r,
                                 g=G[t + 1],
                                 g_probs=g_dist.probs,
                                 g_loss=-g_dist.log_probs(subtask),
                                 a=A[t + 1],
                                 a_probs=a_dist.probs,
                                 subtask=float_subtask,
                                 v=self.critic(conv_out))
=======
            yield RecurrentState(
                cg=cg,
                cr=cr,
                cg_probs=cg_probs,
                cr_probs=cr_probs,
                p=p,
                r=r,
                g=G[t],
                g_probs=g_dist.probs,
                g_loss=-g_dist.log_probs(subtask),
                a=A[t],
                a_probs=a_dist.probs,
                subtask=float_subtask,
                v=self.critic(conv_out),
            )
>>>>>>> c9796bae
<|MERGE_RESOLUTION|>--- conflicted
+++ resolved
@@ -322,21 +322,6 @@
             return p2
 
         return self.pack(
-<<<<<<< HEAD
-            self.inner_loop(a=hx.a,
-                            g=hx.g,
-                            M=M,
-                            M123=M123,
-                            N=N,
-                            T=T,
-                            float_subtask=hx.subtask,
-                            next_subtask=inputs.next_subtask,
-                            obs=obs,
-                            p=p,
-                            r=r,
-                            actions=actions,
-                            update_attention=update_attention))
-=======
             self.inner_loop(
                 new_episode=new_episode,
                 a=hx.a,
@@ -356,7 +341,6 @@
                 update_attention=update_attention,
             )
         )
->>>>>>> c9796bae
 
     def pack(self, outputs):
         zipped = list(zip(*outputs))
@@ -412,49 +396,12 @@
             agent_layer = obs[t, :, 6, :, :].long()
             j, k, l = torch.split(agent_layer.nonzero(), 1, dim=-1)
 
-            # p
-            p2 = update_attention(p, t)
-            p = interp(p, p2, cr)
-
-            # r
-            r = (p.unsqueeze(1) @ M).squeeze(1)
-
-            # g
-            old_g = self.g_one_hots[G[t - 1]]
-            g_dist = FixedCategorical(probs=torch.clamp(interp(old_g, p, cg), 0.0, 1.0))
-            sample_new(G[t], g_dist)
-
-            # a
-            g = G[t]
-            g_binary = M[torch.arange(N), g]
-            conv_out = self.conv((obs[t], broadcast3d(g_binary, self.obs_shape[1:])))
-            if self.agent is None:
-                a_dist = self.actor(conv_out)
-            else:
-                a_dist = self.agent(
-                    torch.cat(
-                        ppo.subtasks.teacher.Obs(
-                            base=obs[t].view(N, -1),
-                            subtask=g.float().view(N, -1),
-                            subtasks=M123.view(N, -1),
-                        ),
-                        dim=1,
-                    ),
-                    rnn_hxs=None,
-                    masks=None,
-                ).dist
-            sample_new(A[t], a_dist)
-
-            # a[:] = 'wsadeq'.index(input('act:'))
-
             def phi_update(subtask_param):
                 debug_obs = obs[t, j, :, k, l].squeeze(1)
                 task_sections = torch.split(
                     subtask_param, tuple(self.subtask_nvec), dim=-1
                 )
                 parts = (debug_obs, self.a_one_hots[A[t - 1]]) + task_sections
-<<<<<<< HEAD
-=======
                 a_one_hot = self.a_one_hots[A[t - 1]]
                 interaction, count, obj = task_sections
                 correct_object = obj * debug_obs[:, 1 : 1 + self.subtask_nvec[2]]
@@ -469,7 +416,6 @@
                     + (new_episode.unsqueeze(-1).float()),
                     max=1,
                 )
->>>>>>> c9796bae
                 if self.multiplicative_interaction:
                     c_logits = self.phi_update(parts)
                 else:
@@ -489,26 +435,15 @@
                 else:
                     c = torch.sigmoid(c_logits[:, :1])
                     probs = torch.zeros_like(c_logits)  # dummy value
-<<<<<<< HEAD
-                    loss = F.binary_cross_entropy(torch.clamp(c, 0., 1.),
-                                                  next_subtask[t],
-                                                  reduction='none')
-                return c, loss, probs
-=======
                 return truth, probs  # TODO
                 # return c, loss, probs
->>>>>>> c9796bae
 
             # cr
             cr, cr_probs = phi_update(subtask_param=r)
 
             # cg
             g_binary = M[torch.arange(N), G[t - 1]]
-<<<<<<< HEAD
-            cg, cg_loss, cg_probs = phi_update(subtask_param=g_binary)
-=======
             cg, cg_probs = phi_update(subtask_param=g_binary)
->>>>>>> c9796bae
 
             # p
             p2 = update_attention(p, t)
@@ -539,23 +474,6 @@
             sample_new(A[t], a_dist)
             # a[:] = 'wsadeq'.index(input('act:'))
 
-<<<<<<< HEAD
-            yield RecurrentState(cg=cg,
-                                 cr=cr,
-                                 cg_loss=cg_loss,
-                                 cr_loss=cr_loss,
-                                 cg_probs=cg_probs,
-                                 cr_probs=cr_probs,
-                                 p=p,
-                                 r=r,
-                                 g=G[t + 1],
-                                 g_probs=g_dist.probs,
-                                 g_loss=-g_dist.log_probs(subtask),
-                                 a=A[t + 1],
-                                 a_probs=a_dist.probs,
-                                 subtask=float_subtask,
-                                 v=self.critic(conv_out))
-=======
             yield RecurrentState(
                 cg=cg,
                 cr=cr,
@@ -570,5 +488,4 @@
                 a_probs=a_dist.probs,
                 subtask=float_subtask,
                 v=self.critic(conv_out),
-            )
->>>>>>> c9796bae
+            )