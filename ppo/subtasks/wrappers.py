from collections import namedtuple

import gym
import numpy as np
from gym import spaces
from gym.spaces import Discrete

Actions = namedtuple("Actions", "a cr cg g")


class DebugWrapper(gym.Wrapper):
    def __init__(self, env):
        super().__init__(env)
        self.last_guess = None
        self.last_reward = None
        action_spaces = Actions(*env.action_space.spaces)
        for x in action_spaces:
            assert isinstance(x, Discrete)
        self.action_sections = len(action_spaces)

    def step(self, action):
        s, _, t, i = super().step(action)
        actions = Actions(*[x.item() for x in np.split(action, self.action_sections)])
        guess = int(actions.g)
        truth = int(self.env.unwrapped.subtask_idx)
        r = float(np.all(guess == truth)) - 1
        self.last_guess = guess
        self.last_reward = r
        return s, r, t, i

    def render(self, mode="human"):
        print("########################################")
        super().render(sleep_time=0)
<<<<<<< HEAD
        print('guess', self.last_guess)
        print('truth', self.env.unwrapped.subtask_idx)
        print('$$$$$$$$$$$$$$')
        print('$ reward', self.last_reward, '$')
        print('$$$$$$$$$$$$$$')
=======
        print("guess", self.last_guess)
        print("truth", self.env.unwrapped.subtask_idx)
        print("reward", self.last_reward)
>>>>>>> 1a9758ad
        # input('pause')


class Wrapper(gym.Wrapper):
    def __init__(self, env):
        self.next_subtask = None
        super().__init__(env)
        self.action_space = spaces.Dict(
            Actions(
                a=env.action_space,
                g=spaces.Discrete(env.n_subtasks),
                cg=spaces.Discrete(2),
                cr=spaces.Discrete(2),
            )._asdict()
        )
        self.last_g = None

    def step(self, action):
        self.next_subtask = False
        actions = Actions(*np.split(action, len(self.action_space.spaces)))
        action = int(actions.a)
        self.last_g = int(actions.g)
<<<<<<< HEAD
        s, r, t, i = super().step(action)
        return self.wrap_observation(s), r, t, i

    def reset(self, **kwargs):
        self.next_subtask = True
        return self.wrap_observation(super().reset())

    def wrap_observation(self, observation):
        obs, *_ = observation
        _, h, w = obs.shape
        env = self.env.unwrapped
        observation = Obs(
            base=obs,
            subtask=env.subtask_idx,
            subtasks=env.subtasks,
            next_subtask=self.next_subtask)
        # for obs, space in zip(observation, self.observation_space.spaces):
        # assert space.contains(np.array(obs))
        return np.concatenate([np.array(x).flatten() for x in observation])
=======
        return super().step(action)
>>>>>>> 1a9758ad

    def render(self, mode="human", **kwargs):
        super().render(mode=mode)
        if self.last_g is not None:
            env = self.env.unwrapped
            g_type, g_count, g_obj = tuple(env.subtasks[self.last_g])
            print(
                "Assigned subtask:",
                env.interactions[g_type],
                g_count + 1,
                env.object_types[g_obj],
            )
        input("paused")<|MERGE_RESOLUTION|>--- conflicted
+++ resolved
@@ -31,17 +31,9 @@
     def render(self, mode="human"):
         print("########################################")
         super().render(sleep_time=0)
-<<<<<<< HEAD
-        print('guess', self.last_guess)
-        print('truth', self.env.unwrapped.subtask_idx)
-        print('$$$$$$$$$$$$$$')
-        print('$ reward', self.last_reward, '$')
-        print('$$$$$$$$$$$$$$')
-=======
         print("guess", self.last_guess)
         print("truth", self.env.unwrapped.subtask_idx)
         print("reward", self.last_reward)
->>>>>>> 1a9758ad
         # input('pause')
 
 
@@ -64,29 +56,7 @@
         actions = Actions(*np.split(action, len(self.action_space.spaces)))
         action = int(actions.a)
         self.last_g = int(actions.g)
-<<<<<<< HEAD
-        s, r, t, i = super().step(action)
-        return self.wrap_observation(s), r, t, i
-
-    def reset(self, **kwargs):
-        self.next_subtask = True
-        return self.wrap_observation(super().reset())
-
-    def wrap_observation(self, observation):
-        obs, *_ = observation
-        _, h, w = obs.shape
-        env = self.env.unwrapped
-        observation = Obs(
-            base=obs,
-            subtask=env.subtask_idx,
-            subtasks=env.subtasks,
-            next_subtask=self.next_subtask)
-        # for obs, space in zip(observation, self.observation_space.spaces):
-        # assert space.contains(np.array(obs))
-        return np.concatenate([np.array(x).flatten() for x in observation])
-=======
         return super().step(action)
->>>>>>> 1a9758ad
 
     def render(self, mode="human", **kwargs):
         super().render(mode=mode)
