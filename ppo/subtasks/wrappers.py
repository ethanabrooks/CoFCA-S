--- conflicted
+++ resolved
@@ -25,10 +25,6 @@
         r = 0
         if self.env.unwrapped.subtask is not None and guess != truth:
             r = -1
-<<<<<<< HEAD
-        r = -np.abs(self.env.unwrapped.next_subtask - actions.cr)
-=======
->>>>>>> bf5b1e61
         s, _, t, i = super().step(action)
         self.last_guess = guess
         self.last_reward = r
