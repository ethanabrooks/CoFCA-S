from collections import namedtuple

import gym
from gym import spaces
<<<<<<< HEAD
from gym.spaces import Box, Discrete
=======
from gym.spaces import Discrete
import numpy as np
>>>>>>> c9796bae

Actions = namedtuple('Actions', 'a cr cg g')


class DebugWrapper(gym.Wrapper):
    def __init__(self, env):
        super().__init__(env)
        self.last_guess = None
        self.last_reward = None
        action_spaces = Actions(**env.action_space.spaces)
        for x in action_spaces:
            assert isinstance(x, Discrete)
        self.action_sections = len(action_spaces)
        self.truth = None

    def step(self, action):
        actions = Actions(*[x.item() for x in np.split(action, self.action_sections)])
<<<<<<< HEAD
        s, _, t, i = super().step(action)
        guess = int(actions.g)
        env = self.env.unwrapped
        truth = int(env.subtask_idx)
        if truth > env.n_subtasks:  # truth is out of bounds
            truth = self.truth  # keep truth at old value

        r = float(np.all(guess == truth)) - 1
        # if r < 0:
        #     import ipdb
        #     ipdb.set_trace()

        self.truth = truth
=======
        truth = int(self.env.unwrapped.subtask_idx)
        guess = int(actions.g)
        r = 0
        if self.env.unwrapped.subtask is not None and guess != truth:
            r = -1
        s, _, t, i = super().step(action)
>>>>>>> c9796bae
        self.last_guess = guess
        self.last_reward = r
        return s, r, t, i

    def render(self, mode="human"):
        print("########################################")
        super().render(sleep_time=0)
<<<<<<< HEAD
        print('guess', self.last_guess)
        print('truth', self.env.unwrapped.subtask_idx)
        print('$$$$$$$$$$$$$$')
        print('$ reward', self.last_reward, '$')
        print('$$$$$$$$$$$$$$')
=======
        # print("guess", self.last_guess)
        # print("truth", self.env.unwrapped.subtask_idx)
        print("reward", self.last_reward)
>>>>>>> c9796bae
        # input('pause')


class Wrapper(gym.Wrapper):
    def __init__(self, env):
        super().__init__(env)
        self.action_space = spaces.Dict(
            Actions(
                a=env.action_space,
                g=spaces.Discrete(env.n_subtasks),
                cg=spaces.Discrete(2),
                cr=spaces.Discrete(2),
            )._asdict())
        self.last_g = None

    def step(self, action):
        actions = Actions(*np.split(action, len(self.action_space.spaces)))
        action = int(actions.a)
        self.last_g = int(actions.g)
        s, r, t, i = super().step(action)
        return self.wrap_observation(s), r, t, i

    def reset(self, **kwargs):
        return self.wrap_observation(super().reset())

    def wrap_observation(self, observation):
        obs, *_ = observation
        _, h, w = obs.shape
        env = self.env.unwrapped
        observation = Obs(
            base=obs,
            subtask=env.subtask_idx,
            subtasks=env.subtasks,
            next_subtask=env.next_subtask)
        # for obs, space in zip(observation, self.observation_space.spaces):
        # assert space.contains(np.array(obs))
        return np.concatenate([np.array(x).flatten() for x in observation])

    def render(self, mode="human", **kwargs):
        super().render(mode=mode)
        if self.last_g is not None:
            env = self.env.unwrapped
            subtask = env.subtasks[self.last_g]
            print('Assigned subtask:', f'{self.last_g}:{subtask}')
        input('paused')<|MERGE_RESOLUTION|>--- conflicted
+++ resolved
@@ -2,12 +2,8 @@
 
 import gym
 from gym import spaces
-<<<<<<< HEAD
-from gym.spaces import Box, Discrete
-=======
 from gym.spaces import Discrete
 import numpy as np
->>>>>>> c9796bae
 
 Actions = namedtuple('Actions', 'a cr cg g')
 
@@ -25,28 +21,12 @@
 
     def step(self, action):
         actions = Actions(*[x.item() for x in np.split(action, self.action_sections)])
-<<<<<<< HEAD
-        s, _, t, i = super().step(action)
-        guess = int(actions.g)
-        env = self.env.unwrapped
-        truth = int(env.subtask_idx)
-        if truth > env.n_subtasks:  # truth is out of bounds
-            truth = self.truth  # keep truth at old value
-
-        r = float(np.all(guess == truth)) - 1
-        # if r < 0:
-        #     import ipdb
-        #     ipdb.set_trace()
-
-        self.truth = truth
-=======
         truth = int(self.env.unwrapped.subtask_idx)
         guess = int(actions.g)
         r = 0
         if self.env.unwrapped.subtask is not None and guess != truth:
             r = -1
         s, _, t, i = super().step(action)
->>>>>>> c9796bae
         self.last_guess = guess
         self.last_reward = r
         return s, r, t, i
@@ -54,17 +34,9 @@
     def render(self, mode="human"):
         print("########################################")
         super().render(sleep_time=0)
-<<<<<<< HEAD
-        print('guess', self.last_guess)
-        print('truth', self.env.unwrapped.subtask_idx)
-        print('$$$$$$$$$$$$$$')
-        print('$ reward', self.last_reward, '$')
-        print('$$$$$$$$$$$$$$')
-=======
         # print("guess", self.last_guess)
         # print("truth", self.env.unwrapped.subtask_idx)
         print("reward", self.last_reward)
->>>>>>> c9796bae
         # input('pause')
 
 
