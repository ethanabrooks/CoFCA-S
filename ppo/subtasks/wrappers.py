from collections import namedtuple

import gym
from gym import spaces
from gym.spaces import Discrete
import numpy as np

Actions = namedtuple("Actions", "a cr cg g")


class DebugWrapper(gym.Wrapper):
    def __init__(self, env):
        super().__init__(env)
        self.guess = 0
        self.truth = 0
        self.last_reward = None
        action_spaces = Actions(**env.action_space.spaces)
        for x in action_spaces:
            assert isinstance(x, Discrete)
        self.action_sections = len(action_spaces)

    def step(self, action):
        actions = Actions(*[x.item() for x in np.split(action, self.action_sections)])
        self.truth = int(self.env.unwrapped.subtask_idx)
        self.guess = int(actions.g)
        # print("truth", truth)
        # print("guess", guess)
<<<<<<< HEAD
        # r = 0
        # if self.env.unwrapped.subtask is not None and self.guess != self.truth:
        # r = -1
        r = self.guess - self.n_subtasks + 1

=======
        r = 0
        if self.env.unwrapped.subtask is not None and self.guess != self.truth:
            r = -0.1
>>>>>>> aa435194
        s, _, t, i = super().step(action)
        self.last_reward = r
        return s, r, t, i

    def render(self, mode="human"):
        print("########################################")
        super().render(sleep_time=0)
        print("guess", self.guess)
        print("truth", self.truth)
        print("reward", self.last_reward)
        # input("pause")


class Wrapper(gym.Wrapper):
    def __init__(self, env):
        super().__init__(env)
        self.action_space = spaces.Dict(
            Actions(
                a=env.action_space,
                g=spaces.Discrete(env.n_subtasks),
                cg=spaces.Discrete(2),
                cr=spaces.Discrete(2),
            )._asdict()
        )
        self.last_g = None

    def step(self, action):
        actions = Actions(*np.split(action, len(self.action_space.spaces)))
        action = int(actions.a)
        self.last_g = int(actions.g)
        return super().step(action)

    def render(self, mode="human", **kwargs):
        super().render(mode=mode)
        if self.last_g is not None:
            self.render_assigned_subtask()
        # input("paused")

    def render_assigned_subtask(self):
        env = self.env.unwrapped
        g_type, g_count, g_obj = tuple(env.subtasks[self.last_g])
        print(
            "Assigned subtask:",
            self.last_g,
            env.interactions[g_type],
            g_count + 1,
            env.object_types[g_obj],
        )<|MERGE_RESOLUTION|>--- conflicted
+++ resolved
@@ -25,17 +25,9 @@
         self.guess = int(actions.g)
         # print("truth", truth)
         # print("guess", guess)
-<<<<<<< HEAD
-        # r = 0
-        # if self.env.unwrapped.subtask is not None and self.guess != self.truth:
-        # r = -1
-        r = self.guess - self.n_subtasks + 1
-
-=======
         r = 0
         if self.env.unwrapped.subtask is not None and self.guess != self.truth:
             r = -0.1
->>>>>>> aa435194
         s, _, t, i = super().step(action)
         self.last_reward = r
         return s, r, t, i
