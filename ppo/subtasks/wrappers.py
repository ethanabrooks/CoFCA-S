from collections import namedtuple

import gym
from gym import spaces
from gym.spaces import Discrete
import numpy as np

Actions = namedtuple('Actions', 'a cr cg g')


class DebugWrapper(gym.Wrapper):
    def __init__(self, env):
        super().__init__(env)
        self.guess = 0
        self.truth = 0
        self.last_reward = None
        action_spaces = Actions(**env.action_space.spaces)
        for x in action_spaces:
            assert isinstance(x, Discrete)
        self.action_sections = len(action_spaces)
        self.truth = None

    def step(self, action):
        actions = Actions(*[x.item() for x in np.split(action, self.action_sections)])
        self.truth = int(self.env.unwrapped.subtask_idx)
        self.guess = int(actions.g)
        # r = -self.guess
<<<<<<< HEAD
        self.time_steps += 1
        # print("truth", truth)
        # print("guess", guess)
        # r = 0
        # if self.env.unwrapped.subtask is not None and self.guess != self.truth:
        # r = -0.1
        r = -self.guess
=======
        # print("truth", truth)
        # print("guess", guess)
        r = 0
        if self.env.unwrapped.subtask is not None and self.guess != self.truth:
            r = -0.1
>>>>>>> 0436a76f
        s, _, t, i = super().step(action)
        self.last_reward = r
        return s, r, t, i

    def render(self, mode="human"):
        print("guess", self.guess)
        print("truth", self.truth)
        print("reward", self.last_reward)
        super().render(sleep_time=0)
        print("########################################")


class Wrapper(gym.Wrapper):
    def __init__(self, env):
        super().__init__(env)
        self.action_space = spaces.Dict(
            Actions(
                a=env.action_space,
                g=spaces.Discrete(env.n_subtasks),
                cg=spaces.Discrete(2),
                cr=spaces.Discrete(2),
            )._asdict())
        self.last_g = None

    def step(self, action):
        actions = Actions(*np.split(action, len(self.action_space.spaces)))
        action = int(actions.a)
        self.last_g = int(actions.g)
        s, r, t, i = super().step(action)
        return self.wrap_observation(s), r, t, i

    def reset(self, **kwargs):
        return self.wrap_observation(super().reset())

    def wrap_observation(self, observation):
        obs, *_ = observation
        _, h, w = obs.shape
        env = self.env.unwrapped
        observation = Obs(
            base=obs,
            subtask=env.subtask_idx,
            subtasks=env.subtasks,
            next_subtask=env.next_subtask)
        # for obs, space in zip(observation, self.observation_space.spaces):
        # assert space.contains(np.array(obs))
        return np.concatenate([np.array(x).flatten() for x in observation])

    def render(self, mode="human", **kwargs):
        super().render(mode=mode)
        if self.last_g is not None:
            self.render_assigned_subtask()
        input("paused")

    def render_assigned_subtask(self):
        env = self.env.unwrapped
        g_type, g_count, g_obj = tuple(env.subtasks[self.last_g])
        print(
            "Assigned subtask:",
            self.last_g,
            env.interactions[g_type],
            g_count + 1,
            env.object_types[g_obj],
        )<|MERGE_RESOLUTION|>--- conflicted
+++ resolved
@@ -25,21 +25,11 @@
         self.truth = int(self.env.unwrapped.subtask_idx)
         self.guess = int(actions.g)
         # r = -self.guess
-<<<<<<< HEAD
-        self.time_steps += 1
-        # print("truth", truth)
-        # print("guess", guess)
-        # r = 0
-        # if self.env.unwrapped.subtask is not None and self.guess != self.truth:
-        # r = -0.1
-        r = -self.guess
-=======
         # print("truth", truth)
         # print("guess", guess)
         r = 0
         if self.env.unwrapped.subtask is not None and self.guess != self.truth:
             r = -0.1
->>>>>>> 0436a76f
         s, _, t, i = super().step(action)
         self.last_reward = r
         return s, r, t, i
