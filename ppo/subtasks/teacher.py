from collections import namedtuple

from gym import spaces
import numpy as np
import torch
from gym.spaces import MultiDiscrete
from torch.nn import functional as F

from ppo.agent import Agent
from ppo.subtasks.wrappers import Actions
from ppo.utils import broadcast3d

Obs = namedtuple("Obs", "base subtask")


class Teacher(Agent):
    def __init__(self, obs_spaces, action_space, **kwargs):
        # noinspection PyProtectedMember
<<<<<<< HEAD
        self.original_obs_spaces = obs_spaces
        self.obs_spaces = Obs(
            base=obs_spaces.base,
            subtask=spaces.MultiDiscrete(obs_spaces.subtasks.nvec[0]),
        )
        _, h, w = self.obs_shape = self.obs_spaces.base.shape
        self.action_spaces = Actions(**action_space.spaces)

        def obs_sections(spaces):
            for s in spaces:
                yield int(np.prod(s.shape))

        self.original_obs_sections = list(obs_sections(obs_spaces))
        self.obs_sections = list(obs_sections(self.obs_spaces))
        self.subtask_dim = 3
        self.subtask_nvec = obs_spaces.subtasks.nvec[0, : self.subtask_dim]
=======
        self.subtask_nvec = obs_spaces.subtasks.nvec[0]
        self.obs_spaces = obs_spaces
        self.obs_sections = [int(np.prod(s.shape)) for s in self.obs_spaces]
        _, h, w = self.obs_shape = self.obs_spaces.base.shape
>>>>>>> a91858e9
        super().__init__(
            obs_shape=(self.d, h, w),
            action_space=Actions(**action_space.spaces).a,
            **kwargs,
        )

        for i, d in enumerate(self.subtask_nvec):
            self.register_buffer(f"part{i}_one_hot", torch.eye(int(d)))

    @property
    def d(self):
        return self.obs_spaces.base.shape[0] + int(  # base observation channels
            self.subtask_nvec.sum()
        )  # one-hot subtask

    def preprocess_obs(self, inputs):
        if not isinstance(inputs, Obs):
<<<<<<< HEAD
            # training teacher (not running with metacontroller)
            n = inputs.size(0)
            inputs = list(torch.split(inputs, self.original_obs_sections, dim=-1))
            inputs = {
                k: x.view(-1, *s.shape)
                for x, (k, s) in zip(inputs, self.original_obs_spaces._asdict().items())
            }
            g123 = inputs["subtasks"][torch.arange(n), inputs["subtask"].long()]
            print("Teacher")
            print("subtasks")
            print(inputs["subtasks"])
            print("subtask")
            print(inputs["subtask"])
            print("g123")
            print(g123)
            g123 = [x.flatten() for x in torch.split(g123, 1, dim=-1)]
            one_hots = [self.part0_one_hot, self.part1_one_hot, self.part2_one_hot]
            inputs = Obs(base=inputs["base"], subtask=g123_to_binary(g123, one_hots))

        g_broad = broadcast3d(inputs.subtask, self.obs_shape[-2:])
        return torch.cat([inputs.base, g_broad], dim=1)
=======
            n = inputs.size(0)
            inputs = torch.split(inputs, self.obs_sections, dim=-1)
            inputs = {
                k: x.view(n, *s.shape)
                for (k, s), x in zip(self.obs_spaces._asdict().items(), inputs)
            }
            g123 = inputs["subtasks"][torch.arange(n), inputs["subtask"].long()]
            g123 = torch.split(g123, 1, dim=-1)
            g123 = [x.flatten() for x in g123]
            g_binary = g_discrete_to_binary(
                g123, [self.part0_one_hot, self.part1_one_hot, self.part2_one_hot]
            )
            inputs = Obs(base=inputs["base"], subtask=g_binary)

        g_broad = broadcast3d(inputs.subtask, self.obs_shape[-2:])
        obs = inputs.base.view(inputs.base.size(0), *self.obs_shape)
        return torch.cat([obs, g_broad], dim=1)
>>>>>>> a91858e9

    def forward(self, inputs, *args, action=None, **kwargs):
        if action is not None:
            action = action[:, :1]
        act = super().forward(
            self.preprocess_obs(inputs), action=action, *args, **kwargs
        )
        x = torch.zeros_like(act.action)
        actions = Actions(a=act.action, g=x, cg=x, cr=x)
        return act._replace(action=torch.cat(actions, dim=-1))

    def get_value(self, inputs, rnn_hxs, masks):
        return super().get_value(self.preprocess_obs(inputs), rnn_hxs, masks)


def g_binary_to_discrete(g_binary, subtask_space):
    g123 = g_binary.nonzero()[:, 1:].view(-1, 3)
    g123 -= F.pad(torch.cumsum(subtask_space, dim=0)[:2], [1, 0])
    return g123


def g_discrete_to_binary(g_discrete, one_hots):
    return torch.cat(
        [one_hot[g.long()] for one_hot, g in zip(one_hots, g_discrete)], dim=-1
    )<|MERGE_RESOLUTION|>--- conflicted
+++ resolved
@@ -16,29 +16,10 @@
 class Teacher(Agent):
     def __init__(self, obs_spaces, action_space, **kwargs):
         # noinspection PyProtectedMember
-<<<<<<< HEAD
-        self.original_obs_spaces = obs_spaces
-        self.obs_spaces = Obs(
-            base=obs_spaces.base,
-            subtask=spaces.MultiDiscrete(obs_spaces.subtasks.nvec[0]),
-        )
-        _, h, w = self.obs_shape = self.obs_spaces.base.shape
-        self.action_spaces = Actions(**action_space.spaces)
-
-        def obs_sections(spaces):
-            for s in spaces:
-                yield int(np.prod(s.shape))
-
-        self.original_obs_sections = list(obs_sections(obs_spaces))
-        self.obs_sections = list(obs_sections(self.obs_spaces))
-        self.subtask_dim = 3
-        self.subtask_nvec = obs_spaces.subtasks.nvec[0, : self.subtask_dim]
-=======
         self.subtask_nvec = obs_spaces.subtasks.nvec[0]
         self.obs_spaces = obs_spaces
         self.obs_sections = [int(np.prod(s.shape)) for s in self.obs_spaces]
         _, h, w = self.obs_shape = self.obs_spaces.base.shape
->>>>>>> a91858e9
         super().__init__(
             obs_shape=(self.d, h, w),
             action_space=Actions(**action_space.spaces).a,
@@ -56,29 +37,6 @@
 
     def preprocess_obs(self, inputs):
         if not isinstance(inputs, Obs):
-<<<<<<< HEAD
-            # training teacher (not running with metacontroller)
-            n = inputs.size(0)
-            inputs = list(torch.split(inputs, self.original_obs_sections, dim=-1))
-            inputs = {
-                k: x.view(-1, *s.shape)
-                for x, (k, s) in zip(inputs, self.original_obs_spaces._asdict().items())
-            }
-            g123 = inputs["subtasks"][torch.arange(n), inputs["subtask"].long()]
-            print("Teacher")
-            print("subtasks")
-            print(inputs["subtasks"])
-            print("subtask")
-            print(inputs["subtask"])
-            print("g123")
-            print(g123)
-            g123 = [x.flatten() for x in torch.split(g123, 1, dim=-1)]
-            one_hots = [self.part0_one_hot, self.part1_one_hot, self.part2_one_hot]
-            inputs = Obs(base=inputs["base"], subtask=g123_to_binary(g123, one_hots))
-
-        g_broad = broadcast3d(inputs.subtask, self.obs_shape[-2:])
-        return torch.cat([inputs.base, g_broad], dim=1)
-=======
             n = inputs.size(0)
             inputs = torch.split(inputs, self.obs_sections, dim=-1)
             inputs = {
@@ -96,7 +54,6 @@
         g_broad = broadcast3d(inputs.subtask, self.obs_shape[-2:])
         obs = inputs.base.view(inputs.base.size(0), *self.obs_shape)
         return torch.cat([obs, g_broad], dim=1)
->>>>>>> a91858e9
 
     def forward(self, inputs, *args, action=None, **kwargs):
         if action is not None:
