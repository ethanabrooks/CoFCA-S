--- conflicted
+++ resolved
@@ -20,19 +20,12 @@
             subtasks=obs_spaces.subtasks,
         )
         _, h, w = self.obs_shape = self.obs_spaces.base.shape
-<<<<<<< HEAD
-        self.action_spaces = Actions(*action_space.spaces)
-        self.obs_sections = [int(np.prod(s.shape)) for s in self.obs_spaces]
-        self.subtask_nvec = obs_spaces.subtasks.nvec[0]
-        super().__init__(obs_shape=(self.d, h, w), action_space=self.action_spaces.a, **kwargs)
-=======
         self.action_spaces = Actions(**action_space.spaces)
         self.obs_sections = [int(np.prod(s.shape)) for s in self.obs_spaces]
         self.subtask_nvec = obs_spaces.subtasks.nvec[0]
         super().__init__(
             obs_shape=(self.d, h, w), action_space=self.action_spaces.a, **kwargs
         )
->>>>>>> 1a9758ad
 
         for i, d in enumerate(self.subtask_nvec):
             self.register_buffer(f"part{i}_one_hot", torch.eye(int(d)))
