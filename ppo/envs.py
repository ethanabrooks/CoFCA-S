--- conflicted
+++ resolved
@@ -31,14 +31,8 @@
         raise NotImplementedError
 
     env.seed(seed + rank)
-<<<<<<< HEAD
-    if evaluation:
-        env.unwrapped.evaluation = True
-        env.unwrapped.set_task(rank)
-=======
     env.unwrapped.evaluation = evaluation
     env.unwrapped.set_task(rank)  # TODO
->>>>>>> eb6b732b
 
     obs_shape = env.observation_space.shape
 
