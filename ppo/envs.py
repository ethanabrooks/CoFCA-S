# stdlib
# third party
import functools
import sys

import gym
from gym.spaces.box import Box
from gym.wrappers import TimeLimit
import numpy as np
import torch
import torch.nn as nn

from common.running_mean_std import RunningMeanStd
from common.vec_env import VecEnvWrapper
from common.vec_env.dummy_vec_env import DummyVecEnv
from common.vec_env.subproc_vec_env import SubprocVecEnv
from common.vec_env.vec_normalize import VecNormalize as VecNormalize_
from ppo.env_adapter import TasksDummyVecEnv, TasksSubprocVecEnv


def wrap_env(env_thunk,
             seed,
             rank,
             evaluation,
             add_timestep=False,
             max_episode_steps=None):
    env = env_thunk()
    is_atari = hasattr(gym.envs, 'atari') and isinstance(
        env.unwrapped, gym.envs.atari.atari_env.AtariEnv)
    if is_atari:
        raise NotImplementedError

    env.seed(seed + rank)
<<<<<<< HEAD
    if evaluation:
        env.unwrapped.evaluation = True
        env.unwrapped.set_task(rank)
=======
    # if evaluation: TODO
    env.unwrapped.evaluation = True
    env.unwrapped.set_task(rank)
>>>>>>> 47b07d72

    obs_shape = env.observation_space.shape

    if add_timestep and len(
            obs_shape) == 1 and str(env).find('TimeLimit') > -1:
        env = AddTimestep(env)

    if is_atari:
        if len(env.observation_space.shape) == 3:
            raise NotImplementedError
            # env = wrap_deepmind(env)
    elif len(env.observation_space.shape) == 3:
        raise NotImplementedError(
            "CNN models work only for atari,\n"
            "please use a custom wrapper for a custom pixel input env.\n"
            "See wrap_deepmind for an example.")

    # If the input has shape (W,H,3), wrap for PyTorch convolutions
    obs_shape = env.observation_space.shape
    if len(obs_shape) == 3 and obs_shape[2] in [1, 3]:
        env = TransposeImage(env)

    if max_episode_steps:
        assert not isinstance(env, TimeLimit)
        env = TimeLimit(env, max_episode_steps=max_episode_steps)
    return env


def make_vec_envs(make_env,
                  seed,
                  num_processes,
                  gamma,
                  device,
                  normalize,
                  eval,
                  synchronous=False,
                  train_tasks=False,
                  num_frame_stack=None):
    envs = [
        functools.partial(make_env, evaluation=eval, seed=seed, rank=i)
        for i in range(num_processes)
    ]

    synchronous = synchronous or len(envs) == 1 or sys.platform == 'darwin'
    if train_tasks:
        if synchronous:
            envs = TasksDummyVecEnv(envs)
        else:
            envs = TasksSubprocVecEnv(envs)
    else:
        if synchronous:
            envs = DummyVecEnv(envs)
        else:
            envs = SubprocVecEnv(envs)

    if len(envs.observation_space.shape) == 1 and normalize:
        if gamma is None:
            envs = VecNormalize(envs, ret=False)
        else:
            envs = VecNormalize(envs, gamma=gamma)

    envs = VecPyTorch(envs, device)

    if num_frame_stack is not None:
        envs = VecPyTorchFrameStack(envs, num_frame_stack, device)
    elif len(envs.observation_space.shape) == 3:
        envs = VecPyTorchFrameStack(envs, 4, device)
    return envs


# Can be used to test recurrent policies for Reacher-v2
class MaskTask(gym.ObservationWrapper):
    def observation(self, observation):
        if self.env._elapsed_steps > 0:
            observation[-2:0] = 0
        return observation


class AddTimestep(gym.ObservationWrapper):
    def __init__(self, env=None):
        super(AddTimestep, self).__init__(env)
        self.observation_space = Box(
            self.observation_space.low[0],
            self.observation_space.high[0],
            [self.observation_space.shape[0] + 1],
            dtype=self.observation_space.dtype)

    def observation(self, observation):
        return np.concatenate((observation, [self.env._elapsed_steps]))


class TransposeImage(gym.ObservationWrapper):
    def __init__(self, env=None):
        super(TransposeImage, self).__init__(env)
        obs_shape = self.observation_space.shape
        self.observation_space = Box(
            self.observation_space.low[0, 0, 0],
            self.observation_space.high[0, 0, 0],
            [obs_shape[2], obs_shape[1], obs_shape[0]],
            dtype=self.observation_space.dtype)

    def observation(self, observation):
        return observation.transpose(2, 0, 1)


class VecPyTorch(VecEnvWrapper):
    def __init__(self, venv, device):
        """Return only every `skip`-th frame"""
        super(VecPyTorch, self).__init__(venv)
        self.device = device
        # TODO: Fix data types

    @staticmethod
    def extract_numpy(obs):
        if not isinstance(obs, (list, tuple)):
            return obs
        assert len(obs) == 1
        return obs[0]

    def reset(self):
        obs = self.extract_numpy(self.venv.reset())
        obs = torch.from_numpy(obs).float().to(self.device)
        return obs

    def step_async(self, actions):
        actions = actions.squeeze(1).cpu().numpy()
        self.venv.step_async(actions)

    def step_wait(self):
        obs, reward, done, info = self.venv.step_wait()
        obs = self.extract_numpy(obs)
        obs = torch.from_numpy(obs).float().to(self.device)
        reward = torch.from_numpy(reward).float()
        return obs, reward, done, info


class VecNormalize(VecNormalize_, nn.Module):
    def __init__(self, *args, **kwargs):
        super(VecNormalize, self).__init__(*args, **kwargs)
        self.training = True

    def _obfilt(self, obs):
        if self.ob_rms:
            if self.training:
                self.ob_rms.update(obs)
            obs = np.clip((obs - self.ob_rms.mean) /
                          np.sqrt(self.ob_rms.var + self.epsilon),
                          -self.clipob, self.clipob)
            return obs
        else:
            return obs

    def train(self):
        self.training = True

    def eval(self):
        self.training = False

    def load_state_dict(self, state_dict, strict=True):
        ret = state_dict['ret']
        ret_rms = state_dict['ret_rms']
        assert isinstance(ret, np.ndarray)
        assert isinstance(ret_rms, (RunningMeanStd, type(None)))
        self.ret = ret
        self.ret_rms = ret_rms

    def state_dict(self, destination=None, prefix='', keep_vars=False):
        return dict(ret=self.ret, ret_rms=self.ret_rms)

    def forward(self, *input):
        raise NotImplementedError


# Derived from
# https://github.com/openai/baselines/blob/master/baselines/common/vec_env
# /vec_frame_stack.py
class VecPyTorchFrameStack(VecEnvWrapper):
    def __init__(self, venv, nstack, device=None):
        self.venv = venv
        self.nstack = nstack

        wos = venv.observation_space  # wrapped ob space
        self.shape_dim0 = wos.shape[0]

        low = np.repeat(wos.low, self.nstack, axis=0)
        high = np.repeat(wos.high, self.nstack, axis=0)

        if device is None:
            device = torch.device('cpu')
        self.stacked_obs = torch.zeros((venv.num_envs, ) +
                                       low.shape).to(device)

        observation_space = gym.spaces.Box(
            low=low, high=high, dtype=venv.observation_space.dtype)
        VecEnvWrapper.__init__(self, venv, observation_space=observation_space)

    def step_wait(self):
        obs, rews, news, infos = self.venv.step_wait()
        self.stacked_obs[:, :-self.shape_dim0] = \
            self.stacked_obs[:, self.shape_dim0:]
        for (i, new) in enumerate(news):
            if new:
                self.stacked_obs[i] = 0
        self.stacked_obs[:, -self.shape_dim0:] = obs
        return self.stacked_obs, rews, news, infos

    def reset(self):
        obs = self.venv.reset()
        self.stacked_obs = torch.zeros(self.stacked_obs.shape)
        self.stacked_obs[:, -self.shape_dim0:] = obs
        return self.stacked_obs

    def close(self):
        self.venv.close()<|MERGE_RESOLUTION|>--- conflicted
+++ resolved
@@ -31,15 +31,9 @@
         raise NotImplementedError
 
     env.seed(seed + rank)
-<<<<<<< HEAD
-    if evaluation:
-        env.unwrapped.evaluation = True
-        env.unwrapped.set_task(rank)
-=======
     # if evaluation: TODO
     env.unwrapped.evaluation = True
     env.unwrapped.set_task(rank)
->>>>>>> 47b07d72
 
     obs_shape = env.observation_space.shape
 
