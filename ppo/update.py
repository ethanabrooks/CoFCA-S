--- conflicted
+++ resolved
@@ -106,9 +106,5 @@
                 # noinspection PyTypeChecker
                 logger.update(n=1.0)
 
-<<<<<<< HEAD
-        n = logger.pop("n")
-=======
         n = logger.pop("n", 0)
->>>>>>> 302ce167
         return {k: v.mean().item() / n for k, v in logger.items()}