# stdlib
# third party
# first party
<<<<<<< HEAD
from collections import Counter, namedtuple
from enum import Enum
import itertools
=======
from collections import Counter
from enum import Enum
>>>>>>> 47b07d72
import math

import torch
import torch.nn as nn
import torch.optim as optim

from ppo.storage import RolloutStorage, TasksRolloutStorage
from ppo.util import Categorical


def f(x):
    x.sum().backward(retain_graph=True)


def global_norm(grads):
    norm = 0
    for grad in grads:
        if grad is not None:
            norm += grad.norm(2)**2
    return norm**.5


def epanechnikov_kernel(x):
    return 3 / 4 * (1 - x**2)


def gaussian_kernel(x):
    return (2 * math.pi)**-.5 * torch.exp(-.5 * x**2)


SamplingStrategy = Enum(
<<<<<<< HEAD
    'SamplingStrategy', 'baseline binary_logits gradients max '
    'learned learn_sampled')
=======
    'SamplingStrategy',
    'baseline binary_logits gradients max learned learn_sampled')
>>>>>>> 47b07d72


class PPO:
    def __init__(self,
                 actor_critic,
                 clip_param,
                 ppo_epoch,
                 batch_size,
                 value_loss_coef,
                 entropy_coef,
                 temperature,
                 sampling_strategy,
                 global_norm,
                 learning_rate=None,
                 eps=None,
                 max_grad_norm=None,
                 use_clipped_value_loss=True,
                 task_generator=None):

        self.global_norm = global_norm
        self.sampling_strategy = sampling_strategy
        self.temperature = temperature
        self.train_tasks = bool(task_generator)
        self.actor_critic = actor_critic

        self.clip_param = clip_param
        self.ppo_epoch = ppo_epoch
        self.batch_size = batch_size

        self.value_loss_coef = value_loss_coef
        self.entropy_coef = entropy_coef

        self.max_grad_norm = max_grad_norm
        self.use_clipped_value_loss = use_clipped_value_loss

        if self.train_tasks:
            self.task_optimizer = optim.Adam(
                task_generator.parameters(),
                lr=task_generator.learning_rate,
                eps=eps)
            self.task_generator = task_generator

        self.optimizer = optim.Adam(
            actor_critic.parameters(), lr=learning_rate, eps=eps)

        self.reward_function = None

    def compute_loss_components(self, batch, compute_value_loss=True):
        values, action_log_probs, dist_entropy, \
        _ = self.actor_critic.evaluate_actions(
            batch.obs, batch.recurrent_hidden_states, batch.masks,
            batch.actions)

        ratio = torch.exp(action_log_probs - batch.old_action_log_probs)
        surr1 = ratio * batch.adv
        surr2 = torch.clamp(ratio, 1.0 - self.clip_param,
                            1.0 + self.clip_param) * batch.adv

        action_losses = -torch.min(surr1, surr2)

        value_losses = None
        if compute_value_loss:
            value_losses = (values - batch.ret).pow(2)
            if self.use_clipped_value_loss:
                value_pred_clipped = batch.value_preds + \
                                     (values - batch.value_preds).clamp(
                                         -self.clip_param, self.clip_param)
                value_losses_clipped = (value_pred_clipped - batch.ret).pow(2)
                value_losses = .5 * torch.max(value_losses,
                                              value_losses_clipped)

        return value_losses, action_losses, dist_entropy

    def compute_loss(self, value_loss, action_loss, dist_entropy,
                     importance_weighting):
        losses = (action_loss - dist_entropy * self.entropy_coef)
        if value_loss is not None:
            losses += value_loss * self.value_loss_coef

        if importance_weighting is not None:
            importance_weighting = importance_weighting.detach()
            importance_weighting[torch.isnan(importance_weighting)] = 0
            losses *= importance_weighting
        return torch.mean(losses)

    def update(self, rollouts: RolloutStorage):
        advantages = rollouts.returns[:-1] - rollouts.value_preds[:-1]
        advantages = (advantages - advantages.mean()) / (
            advantages.std() + 1e-5)
        update_values = Counter()
        task_values = Counter()

        num_steps, num_processes = rollouts.rewards.size()[0:2]
        total_batch_size = num_steps * num_processes
        batches = rollouts.make_batch(advantages,
                                      torch.arange(total_batch_size))

        total_norm = torch.tensor(0, dtype=torch.float32)
        if self.train_tasks:
            tasks_trained = torch.unique(batches.tasks)
            task_grads = torch.zeros(tasks_trained.size()[0])
            task_returns = torch.zeros(tasks_trained.size()[0])

        for e in range(self.ppo_epoch):
<<<<<<< HEAD
            if self.train_tasks:
                _, action_losses, _ = self.compute_loss_components(
                    batches, compute_value_loss=False)
                for i, task in enumerate(tasks_trained):
                    action_loss = action_losses[batches.tasks == task]
                    task_returns[i] = torch.mean(
                        batches.ret[batches.tasks == task])
                    loss = self.compute_loss(
                        action_loss=action_loss,
                        dist_entropy=0,
                        value_loss=None,
                        importance_weighting=None)
                    grad = torch.autograd.grad(
                        loss,
                        self.actor_critic.parameters(),
                        retain_graph=True,
                        allow_unused=True)
                    if self.global_norm:
                        task_grads[i] = global_norm(
                            [p.grad for p in self.actor_critic.parameters()])
                    else:
                        task_grads[i] = sum(
                            g.abs().sum() for g in grad if g is not None)

                logits = next(self.task_generator.parameters()).view(-1)
                task_loss = torch.mean(
                    (logits[tasks_trained.long()] - task_grads)**2)
                task_loss.backward()
                self.task_optimizer.step()
                # TODO: task_optimizer.zero?
                update_values.update(task_loss=task_loss,
                                     grad_measure=task_grads,
                                     importance_weighting=batches.importance_weighting.mean()
                                     )

            # Compute loss
            value_losses, action_losses, entropy \
                = components = self.compute_loss_components(batches)
=======
            assert isinstance(rollouts, TasksRolloutStorage)

            num_steps, num_processes = rollouts.rewards.size()[0:2]
            total_batch_size = num_steps * num_processes
            batches = rollouts.make_batch(advantages,
                                          torch.arange(total_batch_size))
            _, action_losses, _ = self.compute_loss_components(
                batches, compute_value_loss=False)
            unique = torch.unique(batches.tasks)
            grads = torch.zeros(unique.size()[0])
            returns = torch.zeros(unique.size()[0])
            for i, task in enumerate(unique):
                action_loss = action_losses[batches.tasks == task]
                returns[i] = torch.mean(batches.ret[batches.tasks == task])
                loss = self.compute_loss(
                    action_loss=action_loss,
                    dist_entropy=0,
                    value_loss=None,
                    importance_weighting=None)
                grad = torch.autograd.grad(
                    loss,
                    self.actor_critic.parameters(),
                    retain_graph=True,
                    allow_unused=True)
                if self.global_norm:
                    grads[i] = global_norm(
                        [p.grad for p in self.actor_critic.parameters()])
                else:
                    grads[i] = sum(
                        g.abs().sum() for g in grad if g is not None)

            if self.sampling_strategy == SamplingStrategy.baseline.name:
                logits = torch.ones_like(grads)
            elif self.sampling_strategy == SamplingStrategy.binary_logits.name:
                logits = torch.ones_like(grads) * -self.temperature
                sorted_grads, _ = torch.sort(grads)
                mid_grad = sorted_grads[grads.numel() // 4]
                logits[grads > mid_grad] = self.temperature
            elif self.sampling_strategy == SamplingStrategy.gradients.name:
                logits = grads * self.temperature
            elif self.sampling_strategy == SamplingStrategy.max.name:
                logits = torch.ones_like(grads) * -self.temperature
                logits[grads.argmax()] = self.temperature
            elif self.sampling_strategy == SamplingStrategy.learned.name:
                logits = self.task_generator.parameter
            elif self.sampling_strategy == SamplingStrategy.learn_sampled.name:
                logits = self.task_generator.parameter
            else:
                raise RuntimeError

            # sample tasks
            if self.sampling_strategy == SamplingStrategy.learn_sampled.name:
                # tasks_to_train = unique
                # task_indices = torch.arange(unique.numel())
                dist = Categorical(logits=logits.repeat(self.num_processes, 1))
                task_indices = dist.sample().view(-1).long()
                tasks_to_train = unique[task_indices]
            else:
                dist = Categorical(logits=logits.repeat(self.num_processes, 1))
                task_indices = dist.sample().view(-1).long()
                tasks_to_train = unique[task_indices]

            def update_task_params(logits_to_update, targets):
                task_loss = torch.mean((logits_to_update - targets)**2)
                task_loss.backward()
                self.task_optimizer.step()
                mean_abs_task_error = torch.mean(torch.abs(logits - grads))
                update_values.update(
                    task_loss=task_loss,
                    mean_abs_task_error=mean_abs_task_error)

            if self.sampling_strategy == SamplingStrategy.learned.name:
                update_task_params(logits, grads)
            elif self.sampling_strategy == SamplingStrategy.learn_sampled.name:
                logits = self.task_generator.parameter
                update_task_params(logits[task_indices], grads[task_indices])

            # update task data
            tasks_trained.extend(tasks_to_train)
            task_returns.extend(returns[task_indices])
            task_grads.extend(grads[task_indices])

            # make sample
            uses_task = (batches.tasks == tasks_to_train).any(-1)
            train_indices = torch.arange(total_batch_size)[uses_task]
            sample = rollouts.make_batch(advantages, train_indices)

            # Compute loss
            value_losses, action_losses, entropy \
                = components = self.compute_loss_components(sample)
            task_to_train_index = torch.argmax(
                sample.tasks == tasks_to_train, dim=-1, keepdim=True)
            # if self.sampling_strategy == SamplingStrategy.learn_sampled.name:
            # importance_weighting = sample.importance_weighting
            # else:
            probs = dist.log_prob(task_indices).exp()[task_to_train_index]
            importance_weighting = 1 / (unique.numel() * probs)
>>>>>>> 47b07d72
            loss = self.compute_loss(
                *components, importance_weighting=batches.importance_weighting)

            # update
            loss.backward()
            total_norm += global_norm(
                [p.grad for p in self.actor_critic.parameters()])
            nn.utils.clip_grad_norm_(self.actor_critic.parameters(),
                                     self.max_grad_norm)
            self.optimizer.step()
            self.optimizer.zero_grad()

<<<<<<< HEAD
            update_values.update(
                value_loss=torch.mean(value_losses),
                action_loss=torch.mean(action_losses),
                norm=total_norm,
                entropy=torch.mean(entropy),
                n=1,)
=======
            update_values.update(grad_measure=grads)
            update_values.update(value_loss=torch.mean(value_losses))
            update_values.update(action_loss=torch.mean(action_losses))
            update_values.update(norm=total_norm)
            update_values.update(entropy=torch.mean(entropy))
            update_values.update(task_trained=tasks_to_train)
            update_values.update(n=1)
            # update_values.update(
            # dist_mean=dist.mean,
            # dist_std=dist.stddev,
            # grad_measure=grads,
            # value_loss=value_losses,
            # action_loss=action_losses,
            # norm=total_norm,
            # entropy=entropy,
            # task_trained=tasks_to_train,
            # n=1)
            if importance_weighting is not None:
                update_values.update(
                    importance_weighting=importance_weighting.mean())
>>>>>>> 47b07d72

        n = update_values.pop('n')
        update_values = {
            k: torch.mean(v) / n
            for k, v in update_values.items()
        }
        if self.train_tasks and 'n' in task_values:
            n = task_values.pop('n')
            for k, v in task_values.items():
                update_values[k] = torch.mean(v) / n

<<<<<<< HEAD
        if self.train_tasks:
            return update_values, (tasks_trained, task_returns, task_grads)
        else:
            return update_values, None
=======
        return update_values, torch.tensor(
            tasks_trained), task_returns, task_grads
>>>>>>> 47b07d72
<|MERGE_RESOLUTION|>--- conflicted
+++ resolved
@@ -1,14 +1,8 @@
 # stdlib
 # third party
 # first party
-<<<<<<< HEAD
-from collections import Counter, namedtuple
-from enum import Enum
-import itertools
-=======
 from collections import Counter
 from enum import Enum
->>>>>>> 47b07d72
 import math
 
 import torch
@@ -40,13 +34,8 @@
 
 
 SamplingStrategy = Enum(
-<<<<<<< HEAD
-    'SamplingStrategy', 'baseline binary_logits gradients max '
-    'learned learn_sampled')
-=======
     'SamplingStrategy',
     'baseline binary_logits gradients max learned learn_sampled')
->>>>>>> 47b07d72
 
 
 class PPO:
@@ -151,46 +140,6 @@
             task_returns = torch.zeros(tasks_trained.size()[0])
 
         for e in range(self.ppo_epoch):
-<<<<<<< HEAD
-            if self.train_tasks:
-                _, action_losses, _ = self.compute_loss_components(
-                    batches, compute_value_loss=False)
-                for i, task in enumerate(tasks_trained):
-                    action_loss = action_losses[batches.tasks == task]
-                    task_returns[i] = torch.mean(
-                        batches.ret[batches.tasks == task])
-                    loss = self.compute_loss(
-                        action_loss=action_loss,
-                        dist_entropy=0,
-                        value_loss=None,
-                        importance_weighting=None)
-                    grad = torch.autograd.grad(
-                        loss,
-                        self.actor_critic.parameters(),
-                        retain_graph=True,
-                        allow_unused=True)
-                    if self.global_norm:
-                        task_grads[i] = global_norm(
-                            [p.grad for p in self.actor_critic.parameters()])
-                    else:
-                        task_grads[i] = sum(
-                            g.abs().sum() for g in grad if g is not None)
-
-                logits = next(self.task_generator.parameters()).view(-1)
-                task_loss = torch.mean(
-                    (logits[tasks_trained.long()] - task_grads)**2)
-                task_loss.backward()
-                self.task_optimizer.step()
-                # TODO: task_optimizer.zero?
-                update_values.update(task_loss=task_loss,
-                                     grad_measure=task_grads,
-                                     importance_weighting=batches.importance_weighting.mean()
-                                     )
-
-            # Compute loss
-            value_losses, action_losses, entropy \
-                = components = self.compute_loss_components(batches)
-=======
             assert isinstance(rollouts, TasksRolloutStorage)
 
             num_steps, num_processes = rollouts.rewards.size()[0:2]
@@ -288,7 +237,6 @@
             # else:
             probs = dist.log_prob(task_indices).exp()[task_to_train_index]
             importance_weighting = 1 / (unique.numel() * probs)
->>>>>>> 47b07d72
             loss = self.compute_loss(
                 *components, importance_weighting=batches.importance_weighting)
 
@@ -301,14 +249,6 @@
             self.optimizer.step()
             self.optimizer.zero_grad()
 
-<<<<<<< HEAD
-            update_values.update(
-                value_loss=torch.mean(value_losses),
-                action_loss=torch.mean(action_losses),
-                norm=total_norm,
-                entropy=torch.mean(entropy),
-                n=1,)
-=======
             update_values.update(grad_measure=grads)
             update_values.update(value_loss=torch.mean(value_losses))
             update_values.update(action_loss=torch.mean(action_losses))
@@ -329,7 +269,6 @@
             if importance_weighting is not None:
                 update_values.update(
                     importance_weighting=importance_weighting.mean())
->>>>>>> 47b07d72
 
         n = update_values.pop('n')
         update_values = {
@@ -341,12 +280,5 @@
             for k, v in task_values.items():
                 update_values[k] = torch.mean(v) / n
 
-<<<<<<< HEAD
-        if self.train_tasks:
-            return update_values, (tasks_trained, task_returns, task_grads)
-        else:
-            return update_values, None
-=======
         return update_values, torch.tensor(
-            tasks_trained), task_returns, task_grads
->>>>>>> 47b07d72
+            tasks_trained), task_returns, task_grads