# stdlib
# third party
# first party
from collections import Counter
import math

import torch
import torch.nn as nn
import torch.optim as optim

from ppo.storage import RolloutStorage


def f(x):
    x.sum().backward(retain_graph=True)


def global_norm(grads):
    norm = 0
    for grad in grads:
        if grad is not None:
            norm += grad.norm(2)**2
    return norm**.5


def l2_norm(list_of_tensors):
    return sum([torch.sum(x**2) for x in list_of_tensors if x is not None])


def epanechnikov_kernel(x):
    return 3 / 4 * (1 - x**2)


def gaussian_kernel(x):
    return (2 * math.pi)**-.5 * torch.exp(-.5 * x**2)


class PPO:
    def __init__(self,
                 actor_critic,
                 clip_param,
                 ppo_epoch,
                 batch_size,
                 value_loss_coef,
                 entropy_coef,
                 learning_rate=None,
                 eps=None,
                 max_grad_norm=None,
                 use_clipped_value_loss=True,
                 task_generator=None):

        self.train_tasks = bool(task_generator)
        self.actor_critic = actor_critic

        self.clip_param = clip_param
        self.ppo_epoch = ppo_epoch
        self.batch_size = batch_size

        self.value_loss_coef = value_loss_coef
        self.entropy_coef = entropy_coef

        self.max_grad_norm = max_grad_norm
        self.use_clipped_value_loss = use_clipped_value_loss

        if self.train_tasks:
            self.task_generator = task_generator
            self.sampling_strategy = self.task_generator.sampling_strategy

        self.optimizer = optim.Adam(
            actor_critic.parameters(), lr=learning_rate, eps=eps)

        self.reward_function = None

    def compute_loss_components(self, batch, compute_value_loss=True):
        values, action_log_probs, dist_entropy, \
        _ = self.actor_critic.evaluate_actions(
            batch.obs, batch.recurrent_hidden_states, batch.masks,
            batch.actions)

        ratio = torch.exp(action_log_probs - batch.old_action_log_probs)
        surr1 = ratio * batch.adv
        surr2 = torch.clamp(ratio, 1.0 - self.clip_param,
                            1.0 + self.clip_param) * batch.adv

        action_losses = -torch.min(surr1, surr2)

        value_losses = None
        if compute_value_loss:
            value_losses = (values - batch.ret).pow(2)
            if self.use_clipped_value_loss:
                value_pred_clipped = batch.value_preds + \
                                     (values - batch.value_preds).clamp(
                                         -self.clip_param, self.clip_param)
                value_losses_clipped = (value_pred_clipped - batch.ret).pow(2)
                value_losses = .5 * torch.max(value_losses,
                                              value_losses_clipped)

        return value_losses, action_losses, dist_entropy

    def compute_loss(self, value_loss, action_loss, dist_entropy,
                     importance_weighting):
        losses = (action_loss - dist_entropy)
        if value_loss is not None:
            losses += value_loss * self.value_loss_coef

        if importance_weighting is not None:
            importance_weighting = importance_weighting.detach()
            importance_weighting[torch.isnan(importance_weighting)] = 0
            losses *= importance_weighting
        return torch.mean(losses)

    def update(self, rollouts: RolloutStorage, gamma: float):
        advantages = rollouts.returns[:-1] - rollouts.value_preds[:-1]
        if advantages.numel() > 1:
            advantages = (advantages - advantages.mean()) / (
                advantages.std() + 1e-5)
        update_values = Counter()
        task_values = Counter()

        total_norm = torch.tensor(0, dtype=torch.float32)

        # compute_losses
        num_steps, num_processes = rollouts.rewards.size()[0:2]
        total_batch_size = num_steps * num_processes
        batches = rollouts.make_batch(advantages,
                                      torch.arange(total_batch_size))

        if self.train_tasks:
            tasks_to_train = torch.unique(batches.tasks)

            if self.sampling_strategy == 'l2g':
                pre_update_l2 = l2_norm(self.actor_critic.parameters())
            if self.sampling_strategy == 'pg':
                pre_update_loss = torch.zeros_like(
                    tasks_to_train, dtype=torch.float)
                for i, task in enumerate(tasks_to_train):
                    uses_task = (batches.tasks == task).any(-1)
                    train_indices = torch.arange(total_batch_size)[uses_task]
                    batch = rollouts.make_batch(advantages, train_indices)
                    _, action_loss, _ = self.compute_loss_components(
                        batch, compute_value_loss=False)

                    loss = self.compute_loss(
                        action_loss=action_loss,
                        dist_entropy=0,
                        value_loss=None,
                        importance_weighting=None)

                    pre_update_loss[i] = loss

        for e in range(self.ppo_epoch):
            data_generator = rollouts.feed_forward_generator(
                advantages, self.batch_size)

            for sample in data_generator:
                # Compute loss
                value_losses, action_losses, entropy \
                    = components = self.compute_loss_components(sample)
                entropy_bonus = entropy * self.entropy_coef
                if self.train_tasks:
                    exp = self.task_generator.task_size - sample.tasks.float(
                    ) - 1
                    # entropy_bonus = entropy_bonus * torch.abs(
                    # sample.value_preds - gamma**exp)
                loss = self.compute_loss(
<<<<<<< HEAD
                    *components,
=======
                    value_losses,
                    action_losses,
                    entropy_bonus,
>>>>>>> a68344af
                    importance_weighting=sample.importance_weighting)

                # update
                loss.backward()
                total_norm += global_norm(
                    [p.grad for p in self.actor_critic.parameters()])
                nn.utils.clip_grad_norm_(self.actor_critic.parameters(),
                                         self.max_grad_norm)
                self.optimizer.step()
                self.optimizer.zero_grad()

                update_values.update(
                    value_loss=torch.mean(value_losses),
                    action_loss=torch.mean(action_losses),
                    norm=total_norm,
                    entropy_bonus=torch.mean(entropy_bonus),
                    entropy=torch.mean(entropy),
                    n=1)
                if sample.importance_weighting is not None:
                    update_values.update(importance_weighting=sample.
                                         importance_weighting.mean())

        if self.train_tasks:
            grads_per_step = torch.zeros(total_batch_size)
            grads_per_task = torch.zeros_like(
                tasks_to_train, dtype=torch.float)
            post_update_loss = torch.zeros_like(
                tasks_to_train, dtype=torch.float)
            grad_l2 = torch.zeros_like(tasks_to_train, dtype=torch.float)
            grads_list = []

            for i, task in enumerate(tasks_to_train):
                uses_task = (batches.tasks == task).any(-1)
                train_indices = torch.arange(total_batch_size)[uses_task]
                batch = rollouts.make_batch(advantages, train_indices)
                _, action_loss, _ = self.compute_loss_components(
                    batch, compute_value_loss=False)

                loss = self.compute_loss(
                    action_loss=action_loss,
                    dist_entropy=0,
                    value_loss=None,
                    importance_weighting=None)
                grad = torch.autograd.grad(
                    loss,
                    self.actor_critic.parameters(),
                    retain_graph=True,
                    allow_unused=True)
                if self.sampling_strategy == 'gl2g':
                    grads_list.append(grad)
                if self.sampling_strategy == 'gpg':
                    grad_l2[i] = l2_norm(grad)
                post_update_loss[i] = loss
                grads_per_task[i] = grads_per_step[uses_task] = sum(
                    g.abs().sum() for g in grad if g is not None)

            if self.task_generator.sampling_strategy == 'abs_grads':
                self.task_generator.update(tasks_to_train, grads_per_task)
            elif self.task_generator.sampling_strategy == 'pg':
                self.task_generator.update(tasks_to_train,
                                           post_update_loss - pre_update_loss)
            elif self.task_generator.sampling_strategy == 'gpg':
                self.task_generator.update(tasks_to_train, grad_l2)
            elif self.task_generator.sampling_strategy == 'l2g':
                post_update_l2 = l2_norm(self.actor_critic.parameters())
                self.task_generator.update(tasks_to_train,
                                           post_update_l2 - pre_update_l2)
            elif self.task_generator.sampling_strategy == 'gl2g':
                dot_product = []
                parameters = self.actor_critic.parameters()
                grads_list = zip(*grads_list)
                for p, g in zip(parameters, grads_list):
                    if all(x is not None for x in g):
                        dot_product.append(torch.sum(p * sum(g) / len(g)))

                self.task_generator.update(tasks_to_train, sum(dot_product))

            task_values.update(grad_measure=grads_per_step, n=1)

        return_values = {}

        def accumulate_values(counter):
            n = counter.pop('n')
            for k, v in counter.items():
                return_values[k] = torch.mean(v) / n

        accumulate_values(update_values)
        if self.train_tasks and 'n' in task_values:
            accumulate_values(task_values)

        if self.train_tasks:
            return return_values, tasks_to_train, grads_per_task
        else:
            return return_values, None<|MERGE_RESOLUTION|>--- conflicted
+++ resolved
@@ -163,13 +163,9 @@
                     # entropy_bonus = entropy_bonus * torch.abs(
                     # sample.value_preds - gamma**exp)
                 loss = self.compute_loss(
-<<<<<<< HEAD
-                    *components,
-=======
                     value_losses,
                     action_losses,
                     entropy_bonus,
->>>>>>> a68344af
                     importance_weighting=sample.importance_weighting)
 
                 # update
