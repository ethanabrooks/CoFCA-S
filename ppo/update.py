--- conflicted
+++ resolved
@@ -209,13 +209,8 @@
                 sample.tasks.long() == tasks_to_train, dim=-1, keepdim=True)
             if self.sampling_strategy == SamplingStrategy.learn_sampled.name:
                 # importance_weighting = sample.importance_weighting
-<<<<<<< HEAD
-                probs = dist.log_prob(
-                    tasks_to_train).exp()[task_to_train_index]
-=======
                 probs = dist.log_prob(tasks_to_train).exp()[
                     task_to_train_index]
->>>>>>> e06b3105
             else:
                 probs = dist.log_prob(task_indices).exp()[task_to_train_index]
             importance_weighting = 1 / (unique.numel() * probs)
