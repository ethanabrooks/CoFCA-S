# stdlib
# third party
# first party
from collections import Counter
import math

import torch
import torch.nn as nn
import torch.optim as optim

from ppo.storage import RolloutStorage
from ppo.task_generator import SamplingStrategy


def f(x):
    x.sum().backward(retain_graph=True)


def global_norm(grads):
    norm = 0
    for grad in grads:
        if grad is not None:
            norm += grad.norm(2) ** 2
    return norm ** .5


def epanechnikov_kernel(x):
    return 3 / 4 * (1 - x ** 2)


def gaussian_kernel(x):
    return (2 * math.pi) ** -.5 * torch.exp(-.5 * x ** 2)


class PPO:
    def __init__(self,
                 actor_critic,
                 clip_param,
                 ppo_epoch,
                 batch_size,
                 value_loss_coef,
                 entropy_coef,
<<<<<<< HEAD
                 temperature,
                 sampling_strategy,
                 global_norm,
=======
>>>>>>> eb6b732b
                 learning_rate=None,
                 eps=None,
                 max_grad_norm=None,
                 use_clipped_value_loss=True,
                 task_generator=None):

<<<<<<< HEAD
        self.global_norm = global_norm
        self.sampling_strategy = sampling_strategy
        self.temperature = temperature
=======
>>>>>>> eb6b732b
        self.train_tasks = bool(task_generator)
        self.actor_critic = actor_critic

        self.clip_param = clip_param
        self.ppo_epoch = ppo_epoch
        self.batch_size = batch_size

        self.value_loss_coef = value_loss_coef
        self.entropy_coef = entropy_coef

        self.max_grad_norm = max_grad_norm
        self.use_clipped_value_loss = use_clipped_value_loss

        if self.train_tasks:
            self.task_generator = task_generator
            self.sampling_strategy = self.task_generator.sampling_strategy

        self.optimizer = optim.Adam(
            actor_critic.parameters(), lr=learning_rate, eps=eps)

        self.reward_function = None

    def compute_loss_components(self, batch, compute_value_loss=True):
        values, action_log_probs, dist_entropy, \
        _ = self.actor_critic.evaluate_actions(
            batch.obs, batch.recurrent_hidden_states, batch.masks,
            batch.actions)

        ratio = torch.exp(action_log_probs - batch.old_action_log_probs)
        surr1 = ratio * batch.adv
        surr2 = torch.clamp(ratio, 1.0 - self.clip_param,
                            1.0 + self.clip_param) * batch.adv

        action_losses = -torch.min(surr1, surr2)

        value_losses = None
        if compute_value_loss:
            value_losses = (values - batch.ret).pow(2)
            if self.use_clipped_value_loss:
                value_pred_clipped = batch.value_preds + \
                                     (values - batch.value_preds).clamp(
                                         -self.clip_param, self.clip_param)
                value_losses_clipped = (value_pred_clipped - batch.ret).pow(2)
                value_losses = .5 * torch.max(value_losses,
                                              value_losses_clipped)

        return value_losses, action_losses, dist_entropy

    def compute_loss(self, value_loss, action_loss, dist_entropy,
                     importance_weighting):
        losses = (action_loss - dist_entropy * self.entropy_coef)
        if value_loss is not None:
            losses += value_loss * self.value_loss_coef

        if importance_weighting is not None:
            importance_weighting = importance_weighting.detach()
            importance_weighting[torch.isnan(importance_weighting)] = 0
            losses *= importance_weighting
        return torch.mean(losses)

    def update(self, rollouts: RolloutStorage):
        global batch
        advantages = rollouts.returns[:-1] - rollouts.value_preds[:-1]
<<<<<<< HEAD
        advantages = (advantages - advantages.mean()) / (
                advantages.std() + 1e-5)
=======
        # advantages = (advantages - advantages.mean()) / (
        # advantages.std() + 1e-5)
>>>>>>> eb6b732b
        update_values = Counter()
        task_values = Counter()

        num_steps, num_processes = rollouts.rewards.size()[0:2]
        total_batch_size = num_steps * num_processes
        batches = rollouts.make_batch(advantages,
                                      torch.arange(total_batch_size))

        total_norm = torch.tensor(0, dtype=torch.float32)
<<<<<<< HEAD
        if self.train_tasks:
            tasks_trained = []
            task_grads = []
            task_returns = []

        for e in range(self.ppo_epoch):
            num_steps, num_processes = rollouts.rewards.size()[0:2]
            total_batch_size = num_steps * num_processes
            if self.train_tasks:
                batches = rollouts.make_batch(advantages,
                                              torch.arange(total_batch_size))
                _, action_losses, _ = self.compute_loss_components(
                    batches, compute_value_loss=False)
                unique = torch.unique(batches.tasks)
                grads = torch.zeros(unique.size()[0])
                returns = torch.zeros(unique.size()[0])
                for i, task in enumerate(unique):
                    action_loss = action_losses[batches.tasks == task]
                    returns[i] = torch.mean(batches.ret[batches.tasks == task])
=======

        # compute_losses
        num_steps, num_processes = rollouts.rewards.size()[0:2]
        total_batch_size = num_steps * num_processes
        batches = rollouts.make_batch(advantages,
                                      torch.arange(total_batch_size))
        if self.train_tasks:
            tasks_to_train = torch.unique(batches.tasks[batches.process == 0])
            grads_per_step = torch.zeros(total_batch_size)
            grads_per_task = torch.zeros_like(
                tasks_to_train, dtype=torch.float)

        for e in range(self.ppo_epoch):
            if self.train_tasks:
                for i, task in enumerate(tasks_to_train):
                    uses_task = (batches.tasks == task).any(-1)
                    train_indices = torch.arange(total_batch_size)[uses_task]
                    batch = rollouts.make_batch(advantages, train_indices)
                    _, action_loss, _ = self.compute_loss_components(
                        batch, compute_value_loss=False)

>>>>>>> eb6b732b
                    loss = self.compute_loss(
                        action_loss=action_loss,
                        dist_entropy=0,
                        value_loss=None,
                        importance_weighting=None)
                    grad = torch.autograd.grad(
                        loss,
                        self.actor_critic.parameters(),
                        retain_graph=True,
                        allow_unused=True)
<<<<<<< HEAD
                    if self.global_norm:
                        grads[i] = global_norm(
                            [p.grad for p in self.actor_critic.parameters()])
                    else:
                        grads[i] = sum(
                            g.abs().sum() for g in grad if g is not None)
                tasks_trained.append(unique)
                task_grads.append(grads)
                task_returns.append(returns)

                def update_task_params(logits_to_update, targets):
                    task_loss = torch.mean((logits_to_update - targets) ** 2)
                    task_loss.backward()
                    self.task_optimizer.step()
                    update_values.update(
                        task_loss=task_loss,
                        grad_measure=grads)

                # sample tasks
                logits = self.task_generator.parameter
                update_task_params(logits[unique.long()], grads)
=======
                    grads_per_task[i] = grads_per_step[uses_task] = sum(
                        g.abs().sum() for g in grad if g is not None)

                if self.sampling_strategy == SamplingStrategy.adaptive.name:
                    logits = self.task_generator.logits
                    logits += self.task_generator.exploration_bonus
                    logits[tasks_to_train] = grads_per_task

                task_values.update(grad_measure=grads_per_step, n=1)
>>>>>>> eb6b732b

            # Compute loss
            value_losses, action_losses, entropy \
                = components = self.compute_loss_components(batches)
<<<<<<< HEAD
            # if self.sampling_strategy == SamplingStrategy.learn_sampled.name:
=======
>>>>>>> eb6b732b
            loss = self.compute_loss(
                *components, importance_weighting=batches.importance_weighting)

            # update
            loss.backward()
            total_norm += global_norm(
                [p.grad for p in self.actor_critic.parameters()])
            nn.utils.clip_grad_norm_(self.actor_critic.parameters(),
                                     self.max_grad_norm)
            self.optimizer.step()
            self.optimizer.zero_grad()

<<<<<<< HEAD
            update_values.update(value_loss=torch.mean(value_losses))
            update_values.update(action_loss=torch.mean(action_losses))
            update_values.update(norm=total_norm)
            update_values.update(entropy=torch.mean(entropy))
            update_values.update(n=1)
            # update_values.update(
            # dist_mean=dist.mean,
            # dist_std=dist.stddev,
            # grad_measure=grads,
            # value_loss=value_losses,
            # action_loss=action_losses,
            # norm=total_norm,
            # entropy=entropy,
            # task_trained=tasks_to_train,
            # n=1)
            if batches.importance_weighting is not None:
                update_values.update(
                    importance_weighting=batches.importance_weighting.mean())
=======
            update_values.update(
                value_loss=torch.mean(value_losses),
                action_loss=torch.mean(action_losses),
                norm=total_norm,
                entropy=torch.mean(entropy),
                n=1)
            if batches.importance_weighting is not None:
                update_values.update(
                    importance_weighting=batches.importance_weighting.mean())

        return_values = {}
>>>>>>> eb6b732b

        def accumulate_values(counter):
            n = counter.pop('n')
            for k, v in counter.items():
                return_values[k] = torch.mean(v) / n

        accumulate_values(update_values)
        if self.train_tasks and 'n' in task_values:
            accumulate_values(task_values)

        if self.train_tasks:
<<<<<<< HEAD
            return update_values, (torch.cat(
                tasks_trained), torch.cat(task_returns), torch.cat(task_grads))
        else:
            return update_values, None
=======
            return return_values, tasks_to_train, grads_per_task
        else:
            return return_values, None
>>>>>>> eb6b732b
<|MERGE_RESOLUTION|>--- conflicted
+++ resolved
@@ -40,24 +40,12 @@
                  batch_size,
                  value_loss_coef,
                  entropy_coef,
-<<<<<<< HEAD
-                 temperature,
-                 sampling_strategy,
-                 global_norm,
-=======
->>>>>>> eb6b732b
                  learning_rate=None,
                  eps=None,
                  max_grad_norm=None,
                  use_clipped_value_loss=True,
                  task_generator=None):
 
-<<<<<<< HEAD
-        self.global_norm = global_norm
-        self.sampling_strategy = sampling_strategy
-        self.temperature = temperature
-=======
->>>>>>> eb6b732b
         self.train_tasks = bool(task_generator)
         self.actor_critic = actor_critic
 
@@ -121,13 +109,8 @@
     def update(self, rollouts: RolloutStorage):
         global batch
         advantages = rollouts.returns[:-1] - rollouts.value_preds[:-1]
-<<<<<<< HEAD
-        advantages = (advantages - advantages.mean()) / (
-                advantages.std() + 1e-5)
-=======
         # advantages = (advantages - advantages.mean()) / (
         # advantages.std() + 1e-5)
->>>>>>> eb6b732b
         update_values = Counter()
         task_values = Counter()
 
@@ -137,27 +120,6 @@
                                       torch.arange(total_batch_size))
 
         total_norm = torch.tensor(0, dtype=torch.float32)
-<<<<<<< HEAD
-        if self.train_tasks:
-            tasks_trained = []
-            task_grads = []
-            task_returns = []
-
-        for e in range(self.ppo_epoch):
-            num_steps, num_processes = rollouts.rewards.size()[0:2]
-            total_batch_size = num_steps * num_processes
-            if self.train_tasks:
-                batches = rollouts.make_batch(advantages,
-                                              torch.arange(total_batch_size))
-                _, action_losses, _ = self.compute_loss_components(
-                    batches, compute_value_loss=False)
-                unique = torch.unique(batches.tasks)
-                grads = torch.zeros(unique.size()[0])
-                returns = torch.zeros(unique.size()[0])
-                for i, task in enumerate(unique):
-                    action_loss = action_losses[batches.tasks == task]
-                    returns[i] = torch.mean(batches.ret[batches.tasks == task])
-=======
 
         # compute_losses
         num_steps, num_processes = rollouts.rewards.size()[0:2]
@@ -179,7 +141,6 @@
                     _, action_loss, _ = self.compute_loss_components(
                         batch, compute_value_loss=False)
 
->>>>>>> eb6b732b
                     loss = self.compute_loss(
                         action_loss=action_loss,
                         dist_entropy=0,
@@ -190,29 +151,6 @@
                         self.actor_critic.parameters(),
                         retain_graph=True,
                         allow_unused=True)
-<<<<<<< HEAD
-                    if self.global_norm:
-                        grads[i] = global_norm(
-                            [p.grad for p in self.actor_critic.parameters()])
-                    else:
-                        grads[i] = sum(
-                            g.abs().sum() for g in grad if g is not None)
-                tasks_trained.append(unique)
-                task_grads.append(grads)
-                task_returns.append(returns)
-
-                def update_task_params(logits_to_update, targets):
-                    task_loss = torch.mean((logits_to_update - targets) ** 2)
-                    task_loss.backward()
-                    self.task_optimizer.step()
-                    update_values.update(
-                        task_loss=task_loss,
-                        grad_measure=grads)
-
-                # sample tasks
-                logits = self.task_generator.parameter
-                update_task_params(logits[unique.long()], grads)
-=======
                     grads_per_task[i] = grads_per_step[uses_task] = sum(
                         g.abs().sum() for g in grad if g is not None)
 
@@ -222,15 +160,10 @@
                     logits[tasks_to_train] = grads_per_task
 
                 task_values.update(grad_measure=grads_per_step, n=1)
->>>>>>> eb6b732b
 
             # Compute loss
             value_losses, action_losses, entropy \
                 = components = self.compute_loss_components(batches)
-<<<<<<< HEAD
-            # if self.sampling_strategy == SamplingStrategy.learn_sampled.name:
-=======
->>>>>>> eb6b732b
             loss = self.compute_loss(
                 *components, importance_weighting=batches.importance_weighting)
 
@@ -243,26 +176,6 @@
             self.optimizer.step()
             self.optimizer.zero_grad()
 
-<<<<<<< HEAD
-            update_values.update(value_loss=torch.mean(value_losses))
-            update_values.update(action_loss=torch.mean(action_losses))
-            update_values.update(norm=total_norm)
-            update_values.update(entropy=torch.mean(entropy))
-            update_values.update(n=1)
-            # update_values.update(
-            # dist_mean=dist.mean,
-            # dist_std=dist.stddev,
-            # grad_measure=grads,
-            # value_loss=value_losses,
-            # action_loss=action_losses,
-            # norm=total_norm,
-            # entropy=entropy,
-            # task_trained=tasks_to_train,
-            # n=1)
-            if batches.importance_weighting is not None:
-                update_values.update(
-                    importance_weighting=batches.importance_weighting.mean())
-=======
             update_values.update(
                 value_loss=torch.mean(value_losses),
                 action_loss=torch.mean(action_losses),
@@ -274,7 +187,6 @@
                     importance_weighting=batches.importance_weighting.mean())
 
         return_values = {}
->>>>>>> eb6b732b
 
         def accumulate_values(counter):
             n = counter.pop('n')
@@ -286,13 +198,6 @@
             accumulate_values(task_values)
 
         if self.train_tasks:
-<<<<<<< HEAD
-            return update_values, (torch.cat(
-                tasks_trained), torch.cat(task_returns), torch.cat(task_grads))
-        else:
-            return update_values, None
-=======
             return return_values, tasks_to_train, grads_per_task
         else:
-            return return_values, None
->>>>>>> eb6b732b
+            return return_values, None