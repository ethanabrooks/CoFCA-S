--- conflicted
+++ resolved
@@ -106,12 +106,7 @@
 
     def compute_loss(self, value_loss, action_loss, dist_entropy,
                      importance_weighting):
-<<<<<<< HEAD
-        # losses = (action_loss - dist_entropy * self.entropy_coef)
-        losses = action_loss
-=======
         losses = (action_loss - dist_entropy)
->>>>>>> cffcacba
         if value_loss is not None:
             losses += value_loss * self.value_loss_coef
 
@@ -167,12 +162,8 @@
             for sample in data_generator:
                 # Compute loss
                 value_losses, action_losses, entropy \
-<<<<<<< HEAD
-                    = components = self.compute_loss_components(sample, gamma=gamma)
-=======
                     = components = self.compute_loss_components(sample)
                 entropy_bonus = entropy * self.entropy_coef
->>>>>>> cffcacba
                 if self.train_tasks:
                     exp = self.task_generator.task_size - sample.tasks.float(
                     ) - 1
