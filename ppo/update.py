--- conflicted
+++ resolved
@@ -209,12 +209,6 @@
             # noinspection PyTypeChecker
             self.optimizer.zero_grad()
             update_values.update(
-<<<<<<< HEAD
-                dist_mean=dist.mean,
-                dist_str=dist.stddev,
-                grad_sum=grads,
-=======
->>>>>>> 8e3563bf
                 dist_mean=dist.mean,
                 dist_std=dist.stddev,
                 grad_sum=grads,
