# stdlib
# third party
# first party
from collections import Counter
from enum import Enum
import math

import torch
import torch.nn as nn
import torch.optim as optim

from ppo.storage import RolloutStorage, TasksRolloutStorage
from ppo.util import Categorical


def f(x):
    x.sum().backward(retain_graph=True)


def global_norm(grads):
    norm = 0
    for grad in grads:
        if grad is not None:
            norm += grad.norm(2) ** 2
    return norm ** .5


def epanechnikov_kernel(x):
    return 3 / 4 * (1 - x ** 2)


def gaussian_kernel(x):
    return (2 * math.pi) ** -.5 * torch.exp(-.5 * x ** 2)


SamplingStrategy = Enum(
    'SamplingStrategy',
    'baseline binary_logits gradients max learned learn_sampled')


class PPO:
    def __init__(self,
                 actor_critic,
                 clip_param,
                 ppo_epoch,
                 batch_size,
                 value_loss_coef,
                 entropy_coef,
                 sampling_strategy,
                 global_norm,
                 learning_rate=None,
                 eps=None,
                 max_grad_norm=None,
                 use_clipped_value_loss=True,
                 task_generator=None):

        self.global_norm = global_norm
        self.sampling_strategy = sampling_strategy
        self.train_tasks = bool(task_generator)
        self.actor_critic = actor_critic

        self.clip_param = clip_param
        self.ppo_epoch = ppo_epoch
        self.batch_size = batch_size

        self.value_loss_coef = value_loss_coef
        self.entropy_coef = entropy_coef

        self.max_grad_norm = max_grad_norm
        self.use_clipped_value_loss = use_clipped_value_loss

        if self.train_tasks:
            self.task_optimizer = optim.Adam(
                task_generator.parameters(),
                lr=task_generator.learning_rate,
                eps=eps)
            self.task_generator = task_generator

        self.optimizer = optim.Adam(
            actor_critic.parameters(), lr=learning_rate, eps=eps)

        self.reward_function = None

    def compute_loss_components(self, batch, compute_value_loss=True):
        values, action_log_probs, dist_entropy, \
        _ = self.actor_critic.evaluate_actions(
            batch.obs, batch.recurrent_hidden_states, batch.masks,
            batch.actions)

        ratio = torch.exp(action_log_probs - batch.old_action_log_probs)
        surr1 = ratio * batch.adv
        surr2 = torch.clamp(ratio, 1.0 - self.clip_param,
                            1.0 + self.clip_param) * batch.adv

        action_losses = -torch.min(surr1, surr2)

        value_losses = None
        if compute_value_loss:
            value_losses = (values - batch.ret).pow(2)
            if self.use_clipped_value_loss:
                value_pred_clipped = batch.value_preds + \
                                     (values - batch.value_preds).clamp(
                                         -self.clip_param, self.clip_param)
                value_losses_clipped = (value_pred_clipped - batch.ret).pow(2)
                value_losses = .5 * torch.max(value_losses,
                                              value_losses_clipped)

        return value_losses, action_losses, dist_entropy

    def compute_loss(self, value_loss, action_loss, dist_entropy,
                     importance_weighting):
        losses = (action_loss - dist_entropy * self.entropy_coef)
        if value_loss is not None:
            losses += value_loss * self.value_loss_coef

        if importance_weighting is not None:
            importance_weighting = importance_weighting.detach()
            importance_weighting[torch.isnan(importance_weighting)] = 0
            losses *= importance_weighting
        return torch.mean(losses)

    def update(self, rollouts: RolloutStorage):
        advantages = rollouts.returns[:-1] - rollouts.value_preds[:-1]
        advantages = (advantages - advantages.mean()) / (
                advantages.std() + 1e-5)
        update_values = Counter()
        task_values = Counter()

        total_norm = torch.tensor(0, dtype=torch.float32)
        tasks_trained = []
        task_returns = []
        task_grads = []

        for e in range(self.ppo_epoch):
            assert isinstance(rollouts, TasksRolloutStorage)

            num_steps, num_processes = rollouts.rewards.size()[0:2]
            total_batch_size = num_steps * num_processes
            batches = rollouts.make_batch(advantages,
                                          torch.arange(total_batch_size))
            _, action_losses, _ = self.compute_loss_components(
                batches, compute_value_loss=False)
            unique = torch.unique(batches.tasks)
            grads = torch.zeros(unique.size()[0])
            returns = torch.zeros(unique.size()[0])
            for i, task in enumerate(unique):
                action_loss = action_losses[batches.tasks == task]
                returns[i] = torch.mean(batches.ret[batches.tasks == task])
                loss = self.compute_loss(
                    action_loss=action_loss,
                    dist_entropy=0,
                    value_loss=None,
                    importance_weighting=None)
                grad = torch.autograd.grad(
                    loss,
                    self.actor_critic.parameters(),
                    retain_graph=True,
                    allow_unused=True)
                if self.global_norm:
                    grads[i] = global_norm(
                        [p.grad for p in self.actor_critic.parameters()])
                else:
                    grads[i] = sum(
                        g.abs().sum() for g in grad if g is not None)

            if self.sampling_strategy == SamplingStrategy.baseline.name:
                logits = torch.ones_like(grads)
            elif self.sampling_strategy == SamplingStrategy.binary_logits.name:
                logits = torch.ones_like(
                    grads) * -self.task_generator.temperature
                sorted_grads, _ = torch.sort(grads)
                mid_grad = sorted_grads[grads.numel() // 4]
                logits[grads > mid_grad] = self.task_generator.temperature
            elif self.sampling_strategy == SamplingStrategy.gradients.name:
                logits = grads * self.task_generator.temperature
            elif self.sampling_strategy == SamplingStrategy.max.name:
                logits = torch.ones_like(
                    grads) * -self.task_generator.temperature
                logits[grads.argmax()] = self.task_generator.temperature
            elif self.sampling_strategy == SamplingStrategy.learned.name:
                logits = self.task_generator.parameter * self.task_generator.temperature
            elif self.sampling_strategy == SamplingStrategy.learn_sampled.name:
                logits = self.task_generator.parameter * self.task_generator.temperature
            else:
                raise RuntimeError

            # sample tasks
            if self.sampling_strategy == SamplingStrategy.learn_sampled.name:
                tasks_to_train = unique
<<<<<<< HEAD
                task_indices = torch.arange(unique.numel())
                # dist = Categorical(logits=logits.repeat(num_processes, 1))
=======
                task_indices = torch.arange(unique.numel()).float()
                # dist = Categorical(logits=logits.repeat(1, 1))
>>>>>>> 5055c662
                # tasks_to_train = dist.sample().view(-1).float()
                # task_indices = (
                #     unique == tasks_to_train).view(-1).nonzero().view(-1)
            else:
<<<<<<< HEAD
                dist = Categorical(logits=logits.repeat(num_processes, 1))
=======
                dist = Categorical(logits=logits.repeat(1, 1))
>>>>>>> 5055c662
                task_indices = dist.sample().view(-1).long()
                tasks_to_train = unique[task_indices]

            # make sample
            uses_task = (batches.tasks == tasks_to_train).any(-1)
            train_indices = torch.arange(total_batch_size)[uses_task]
            sample = rollouts.make_batch(advantages, train_indices)

            if self.sampling_strategy == SamplingStrategy.learn_sampled.name:
                importance_weighting = sample.importance_weighting
            else:
                task_to_train_index = torch.argmax(
                    sample.tasks == tasks_to_train, dim=-1, keepdim=True)
                probs = dist.log_prob(task_indices).exp()[task_to_train_index]
                importance_weighting = 1 / (unique.numel() * probs)

            def update_task_params(logits_to_update, targets):
                task_loss = torch.mean((logits_to_update - targets) ** 2)
                task_loss.backward()
                self.task_optimizer.step()
                update_values.update(task_loss=task_loss, )

            if self.sampling_strategy == SamplingStrategy.learned.name:
                update_task_params(logits, grads)
                task_returns.extend(returns[task_indices])
                task_grads.extend(grads[task_indices])
            elif self.sampling_strategy == SamplingStrategy.learn_sampled.name:
                logits = self.task_generator.parameter
<<<<<<< HEAD
                _grads = torch.ones_like(grads) * 1e-7
                for i in [0, 1, 2, 7, 8, 9]:
                    _grads[unique == i] = 1e7
                update_task_params(logits[tasks_to_train],
                                   _grads[task_indices])
                # update_task_params(logits[tasks_to_train.long()],
                #                    grads[task_indices])
=======
                update_task_params(logits[unique.long()], grads)
                task_returns.extend(returns)
                task_grads.extend(grads)
>>>>>>> 5055c662

            # update task data
            tasks_trained.extend(tasks_to_train)

            # Compute loss
            value_losses, action_losses, entropy \
                = components = self.compute_loss_components(sample)
            loss = self.compute_loss(
                *components, importance_weighting=importance_weighting)

            # update
            loss.backward()
            total_norm += global_norm(
                [p.grad for p in self.actor_critic.parameters()])
            nn.utils.clip_grad_norm_(self.actor_critic.parameters(),
                                     self.max_grad_norm)
            self.optimizer.step()
            self.optimizer.zero_grad()

            update_values.update(
                grad_measure=grads,
                value_loss=torch.mean(value_losses),
                action_loss=torch.mean(action_losses),
                norm=total_norm,
                entropy=torch.mean(entropy),
                task_trained=tasks_to_train.float(),
                n=1)

            if importance_weighting is not None:
                update_values.update(
                    importance_weighting=importance_weighting.mean())

        n = update_values.pop('n')
        update_values = {
            k: torch.mean(v) / n
            for k, v in update_values.items()
        }
        if self.train_tasks and 'n' in task_values:
            n = task_values.pop('n')
            for k, v in task_values.items():
                update_values[k] = torch.mean(v) / n

        if self.train_tasks:
            return update_values, (torch.tensor(tasks_trained),
                                   torch.tensor(task_returns),
                                   torch.tensor(task_grads))
        else:
            return update_values, None<|MERGE_RESOLUTION|>--- conflicted
+++ resolved
@@ -187,22 +187,13 @@
             # sample tasks
             if self.sampling_strategy == SamplingStrategy.learn_sampled.name:
                 tasks_to_train = unique
-<<<<<<< HEAD
-                task_indices = torch.arange(unique.numel())
-                # dist = Categorical(logits=logits.repeat(num_processes, 1))
-=======
                 task_indices = torch.arange(unique.numel()).float()
                 # dist = Categorical(logits=logits.repeat(1, 1))
->>>>>>> 5055c662
                 # tasks_to_train = dist.sample().view(-1).float()
                 # task_indices = (
                 #     unique == tasks_to_train).view(-1).nonzero().view(-1)
             else:
-<<<<<<< HEAD
-                dist = Categorical(logits=logits.repeat(num_processes, 1))
-=======
                 dist = Categorical(logits=logits.repeat(1, 1))
->>>>>>> 5055c662
                 task_indices = dist.sample().view(-1).long()
                 tasks_to_train = unique[task_indices]
 
@@ -231,19 +222,9 @@
                 task_grads.extend(grads[task_indices])
             elif self.sampling_strategy == SamplingStrategy.learn_sampled.name:
                 logits = self.task_generator.parameter
-<<<<<<< HEAD
-                _grads = torch.ones_like(grads) * 1e-7
-                for i in [0, 1, 2, 7, 8, 9]:
-                    _grads[unique == i] = 1e7
-                update_task_params(logits[tasks_to_train],
-                                   _grads[task_indices])
-                # update_task_params(logits[tasks_to_train.long()],
-                #                    grads[task_indices])
-=======
                 update_task_params(logits[unique.long()], grads)
                 task_returns.extend(returns)
                 task_grads.extend(grads)
->>>>>>> 5055c662
 
             # update task data
             tasks_trained.extend(tasks_to_train)
