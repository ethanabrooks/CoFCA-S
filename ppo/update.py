# third party
import collections

import torch
import torch.nn as nn
import torch.nn.functional as F
import torch.optim as optim

from ppo.storage import Batch, RolloutStorage


class PPO:
    def __init__(
            self,
            agent,
            clip_param,
            ppo_epoch,
            batch_size,
            value_loss_coef,
            learning_rate=None,
            eps=None,
            max_grad_norm=None,
            use_clipped_value_loss=True,
            aux_loss_only=False,
    ):

        self.aux_loss_only = aux_loss_only
        self.agent = agent

        self.clip_param = clip_param
        self.ppo_epoch = ppo_epoch
        self.num_mini_batch = batch_size

        self.value_loss_coef = value_loss_coef

        self.max_grad_norm = max_grad_norm
        self.use_clipped_value_loss = use_clipped_value_loss

        self.optimizer = optim.Adam(agent.parameters(), lr=learning_rate, eps=eps)
        self.reward_function = None

    def update(self, rollouts: RolloutStorage):
        advantages = rollouts.returns[:-1] - rollouts.value_preds[:-1]
        if advantages.numel() > 1:
            advantages = (advantages - advantages.mean()) / (advantages.std() + 1e-5)

        logger = collections.Counter()

        for e in range(self.ppo_epoch):
            if self.agent.is_recurrent:
<<<<<<< HEAD
                data_generator = rollouts.recurrent_generator(advantages,
                                                              self.num_mini_batch)
=======
                data_generator = rollouts.recurrent_generator(advantages, self.num_mini_batch)
>>>>>>> d8e9bae5
            else:
                data_generator = rollouts.feed_forward_generator(advantages, self.num_mini_batch)

            sample: Batch
            for sample in data_generator:
                # Reshape to do in a single forward pass for all steps
                act = self.agent(
                    inputs=sample.obs,
                    rnn_hxs=sample.recurrent_hidden_states,
                    masks=sample.masks,
                    action=sample.actions)
                values = act.value
                action_log_probs = act.action_log_probs
                loss = act.aux_loss
                log_values = act.log
                logger.update(**log_values)

                if not self.aux_loss_only:
                    ratio = torch.exp(action_log_probs - sample.old_action_log_probs)
                    surr1 = ratio * sample.adv
                    surr2 = torch.clamp(ratio, 1.0 - self.clip_param,
                                        1.0 + self.clip_param) * sample.adv
                    action_loss = -torch.min(surr1, surr2).mean()
                    logger.update(action_loss=action_loss)
                    loss += action_loss

                if self.use_clipped_value_loss:

                    value_pred_clipped = sample.value_preds + \
                                         (values - sample.value_preds).clamp(
                                             -self.clip_param, self.clip_param)
                    value_losses = (values - sample.ret).pow(2)
                    value_losses_clipped = (value_pred_clipped - sample.ret).pow(2)
                    value_loss = .5 * torch.max(value_losses, value_losses_clipped).mean()
                else:
                    value_loss = 0.5 * F.mse_loss(sample.ret, values)
                logger.update(value_loss=value_loss)
                loss += self.value_loss_coef * value_loss

                self.optimizer.zero_grad()
                loss.backward()

                nn.utils.clip_grad_norm_(self.agent.parameters(), self.max_grad_norm)
                self.optimizer.step()

                # noinspection PyTypeChecker
                logger.update(n=1.)

        n = logger.pop('n')
        return {k: v.mean().item() / n for k, v in logger.items()}<|MERGE_RESOLUTION|>--- conflicted
+++ resolved
@@ -48,12 +48,7 @@
 
         for e in range(self.ppo_epoch):
             if self.agent.is_recurrent:
-<<<<<<< HEAD
-                data_generator = rollouts.recurrent_generator(advantages,
-                                                              self.num_mini_batch)
-=======
                 data_generator = rollouts.recurrent_generator(advantages, self.num_mini_batch)
->>>>>>> d8e9bae5
             else:
                 data_generator = rollouts.feed_forward_generator(advantages, self.num_mini_batch)
 
