--- conflicted
+++ resolved
@@ -124,7 +124,6 @@
                 assert isinstance(rollouts, GoalsRolloutStorage)
 
                 goals, logits = rollouts.get_goal_batch(advantages)
-<<<<<<< HEAD
                 dist = self.gan.dist(1)
                 probs = dist.log_prob(goals).exp()
 
@@ -161,32 +160,6 @@
                 self.goal_optimizer.step()
                 self.goal_optimizer.zero_grad()
                 # self.gan.set_input(goal, sum(grad.sum() for grad in grads))
-=======
-                if torch.any(logits != 0):
-                    dist = self.gan.dist(1)
-                    probs = dist.log_prob(goals).exp()
-
-                    target = 1 / (self.gan.goal_size * logits.mean()) * logits
-
-                    diff = (probs - target)**2
-                    # goals_loss = prediction_loss + entropy_loss
-                    goal_loss = diff.mean()
-                    goal_loss.mean().backward()
-                    if torch.any(
-                            torch.isnan(next(self.gan.parameters()).grad)):
-                        import ipdb
-                        ipdb.set_trace()
-
-                    # gan_norm = global_norm(
-                    #     [p.grad for p in self.gan.parameters()])
-                    goal_values.update(goal_loss=goal_loss, n=1)
-                    # gan_norm=gan_norm)
-                    nn.utils.clip_grad_norm_(self.gan.parameters(),
-                                             self.max_grad_norm)
-                    self.goal_optimizer.step()
-                    self.goal_optimizer.zero_grad()
-                    # self.gan.set_input(goal, sum(grad.sum() for grad in grads))
->>>>>>> 37db3646
 
             for sample in data_generator:
                 # Reshape to do in a single forward pass for all steps
