# stdlib
from collections import Counter
import itertools
import math

# third party
import torch
import torch.nn as nn
import torch.optim as optim

# first party
from common.running_mean_std import RunningMeanStd
from ppo.storage import Batch, GoalsRolloutStorage, RolloutStorage


def f(x):
    x.sum().backward(retain_graph=True)


def global_norm(grads):
    norm = 0
    for grad in grads:
        norm += grad.norm(2)**2
    return norm**.5


def epanechnikov_kernel(x):
    return 3 / 4 * (1 - x**2)


def gaussian_kernel(x):
    return (2 * math.pi)**-.5 * torch.exp(-.5 * x**2)


class PPO:
    def __init__(self,
                 actor_critic,
                 clip_param,
                 ppo_epoch,
                 batch_size,
                 value_loss_coef,
                 entropy_coef,
                 learning_rate=None,
                 eps=None,
                 max_grad_norm=None,
                 use_clipped_value_loss=True,
                 goal_generator=None):

        self.train_goals = bool(goal_generator)
        self.actor_critic = actor_critic

        self.clip_param = clip_param
        self.ppo_epoch = ppo_epoch
        self.batch_size = batch_size

        self.value_loss_coef = value_loss_coef
        self.entropy_coef = entropy_coef

        self.max_grad_norm = max_grad_norm
        self.use_clipped_value_loss = use_clipped_value_loss

        if self.train_goals:
            self.goal_optimizer = optim.Adam(
                goal_generator.parameters(),
                lr=goal_generator.learning_rate,
                eps=eps)

        self.optimizer = optim.Adam(
            actor_critic.parameters(), lr=learning_rate, eps=eps)

        self.gan = goal_generator
        self.reward_function = None

    def compute_loss_components(self, batch):
        values, action_log_probs, dist_entropy, \
        _ = self.actor_critic.evaluate_actions(
            batch.obs, batch.recurrent_hidden_states, batch.masks,
            batch.actions)

        ratio = torch.exp(action_log_probs - batch.old_action_log_probs)
        surr1 = ratio * batch.adv
        surr2 = torch.clamp(ratio, 1.0 - self.clip_param,
                            1.0 + self.clip_param) * batch.adv

        action_losses = -torch.min(surr1, surr2)

        value_losses = (values - batch.ret).pow(2)
        if self.use_clipped_value_loss:
            value_pred_clipped = batch.value_preds + \
                                 (values - batch.value_preds).clamp(
                                     -self.clip_param, self.clip_param)
            value_losses_clipped = (value_pred_clipped - batch.ret).pow(2)
            value_losses = .5 * torch.max(value_losses, value_losses_clipped)

        return value_losses, action_losses, dist_entropy

    def compute_loss(self, value_loss, action_loss, dist_entropy,
                     importance_weighting):
        losses = (value_loss * self.value_loss_coef + action_loss -
                  dist_entropy * self.entropy_coef)
        if importance_weighting is not None:
            importance_weighting = importance_weighting.detach()
            importance_weighting[torch.isnan(importance_weighting)] = 0
            losses *= importance_weighting
        return torch.mean(losses)

    def update(self, rollouts: RolloutStorage):
        advantages = rollouts.returns[:-1] - rollouts.value_preds[:-1]
        advantages = (advantages - advantages.mean()) / (
            advantages.std() + 1e-5)
        update_values = Counter()
        goal_values = Counter()

        total_norm = torch.tensor(0, dtype=torch.float32)
        for e in range(self.ppo_epoch):
            if self.actor_critic.is_recurrent:
                data_generator = rollouts.recurrent_generator(
                    advantages, self.batch_size)
            else:
                data_generator = rollouts.feed_forward_generator(
                    advantages, self.batch_size)

            if self.train_goals:
                assert isinstance(rollouts, GoalsRolloutStorage)

                goals, logits = rollouts.get_goal_batch(advantages)
                dist = self.gan.dist(1)
                probs = dist.log_prob(goals).exp()

                target = 1 / (self.gan.goal_size * logits.mean()) * logits
<<<<<<< HEAD
                true_target = 2 * logits / (
                            self.gan.goal_size * (self.gan.goal_size - 1))

                # def get_mse(h, kernel):
                #     target = kernel(x).sum(dim=-1) / (n * h)
                #     true_target = 2 * mean_reward / (
                #             self.gan.goal_size * (self.gan.goal_size - 1))
                #     return torch.sum((target - true_target) ** 2)
                # dkl = torch.mm(true_target, torch.log(true_target / target))

                # mean_reward = torch.zeros_like(dist.probs)
                # one_hot = torch.zeros_like(dist.probs)
                # one_hot[0, -1] = 10
                # alpha = torch.mm(mean_reward, probs.t()) / torch.mm(
                #     mean_reward, mean_reward.t())
                # alpha = 1 / mean_reward.mean()

                # diff = (probs - target) ** 2
                diff = (dist.logits.squeeze(0)[goals.long()] - logits) ** 2

=======
                true_target = 2 * logits / (self.gan.goal_size *
                                            (self.gan.goal_size - 1))

                diff = (probs - target)**2
>>>>>>> 9626bd9e
                # goals_loss = prediction_loss + entropy_loss
                goal_loss = diff.mean()
                goal_loss.mean().backward()
                # gan_norm = global_norm(
                #     [p.grad for p in self.gan.parameters()])
                kernel_density_mse = torch.mean((target - true_target)**2)
                goal_values.update(
                    goal_loss=goal_loss,
                    kernel_density_mse=kernel_density_mse,
                    n=1)
                # gan_norm=gan_norm)
                nn.utils.clip_grad_norm_(self.gan.parameters(),
                                         self.max_grad_norm)
                self.goal_optimizer.step()
                self.goal_optimizer.zero_grad()
                # self.gan.set_input(goal, sum(grad.sum() for grad in grads))

            for sample in data_generator:
                # Reshape to do in a single forward pass for all steps

                value_losses, action_losses, entropy \
                    = components = self.compute_loss_components(sample)
                loss = self.compute_loss(
                    *components,
                    importance_weighting=sample.importance_weighting)
                loss.backward()
                total_norm += global_norm(
                    [p.grad for p in self.actor_critic.parameters()])
                nn.utils.clip_grad_norm_(self.actor_critic.parameters(),
                                         self.max_grad_norm)
                # self.optimizer.step()
                # noinspection PyTypeChecker
                self.optimizer.zero_grad()
                update_values.update(
                    value_loss=value_losses,
                    action_loss=action_losses,
                    norm=total_norm,
                    entropy=entropy,
                    n=1)
                if sample.importance_weighting is not None:
                    update_values.update(
                        importance_weighting=sample.importance_weighting)

        n = update_values.pop('n')
        update_values = {
            k: torch.mean(v) / n
            for k, v in update_values.items()
        }
        if self.train_goals:
            n = goal_values.pop('n')
            for k, v in goal_values.items():
                update_values[k] = torch.mean(v) / n

        return update_values<|MERGE_RESOLUTION|>--- conflicted
+++ resolved
@@ -128,9 +128,6 @@
                 probs = dist.log_prob(goals).exp()
 
                 target = 1 / (self.gan.goal_size * logits.mean()) * logits
-<<<<<<< HEAD
-                true_target = 2 * logits / (
-                            self.gan.goal_size * (self.gan.goal_size - 1))
 
                 # def get_mse(h, kernel):
                 #     target = kernel(x).sum(dim=-1) / (n * h)
@@ -149,21 +146,13 @@
                 # diff = (probs - target) ** 2
                 diff = (dist.logits.squeeze(0)[goals.long()] - logits) ** 2
 
-=======
-                true_target = 2 * logits / (self.gan.goal_size *
-                                            (self.gan.goal_size - 1))
-
-                diff = (probs - target)**2
->>>>>>> 9626bd9e
                 # goals_loss = prediction_loss + entropy_loss
                 goal_loss = diff.mean()
                 goal_loss.mean().backward()
                 # gan_norm = global_norm(
                 #     [p.grad for p in self.gan.parameters()])
-                kernel_density_mse = torch.mean((target - true_target)**2)
                 goal_values.update(
                     goal_loss=goal_loss,
-                    kernel_density_mse=kernel_density_mse,
                     n=1)
                 # gan_norm=gan_norm)
                 nn.utils.clip_grad_norm_(self.gan.parameters(),
