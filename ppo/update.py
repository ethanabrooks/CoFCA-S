# third party
import collections

import torch
import torch.nn as nn
import torch.nn.functional as F
import torch.optim as optim

from ppo.storage import Batch, RolloutStorage


class PPO:
    def __init__(
        self,
        agent,
        clip_param,
        ppo_epoch,
        batch_size,
        value_loss_coef,
        learning_rate=None,
        eps=None,
        max_grad_norm=None,
        use_clipped_value_loss=True,
        aux_loss_only=False,
    ):

        self.aux_loss_only = aux_loss_only
        self.agent = agent

        self.clip_param = clip_param
        self.ppo_epoch = ppo_epoch
        self.num_mini_batch = batch_size

        self.value_loss_coef = value_loss_coef

        self.max_grad_norm = max_grad_norm
        self.use_clipped_value_loss = use_clipped_value_loss

        self.optimizer = optim.Adam(agent.parameters(), lr=learning_rate, eps=eps)
        self.reward_function = None

    def update(self, rollouts: RolloutStorage):
        advantages = rollouts.returns[:-1] - rollouts.value_preds[:-1]
        if advantages.numel() > 1:
            advantages = (advantages - advantages.mean()) / (advantages.std() + 1e-5)

        logger = collections.Counter()

        for e in range(self.ppo_epoch):
            if self.agent.is_recurrent:
<<<<<<< HEAD
                data_generator = rollouts.recurrent_generator(advantages, self.num_mini_batch)
            else:
                data_generator = rollouts.feed_forward_generator(advantages, self.num_mini_batch)
=======
                data_generator = rollouts.recurrent_generator(
                    advantages, self.num_mini_batch
                )
            else:
                data_generator = rollouts.feed_forward_generator(
                    advantages, self.num_mini_batch
                )
>>>>>>> 1a9758ad

            sample: Batch
            for sample in data_generator:
                # Reshape to do in a single forward pass for all steps
                act = self.agent(
                    inputs=sample.obs,
                    rnn_hxs=sample.recurrent_hidden_states,
                    masks=sample.masks,
                    action=sample.actions,
                )
                values = act.value
                action_log_probs = act.action_log_probs
                loss = act.aux_loss
                log_values = act.log
                logger.update(**log_values)

                if not self.aux_loss_only:
                    ratio = torch.exp(action_log_probs - sample.old_action_log_probs)
                    surr1 = ratio * sample.adv
                    surr2 = (
                        torch.clamp(ratio, 1.0 - self.clip_param, 1.0 + self.clip_param)
                        * sample.adv
                    )
                    action_loss = -torch.min(surr1, surr2).mean()
                    logger.update(action_loss=action_loss)
                    loss += action_loss

                if self.use_clipped_value_loss:

                    value_pred_clipped = sample.value_preds + (
                        values - sample.value_preds
                    ).clamp(-self.clip_param, self.clip_param)
                    value_losses = (values - sample.ret).pow(2)
                    value_losses_clipped = (value_pred_clipped - sample.ret).pow(2)
                    value_loss = (
                        0.5 * torch.max(value_losses, value_losses_clipped).mean()
                    )
                else:
                    value_loss = 0.5 * F.mse_loss(sample.ret, values)
                logger.update(value_loss=value_loss)
                loss += self.value_loss_coef * value_loss

                self.optimizer.zero_grad()
                loss.backward()

                nn.utils.clip_grad_norm_(self.agent.parameters(), self.max_grad_norm)
                self.optimizer.step()

                # noinspection PyTypeChecker
                logger.update(n=1.0)

        n = logger.pop("n")
        return {k: v.mean().item() / n for k, v in logger.items()}<|MERGE_RESOLUTION|>--- conflicted
+++ resolved
@@ -48,11 +48,6 @@
 
         for e in range(self.ppo_epoch):
             if self.agent.is_recurrent:
-<<<<<<< HEAD
-                data_generator = rollouts.recurrent_generator(advantages, self.num_mini_batch)
-            else:
-                data_generator = rollouts.feed_forward_generator(advantages, self.num_mini_batch)
-=======
                 data_generator = rollouts.recurrent_generator(
                     advantages, self.num_mini_batch
                 )
@@ -60,7 +55,6 @@
                 data_generator = rollouts.feed_forward_generator(
                     advantages, self.num_mini_batch
                 )
->>>>>>> 1a9758ad
 
             sample: Batch
             for sample in data_generator:
