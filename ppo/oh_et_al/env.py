import itertools
from collections import namedtuple
from itertools import permutations, chain, tee
from typing import List

import numpy as np

import gym
from gym.utils import seeding

from ppo.utils import REVERSE, RESET

Subtask = namedtuple("Subtask", "interaction object")
Obs = namedtuple("Obs", "obs subtasks n_subtasks")
Actions = namedtuple("Actions", "action beta")
Last = namedtuple("Last", "reward terminal")
Curriculum = namedtuple("Curriculum", "subtask_low subtask_high")


class Env(gym.Env):
    def __init__(
        self, seed, height, width, n_subtasks, time_limit, implement_lower_level=False
    ):
        self.implement_lower_level = implement_lower_level
        self.transitions = np.array(
            list(chain(permutations(range(2), 2), permutations(range(-1, 1), 2)))
        )
        self.random, self.seed = seeding.np_random(seed)
        self.dims = np.array([height, width])
        self.interactions = ["pick-up", "transform", "visit"]
        self.object_types = ["cat", "sheep", "pig", "greenbot"]
        self.icons = np.array([" "] + [s[0] for s in self.object_types] + ["i"])
        self.time_limit = time_limit
        self.n_subtasks = n_subtasks
        self.evaluating = False
        self.pos = None
        self.objects = None
        self.subtask = None
        self.subtasks = None
        self.subtask_idx = None
        self.agent_idx = None
        self.last = None
        self.t = None
        self.action_space = gym.spaces.Dict(
            Actions(
                action=gym.spaces.Discrete(
                    len(self.transitions) + len(self.interactions)
                ),
                beta=gym.spaces.Discrete(2),
            )._asdict()
        )
        self.observation_space = gym.spaces.Dict(
            Obs(
                obs=gym.spaces.MultiDiscrete(
                    np.array([[[3 + len(self.object_types)]], [[2]]])
                    * np.ones((2, *self.dims))
                ),
                subtasks=gym.spaces.MultiDiscrete(
                    np.tile(
                        np.array([[len(self.interactions), len(self.object_types)]]),
                        (self.n_subtasks, 1),
                    )
                ),
                n_subtasks=gym.spaces.Discrete(self.n_subtasks + 1),
            )._asdict()
        )

<<<<<<< HEAD
        def curriculum():
            for i in itertools.count(min_subtasks):
                i = min(i, 5)
                if i == 5:
                    yield Curriculum(subtask_low=2, subtask_high=i)
                yield Curriculum(subtask_low=i, subtask_high=i)
                yield Curriculum(subtask_low=i, subtask_high=i + 1)

        self.iterator = curriculum()
        self.curriculum = next(self.iterator)
=======
        def tasks():
            trained_object_types = set()
            trained_interactions = set()
            all_object_types = set(range(len(self.object_types)))
            all_interactions = set(range(len(self.interactions)))
            while not all(
                (
                    trained_object_types == all_object_types,
                    trained_interactions == all_interactions,
                )
            ):
                task = self.random_task()
                interactions, object_types = zip(*task)
                trained_object_types |= set(object_types)
                trained_interactions |= set(interactions)
                yield task

        self.training_tasks = list(tasks())  # type: List[List[Subtask]]

    def random_task(self) -> List[Subtask]:
        object_types = self.random.choice(len(self.object_types), self.n_subtasks)
        interactions = self.random.choice(len(self.interactions), self.n_subtasks)
        return [
            Subtask(object=o, interaction=i) for o, i in zip(object_types, interactions)
        ]
>>>>>>> f84241c7

    def step(self, action: tuple):
        self.t += 1
        n_subtasks = len(self.subtasks)
        if self.t > self.time_limit:
            return (
                self.get_observation(),
                0,
                True,
                dict(n_subtasks=n_subtasks, reward_plus_n_subtasks=n_subtasks),
            )

        pos = tuple(self.pos)
        actions = Actions(*action)
        if self.implement_lower_level:
            self.agent_idx += int(actions.beta)
            self.agent_idx = min(self.agent_idx, n_subtasks - 1)
            agent_subtask = self.subtasks[self.agent_idx]
            if pos in self.objects and self.objects[pos] == agent_subtask.object:
                action = len(self.transitions) + agent_subtask.interaction
            else:
                goals = [
                    pos
                    for pos, obj in self.objects.items()
                    if obj == agent_subtask.object
                ]
                if not goals:
                    action = self.random.choice(len(self.transitions))
                else:
                    goals = np.array(goals)
                    new_pos = self.pos + self.transitions
                    vectors = np.expand_dims(goals, 0) - np.expand_dims(new_pos, 1)
                    distances = np.abs(vectors).sum(-1)
                    action = distances.min(1).argmin()
        else:
            action = int(actions.action)
        r = 0
        if action < len(self.transitions):
            self.pos += self.transitions[action]
            self.pos = np.clip(self.pos, (0, 0), self.dims - 1)
            interaction = "visit"
        else:
            interaction = self.interactions[action - len(self.transitions)]
        if pos in self.objects:
            if self.subtasks[self.subtask_idx] == Subtask(
                interaction=self.interactions.index(interaction),
                object=self.objects[pos],
            ):
                self.subtask_idx += 1
                if self.subtask_idx == n_subtasks:
                    r = 1
            if interaction == "pick-up":
                del self.objects[pos]
            if interaction == "transform":
                self.objects[pos] = len(self.object_types)
        t = bool(r)
        i = dict(n_subtasks=n_subtasks)
        self.last = Last(reward=r, terminal=t)
        if t:
            i.update(reward_plus_n_subtasks=n_subtasks + r)
        return self.get_observation(), r, t, i

    def reset(self):
        self.t = 0
<<<<<<< HEAD
        n_subtasks = self.random.random_integers(
            low=self.curriculum.subtask_low, high=self.curriculum.subtask_high
        )
        squares = np.prod(self.dims)
        n_subtasks = min(n_subtasks, squares - 1)
        ints = self.random.choice(squares, n_subtasks + 1, replace=False)
        self.pos, *objects = np.stack(np.unravel_index(ints, self.dims), axis=1)
        object_types = self.random.choice(len(self.object_types), len(objects))
        self.objects = dict(zip(map(tuple, objects), object_types))
        interactions = self.random.choice(len(self.interactions), len(objects))
        self.subtasks = [
            Subtask(object=o, interaction=i)
            for o, i in zip(list(self.objects.values()), interactions)
        ]
=======
        squares = np.prod(self.dims)
        n_subtasks = min(self.n_subtasks, squares - 1)
        ints = self.random.choice(squares, n_subtasks + 1, replace=False)
        self.pos, *objects_pos = np.stack(np.unravel_index(ints, self.dims), axis=1)
        if self.evaluating:
            self.subtasks = self.random_task()
        else:
            self.subtasks = self.training_tasks[
                self.random.choice(len(self.training_tasks))
            ]  # type: List[Subtask]
        object_types = [subtask.object for subtask in self.subtasks]
        self.random.shuffle(object_types)
        self.objects = dict(zip(map(tuple, objects_pos), object_types))
>>>>>>> f84241c7
        self.subtask_idx = 0
        self.agent_idx = 0
        self.last = None
        return self.get_observation()

    def get_observation(self):
        top_down = np.zeros((2, *self.dims), dtype=int)
        for pos, obj in self.objects.items():
            top_down[(0, *pos)] = obj + 1
        top_down[(1, *self.pos)] = 1

        subtasks = np.array(self.subtasks)
        obs = Obs(
            obs=top_down, subtasks=subtasks, n_subtasks=len(self.subtasks)
        )._asdict()
        for name, space, o in zip(
            Obs._fields, self.observation_space.spaces.values(), obs.values()
        ):
            assert space.contains(o)
        return obs

    def increment_curriculum(self):
        self.curriculum = next(self.iterator)

    def render(self, mode="human", pause=True):
        top_down = Obs(**self.get_observation()).obs[0]
        top_down = self.icons[top_down]
        for i, row in enumerate(top_down):
            print("|", end="")
            for j, x in enumerate(row):
                print(REVERSE + x + RESET if (i, j) == tuple(self.pos) else x, end="")
            print("|")
        for i, subtask in enumerate(self.subtasks):
            print(
                ">" if i == self.subtask_idx else " ",
                Subtask(
                    object=self.object_types[subtask.object],
                    interaction=self.interactions[subtask.interaction],
                ),
            )
        print(self.last)
        if pause:
            input("pause")

    def evaluate(self):
        self.evaluating = True

    def train(self):
        self.evaluating = False


if __name__ == "__main__":
    import argparse
    from rl_utils import hierarchical_parse_args
    from ppo import keyboard_control

    parser = argparse.ArgumentParser()
    parser.add_argument("--seed", default=0, type=int)
    parser.add_argument("--height", default=4, type=int)
    parser.add_argument("--width", default=4, type=int)
    parser.add_argument("--n-subtasks", default=4, type=int)
    parser.add_argument("--n-objects", default=4, type=int)
    parser.add_argument("--implement-lower-level", action="store_true")
    args = hierarchical_parse_args(parser)

    def action_fn(string):
        characters = "0123456789" if args["implement_lower_level"] else "dswaeq"
        try:
            return characters.index(string)
        except ValueError:
            return

    keyboard_control.run(Env(**args), action_fn=action_fn)<|MERGE_RESOLUTION|>--- conflicted
+++ resolved
@@ -65,18 +65,6 @@
             )._asdict()
         )
 
-<<<<<<< HEAD
-        def curriculum():
-            for i in itertools.count(min_subtasks):
-                i = min(i, 5)
-                if i == 5:
-                    yield Curriculum(subtask_low=2, subtask_high=i)
-                yield Curriculum(subtask_low=i, subtask_high=i)
-                yield Curriculum(subtask_low=i, subtask_high=i + 1)
-
-        self.iterator = curriculum()
-        self.curriculum = next(self.iterator)
-=======
         def tasks():
             trained_object_types = set()
             trained_interactions = set()
@@ -102,7 +90,6 @@
         return [
             Subtask(object=o, interaction=i) for o, i in zip(object_types, interactions)
         ]
->>>>>>> f84241c7
 
     def step(self, action: tuple):
         self.t += 1
@@ -167,22 +154,6 @@
 
     def reset(self):
         self.t = 0
-<<<<<<< HEAD
-        n_subtasks = self.random.random_integers(
-            low=self.curriculum.subtask_low, high=self.curriculum.subtask_high
-        )
-        squares = np.prod(self.dims)
-        n_subtasks = min(n_subtasks, squares - 1)
-        ints = self.random.choice(squares, n_subtasks + 1, replace=False)
-        self.pos, *objects = np.stack(np.unravel_index(ints, self.dims), axis=1)
-        object_types = self.random.choice(len(self.object_types), len(objects))
-        self.objects = dict(zip(map(tuple, objects), object_types))
-        interactions = self.random.choice(len(self.interactions), len(objects))
-        self.subtasks = [
-            Subtask(object=o, interaction=i)
-            for o, i in zip(list(self.objects.values()), interactions)
-        ]
-=======
         squares = np.prod(self.dims)
         n_subtasks = min(self.n_subtasks, squares - 1)
         ints = self.random.choice(squares, n_subtasks + 1, replace=False)
@@ -196,7 +167,6 @@
         object_types = [subtask.object for subtask in self.subtasks]
         self.random.shuffle(object_types)
         self.objects = dict(zip(map(tuple, objects_pos), object_types))
->>>>>>> f84241c7
         self.subtask_idx = 0
         self.agent_idx = 0
         self.last = None
