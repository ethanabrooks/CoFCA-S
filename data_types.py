--- conflicted
+++ resolved
@@ -543,10 +543,6 @@
     dg: X
     p: X
     v: X
-<<<<<<< HEAD
-    # l: X
-=======
->>>>>>> 601c23d5
     a_probs: X
     d_probs: X
     dg_probs: X
