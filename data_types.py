import itertools
import typing
from abc import abstractmethod, ABC, ABCMeta
from collections import Counter
from dataclasses import dataclass, astuple, replace, field
from enum import unique, Enum, auto, EnumMeta
from functools import lru_cache
from typing import Tuple, Union, List, Generator, Dict, Generic, Optional

import gym
import numpy as np
import torch
from colored import fg
from gym import spaces

from utils import RESET

CoordType = Tuple[int, int]
IntGenerator = Generator[int, None, None]
IntListGenerator = Generator[List[int], None, None]
BoolGenerator = Generator[bool, None, None]

WORLD_SIZE = None


def move_from(origin: CoordType, toward: CoordType) -> CoordType:
    origin = np.array(origin)
    i, j = np.array(origin) + np.clip(
        np.array(toward) - origin,
        -1,
        1,
    )
    return i, j


class InvalidInput(Exception):
    pass


""" abstract classes """


class WorldObject:
    @property
    @abstractmethod
    def symbol(self):
        pass

    @abstractmethod
    def __eq__(self, other):
        pass


class ActionComponentMeta(type):
    pass


class ActionComponentEnumMeta(ActionComponentMeta, EnumMeta):
    pass


class ActionComponentABCMeta(ActionComponentMeta, ABCMeta):
    pass


class ActionComponent(metaclass=ActionComponentMeta):
    @staticmethod
    @abstractmethod
    def parse(n: int) -> "ActionComponent":
        pass

    @staticmethod
    @abstractmethod
    def space() -> spaces.Discrete:
        pass

    @abstractmethod
    def to_int(self) -> int:
        pass


ActionComponentGenerator = Generator[ActionComponent, None, None]


class Building(WorldObject, ActionComponent, ABC, metaclass=ActionComponentABCMeta):
    def __eq__(self, other):
        return type(self) == type(other)

    def __hash__(self):
        return hash(type)

    def __str__(self):
        return self.__class__.__name__

    def __repr__(self):
        return f"({Buildings.index(self)}) {str(self)}: {self.cost}"

    @property
    @abstractmethod
    def cost(self) -> "Resources":
        pass

    def on(self, coord: "CoordType", building_positions: "BuildingPositions"):
        return self == building_positions.get(coord)

    @staticmethod
    def parse(n: int) -> "Building":
        return Buildings[n]

    @staticmethod
    def space() -> spaces.Discrete:
        return spaces.Discrete(len(Buildings))

    @property
    @abstractmethod
    def symbol(self) -> str:
        pass

    def to_int(self) -> int:
        return Buildings.index(self)


class Assignment:
    def execute(
        self,
        assignments: "Assignments",
        resources: typing.Counter["Resource"],
        worker: "Worker",
        **kwargs,
    ) -> Optional[str]:
        original_assignment = assignments[worker]
        error_msg = self._execute(
            assignments=assignments, resources=resources, worker=worker, **kwargs
        )
        if error_msg is None and isinstance(original_assignment, BuildOrder):
            # refund cost of building since assignment changed.
            resources.update(original_assignment.building.cost)
        return error_msg

    @abstractmethod
    def _execute(
        self,
        positions: "Positions",
        worker: "Worker",
        assignments: "Assignments",
        building_positions: "BuildingPositions",
        pending_positions: "BuildingPositions",
        required: typing.Counter["Building"],
        resources: typing.Counter["Resource"],
        carrying: "Carrying",
    ) -> None:
        raise NotImplementedError


""" world objects"""


@unique
class Worker(WorldObject, ActionComponent, Enum, metaclass=ActionComponentEnumMeta):
    W1 = auto()
    W2 = auto()
    W3 = auto()

    # W4 = auto()
    # W5 = auto()
    # W6 = auto()
    # W7 = auto()
    # W8 = auto()
    # W9 = auto()
    # W10 = auto()
    # W11 = auto()
    # W12 = auto()

    def __eq__(self, other):
        # noinspection PyArgumentList
        return Enum.__eq__(self, other)

    def __lt__(self, other):
        assert isinstance(other, Worker)
        # noinspection PyArgumentList
        return self.value < other.value

    def __hash__(self):
        # noinspection PyArgumentList
        return Enum.__hash__(self)

    def on(
        self,
        coord: "CoordType",
        positions: "Positions",
    ) -> bool:
        return positions[self] == coord

    @staticmethod
    def parse(n: int) -> "Worker":
        return Worker(n)

    @staticmethod
    def space() -> spaces.Discrete:
        return spaces.Discrete(len(Worker))  # binary: in or out

    @property
    def symbol(self) -> str:
        return str(self.value)

    def to_int(self) -> int:
        return self.value


WorkerGenerator = Generator[Worker, None, None]


@unique
class Resource(WorldObject, Assignment, Enum):
    MINERALS = auto()
    GAS = auto()

    def __hash__(self):
        return Enum.__hash__(self)

    def __eq__(self, other):
        return Enum.__eq__(self, other)

    def _execute(
        self,
        positions: "Positions",
        worker: "Worker",
        assignments: "Assignments",
        building_positions: "BuildingPositions",
        pending_positions: "BuildingPositions",
        required: typing.Counter["Building"],
        resources: typing.Counter["Resource"],
        carrying: "Carrying",
    ) -> None:
        worker_pos = positions[worker]

        if carrying[worker] is None:
            resource_pos = positions[self]
            positions[worker] = move_from(worker_pos, toward=resource_pos)
            worker_pos = positions[worker]
            if worker_pos == resource_pos:
<<<<<<< HEAD
                # if self is Resource.GAS and not isinstance(
                #     building_positions.get(positions[worker]), Assimilator
                # ):
                #     return "Assimilator required for harvesting gas"  # no op on gas unless Assimilator
=======
>>>>>>> 9e423283
                carrying[worker] = self
        else:
            nexus_positions: List[CoordType] = [
                p for p, b in building_positions.items() if isinstance(b, Nexus)
            ]
            nexus = get_nearest(nexus_positions, to=worker_pos)
            positions[worker] = move_from(
                worker_pos,
                toward=nexus,
            )
            if positions[worker] == nexus:
                resource = carrying[worker]
                assert isinstance(resource, Resource)
                resources[resource] += 100
                carrying[worker] = None
        return None

    def on(
        self,
        coord: "CoordType",
        positions: "Positions",
    ) -> bool:
        return positions[self] == coord

    @property
    def symbol(self) -> str:
        if self is Resource.GAS:
            return fg("green") + "g" + RESET
        if self is Resource.MINERALS:
            return fg("blue") + "m" + RESET
        raise RuntimeError


@dataclass(frozen=True)
class Resources:
    minerals: int
    gas: int

    def __iter__(self):
        yield from [Resource.MINERALS] * self.minerals
        yield from [Resource.GAS] * self.gas


assert set(Resources(0, 0).__annotations__.keys()) == {
    r.lower() for r in Resource.__members__
}

""" action components """


@dataclass
class Coord(ActionComponent):
    i: int
    j: int

    @staticmethod
    def parse(n: int) -> "Coord":
        assert isinstance(WORLD_SIZE, int)
        ij = np.unravel_index(n, (WORLD_SIZE, WORLD_SIZE))
        return Coord(*ij)

    @staticmethod
    def possible_values():
        assert isinstance(WORLD_SIZE, int)
        for i in range(WORLD_SIZE):
            for j in range(WORLD_SIZE):
                yield i, j

    @staticmethod
    def space() -> spaces.Discrete:
        assert isinstance(WORLD_SIZE, int)
        return spaces.Discrete(WORLD_SIZE ** 2)

    def to_int(self) -> int:
        return int(np.ravel_multi_index((self.i, self.j), (WORLD_SIZE, WORLD_SIZE)))

    @staticmethod
    def zeros() -> IntGenerator:
        yield 0
        yield 0


BuildingPositions = Dict[CoordType, Building]
Positions = Dict[Union[Resource, Worker], CoordType]
Carrying = Dict[Worker, Optional[Resource]]
Assignments = Dict[Worker, Assignment]


@dataclass(frozen=True)
class BuildOrder(Assignment):
    building: Building
    coord: CoordType

    def _execute(
        self,
        positions: "Positions",
        worker: "Worker",
        assignments: "Assignments",
        building_positions: "BuildingPositions",
        pending_positions: "BuildingPositions",
        required: typing.Counter["Building"],
        resources: typing.Counter["Resource"],
        carrying: "Carrying",
    ) -> None:
        if self.coord not in pending_positions:
            pending_positions[self.coord] = self.building
            resources.subtract(self.building.cost)
        if positions[worker] == self.coord:
            building_positions[self.coord] = self.building
            del pending_positions[self.coord]
            assignments[worker] = DoNothing()
            return None
        else:
            return GoTo(self.coord).execute(
                positions=positions,
                worker=worker,
                assignments=assignments,
                building_positions=building_positions,
                pending_positions=pending_positions,
                required=required,
                resources=resources,
                carrying=carrying,
            )


@dataclass(frozen=True)
class GoTo(Assignment):
    coord: CoordType

    def _execute(
        self, positions: "Positions", worker: "Worker", assignments, *args, **kwargs
    ) -> None:
        positions[worker] = move_from(positions[worker], toward=self.coord)
        return


class DoNothing(Assignment):
<<<<<<< HEAD
    def _execute(self, *args, **kwargs) -> Optional[str]:
=======
    def execute(self, *args, **kwargs) -> None:
>>>>>>> 9e423283
        return


Command = Union[BuildOrder, Resource]

O = typing.TypeVar("O", torch.Tensor, np.ndarray, int, gym.Space)


@dataclass(frozen=True)
class Obs(typing.Generic[O]):
    action_mask: O
    line_mask: O
    lines: O
    obs: O
    partial_action: O
    ptr: O
    resources: O


X = typing.TypeVar("X")


@dataclass(frozen=True)
class RawAction:
    delta: Union[np.ndarray, torch.Tensor, X]
    dg: Union[np.ndarray, torch.Tensor, X]
    ptr: Union[np.ndarray, torch.Tensor, X]
    a: Union[np.ndarray, torch.Tensor, X]

    @staticmethod
    def parse(*xs) -> "RawAction":
        delta, dg, ptr, *a = xs
        if a == [None]:
            a = None
        return RawAction(delta, dg, ptr, a)

    def flatten(self) -> Generator[any, None, None]:
        yield from astuple(self)


Ob = Optional[bool]
OB = Optional[Building]
OC = Optional[Coord]


@dataclass(frozen=True)
class CompoundAction:
    worker_values: List[Ob] = field(default_factory=lambda: [False for _ in Worker])
    building: OB = None
    coord: OC = None

    @staticmethod
    def _worker_values() -> List[Ob]:
        return [False, True]

    @classmethod
    def input_space(cls):
        return spaces.MultiDiscrete(
            [
                *[len(cls._worker_values())] * len(Worker),
                1 + Building.space().n,
                1 + Coord.space().n,
            ]
        )

    @classmethod
<<<<<<< HEAD
    def parse(cls, *values: int) -> "CompoundAction":
        *ws, b, c = map(int, values)
        return CompoundAction(
            worker_values=[cls._worker_values()[w] for w in ws],
            building=None if b == 0 else Building.parse(b - 1),
            coord=None if c == 0 else Coord.parse(c - 1),
        )

    @classmethod
    def possible_worker_values(cls) -> Generator[Tuple[bool, bool], None, None]:
        yield from itertools.product(cls._worker_values(), repeat=len(Worker))
=======
    def parse(cls, *values: int):
        *worker_values, building_or_coord = values
        worker_values = [cls._worker_values()[w] for w in worker_values]
        if building_or_coord == 0:
            coord = building = None
        else:
            building_or_coord -= 1
            if Coord.space().contains(building_or_coord):
                coord = Coord.parse(building_or_coord)
                building = None
            else:
                building_or_coord -= Coord.space().n
                if Building.space().contains(building_or_coord):
                    coord = None
                    building = Building.parse(building_or_coord)
                else:
                    raise RuntimeError

        return CompoundAction(
            worker_values=worker_values, coord=coord, building=building
        )
>>>>>>> 9e423283

    @classmethod
    def representation_space(cls):
        return cls.input_space()

    def to_input_int(self) -> IntGenerator:
        for w in self.worker_values:
            yield self._worker_values().index(w)
        for attr in [self.building, self.coord]:
            yield 0 if attr is None else 1 + attr.to_int()

    def to_representation_ints(self) -> IntGenerator:
<<<<<<< HEAD
        yield from self.to_input_int()

    def workers(self) -> Generator[Worker, None, None]:
        for worker, value in zip(Worker, self.worker_values):
            if value:
                yield worker
=======
        for w in self.worker_values:
            yield self._worker_values().index(w)
        yield from (
            (0, 0) if self.coord is None else (1 + c for c in astuple(self.coord))
        )
        yield 0 if self.building is None else 1 + self.building.to_int()
>>>>>>> 9e423283


CompoundActionGenerator = Generator[CompoundAction, None, None]


@dataclass(frozen=True)
class ActionStage:
    @staticmethod
    def _children() -> List[type]:
        return [
            NoWorkersAction,
            # WorkersAction,
            # BuildingAction,
            CoordAction,
            BuildingCoordAction,
        ]

    @staticmethod
    @abstractmethod
    def _gate_openers() -> CompoundActionGenerator:
        pass

    @staticmethod
    @abstractmethod
    def _parse_string(s: str) -> CompoundAction:
        pass

    @staticmethod
    @abstractmethod
    def _permitted_values() -> CompoundActionGenerator:
        pass

    @staticmethod
    @abstractmethod
    def _prompt() -> str:
        pass

    @staticmethod
    @abstractmethod
    def _update(action: CompoundAction) -> "ActionStage":
        pass

    @abstractmethod
    def action_components(self) -> CompoundAction:
        pass

    @abstractmethod
    def assignment(self, positions: Positions) -> Optional[Assignment]:
        pass

    def from_input(self) -> "ActionStage":
        compound_action = None
        while compound_action is None:
            string = input(self._prompt() + "\n")
            if string:
                try:
                    compound_action = self._parse_string(string)
                except InvalidInput as e:
                    print(e)
            else:
                compound_action = CompoundAction()
        return self._update(compound_action)

    @classmethod
    @lru_cache
    def gate_openers(cls) -> np.ndarray:
        return np.array([list(o.to_input_int()) for o in cls._gate_openers()])

    @classmethod
    def gate_opener_max_size(cls):
        def opener_size():
            for c in cls._children():
                assert issubclass(c, ActionStage)
                yield len(c.gate_openers())

        return max(opener_size())

    @abstractmethod
    def get_workers(self) -> WorkerGenerator:
        raise NotImplementedError

    def invalid(
        self,
        resources: typing.Counter[Resource],
        dependencies: Dict[Building, Building],
        building_positions: BuildingPositions,
        pending_positions: BuildingPositions,
        positions: Positions,
    ) -> Optional[str]:
        return

    @classmethod
    @lru_cache
    def mask(cls) -> np.ndarray:
        nvec = CompoundAction.input_space().nvec
        mask = np.ones((len(nvec), max(nvec)))
        R = np.arange(len(nvec))
        for permitted_values in cls._permitted_values():
            unmask = [*permitted_values.to_input_int()]
            mask[R, unmask] = 0
        return mask

    def to_ints(self):
        return self.action_components().to_representation_ints()

    def update(self, *components: int) -> "ActionStage":
        return self._update(CompoundAction.parse(*components))


class CoordCanOpenGate(ActionStage, ABC):
    @staticmethod
    def _gate_openers() -> CompoundActionGenerator:
        for i, j in Coord.possible_values():
            yield CompoundAction(coord=Coord(i, j))


@dataclass(frozen=True)
class NoWorkersAction(ActionStage):
    @staticmethod
    def _gate_openers() -> CompoundActionGenerator:
        # selecting no workers is a no-op that allows gate to open
<<<<<<< HEAD
        yield CompoundAction()
        for building in Buildings:
            yield CompoundAction(building=building)

        for i, j in Coord.possible_values():
            yield CompoundAction(coord=Coord(i, j))
            for building in Buildings:
                yield CompoundAction(building=building, coord=Coord(i, j))
=======
        yield CompoundAction(worker_values=[False for _ in Worker])
>>>>>>> 9e423283

    @staticmethod
    def _parse_string(s: str) -> CompoundAction:
        try:
            *ws, b, i, j = map(int, s.split())
        except ValueError:
            raise InvalidInput
<<<<<<< HEAD
        return CompoundAction(
            worker_values=[w.value in ws for w in Worker],
            building=Building.parse(b),
            coord=Coord(i, j),
        )

    @staticmethod
    def _permitted_values() -> CompoundActionGenerator:
        for worker_values, building, coord in itertools.product(
            CompoundAction.possible_worker_values(),
            [None, *Buildings],
            [None, *Coord.possible_values()],
        ):
            if coord:
                coord = Coord(*coord)
            yield CompoundAction(
                worker_values=[*worker_values], building=building, coord=coord
            )
=======
        workers = [w.value in worker_idxs for w in Worker]
        return CompoundAction(worker_values=workers)

    @staticmethod
    def _permitted_values() -> CompoundActionGenerator:
        for worker_values in itertools.product([True, False], repeat=len(Worker)):
            yield CompoundAction(worker_values=[*worker_values])
>>>>>>> 9e423283

    @staticmethod
    def _prompt() -> str:
        return "Workers, building, coord:"

    def _update(
        self, action: CompoundAction
    ) -> Union["WorkersAction", "NoWorkersAction"]:
<<<<<<< HEAD
        if action.coord is None:
=======
        workers = [w for b, w in zip(action.worker_values, Worker) if b]
        if not workers:
>>>>>>> 9e423283
            return NoWorkersAction()
        workers = [*action.workers()]
        if action.building is None:
            return CoordAction(workers=workers, coord=action.coord)
        return BuildingCoordAction(
            workers=workers, building=action.building, coord=action.coord
        )

    def assignment(self, positions: Positions) -> Optional[Assignment]:
        return DoNothing()

    def get_workers(self) -> WorkerGenerator:
        yield from ()

    def action_components(self) -> CompoundAction:
        return CompoundAction()


@dataclass(frozen=True)
class HasWorkers(ActionStage, ABC):
    workers: List[Worker]

    def action_components(self) -> CompoundAction:
        return CompoundAction(worker_values=[w in self.workers for w in Worker])

    def get_workers(self) -> WorkerGenerator:
        yield from self.workers


@dataclass(frozen=True)
class WorkersAction(HasWorkers, CoordCanOpenGate):
    @staticmethod
    def _parse_string(s: str) -> CompoundAction:
        try:
            i, j = map(int, s.split())
        except ValueError:
            try:
                n = int(s)
            except ValueError:
                raise InvalidInput
            try:
                building = Buildings[n]
            except IndexError as e:
                raise InvalidInput(e)
            return CompoundAction(building=building)
        return CompoundAction(coord=Coord(i, j))

    @staticmethod
    def _permitted_values() -> CompoundActionGenerator:
        yield CompoundAction()
        for i, j in Coord.possible_values():
            yield CompoundAction(coord=Coord(i, j))
        for building in Buildings:
            yield CompoundAction(building=building)

    @staticmethod
    def _prompt() -> str:
        return "\n".join(
            [f"({i}) {b}" for i, b in enumerate(Buildings)] + ["Coord or Building"]
        )

    def _update(self, action: CompoundAction) -> "ActionStage":
        if (action.coord, action.building) == (None, None):
            assert not any(action.worker_values)
            return NoWorkersAction()
        if action.coord is not None:
            assert not any([*action.worker_values, action.building])
            return CoordAction(workers=self.workers, coord=action.coord)
        if action.building is not None:
            assert not any([*action.worker_values, action.coord])
            return BuildingAction(workers=self.workers, building=action.building)
        raise RuntimeError

    def assignment(self, positions: Positions) -> Optional[Assignment]:
        return None


@dataclass(frozen=True)
class CoordAction(HasWorkers, NoWorkersAction):
    coord: Coord

    def action_components(self) -> CompoundAction:
        return replace(HasWorkers.action_components(self), coord=self.coord)

    def assignment(self, positions: Positions) -> Optional[Assignment]:
        i, j = astuple(self.coord)
        for resource in Resource:
            if resource.on((i, j), positions):
                return resource
        return GoTo((i, j))

    def invalid(
        self,
        resources: typing.Counter[Resource],
        dependencies: Dict[Building, Building],
        building_positions: BuildingPositions,
        pending_positions: BuildingPositions,
        positions: Positions,
    ) -> Optional[str]:
        coord = astuple(self.coord)
        built_at_destination = building_positions.get(coord)
        if positions[Resource.GAS] == coord and not built_at_destination == Assimilator:
            return "Assimilator required for harvesting gas"  # no op on gas unless Assimilator


@dataclass(frozen=True)
class BuildingAction(HasWorkers, CoordCanOpenGate):
    building: Building

    @staticmethod
    def _parse_string(s: str) -> CompoundAction:
        try:
            i, j = map(int, s.split())
        except ValueError:
            raise InvalidInput
        return CompoundAction(coord=Coord(i, j))

    @staticmethod
    def _permitted_values() -> CompoundActionGenerator:
        yield CompoundAction()
        for i, j in Coord.possible_values():
            yield CompoundAction(coord=Coord(i, j))

    @staticmethod
    def _prompt() -> str:
        return "Coord"

    def _update(self, action: CompoundAction) -> "ActionStage":
<<<<<<< HEAD
        assert action.building is None
=======
        assert not any([*action.worker_values, action.building])
>>>>>>> 9e423283
        if action.coord is None:
            return NoWorkersAction()
        return BuildingCoordAction(
            workers=self.workers, building=self.building, coord=action.coord
        )

    def action_components(self) -> CompoundAction:
        return replace(HasWorkers.action_components(self), building=self.building)

    def assignment(self, positions: Positions) -> Optional[Assignment]:
        return None

    def invalid(
        self,
        resources: typing.Counter[Resource],
        dependencies: Dict[Building, Building],
        building_positions: BuildingPositions,
        *args,
        **kwargs,
    ) -> Optional[str]:
        dependency = dependencies[self.building]
        dependency_met = dependency in [*building_positions.values(), None]
        if not dependency_met:
            return f"Dependency ({dependency}) not met for {self}."
        insufficient_resources = Counter(self.building.cost) - resources
        if insufficient_resources:
            return "Insufficient resources"
        return None


@dataclass(frozen=True)
class BuildingCoordAction(HasWorkers, NoWorkersAction):
    building: Building
    coord: Coord

    def action_components(self) -> CompoundAction:
        return replace(
            HasWorkers.action_components(self), coord=self.coord, building=self.building
        )

    def assignment(self, positions: Positions) -> Assignment:
        i, j = astuple(self.coord)
        on_gas = Resource.GAS.on((i, j), positions)
        assimilator = isinstance(self.building, Assimilator)
        assert (on_gas and assimilator) or (not on_gas and not assimilator)
        assert not Resource.MINERALS.on((i, j), positions)
        return BuildOrder(self.building, (i, j))

    def get_workers(self) -> WorkerGenerator:
        for worker in self.workers:
            yield worker
<<<<<<< HEAD
            return  # at most one worker
=======
            return  # assign at most one worker to building
>>>>>>> 9e423283

    def invalid(
        self,
        resources: typing.Counter[Resource],
        dependencies: Dict[Building, Building],
        building_positions: BuildingPositions,
        pending_positions: BuildingPositions,
        positions: Positions,
    ) -> Optional[str]:
        dependency = dependencies[self.building]
        if not dependency in [*building_positions.values(), None]:
            return f"Dependency ({dependency}) not met for {self.building}."
        coord = astuple(self.coord)
        all_positions = {**building_positions, **pending_positions}
        if coord in all_positions:
            return f"coord occupied by {all_positions[coord]}"
        insufficient_resources = Counter(self.building.cost) - resources
        if insufficient_resources:
            return "Insufficient resources"
        if isinstance(self.building, Assimilator):
            return (
                None
                if coord == positions[Resource.GAS]
                else f"Assimilator not built on gas"
            )
        else:
            return (
                "Building built on resource"
                if coord
                in (
                    positions[Resource.GAS],
                    positions[Resource.MINERALS],
                )
                else None
            )


# Check that fields are alphabetical. Necessary because of the way
# that observation gets vectorized.
annotations = Obs.__annotations__
assert tuple(annotations) == tuple(sorted(annotations))


@dataclass(frozen=True)
class Line:
    required: bool
    building: Building


@dataclass
class State:
    action: ActionStage
    building_positions: Dict[CoordType, Building]
    destroy: Dict[CoordType, Building]
    pointer: int
    positions: Dict[Union[Resource, Worker], CoordType]
    resources: typing.Counter[Resource]
    success: bool
    time_remaining: int
    valid: bool


@dataclass
class RecurrentState(Generic[X]):
    a: X
    d: X
    h: X
    dg: X
    p: X
    v: X
    a_probs: X
    d_probs: X
    dg_probs: X


@dataclass
class ParsedInput(Generic[X]):
    obs: X
    actions: X


def get_nearest(
    candidate_positions: List[CoordType],
    to: CoordType,
) -> CoordType:
    nearest = np.argmin(
        np.max(
            np.abs(
                np.expand_dims(np.array(to), 0) - np.stack(candidate_positions),
            ),
            axis=-1,
        )
    )
    return candidate_positions[int(nearest)]


class Assimilator(Building):
    @property
    def cost(self) -> Resources:
        return Resources(minerals=75, gas=0)

    @property
    def symbol(self) -> str:
        return "A"


class CyberneticsCore(Building):
    @property
    def cost(self) -> Resources:
        return Resources(minerals=150, gas=0)

    @property
    def symbol(self) -> str:
        return "CC"


class DarkShrine(Building):
    @property
    def cost(self) -> Resources:
        return Resources(minerals=150, gas=150)

    @property
    def symbol(self) -> str:
        return "DS"


class FleetBeacon(Building):
    @property
    def cost(self) -> Resources:
        return Resources(minerals=300, gas=200)

    @property
    def symbol(self) -> str:
        return "FB"


class Forge(Building):
    @property
    def cost(self) -> Resources:
        return Resources(minerals=150, gas=0)

    @property
    def symbol(self) -> str:
        return "f"


class Gateway(Building):
    @property
    def cost(self) -> Resources:
        return Resources(minerals=150, gas=0)

    @property
    def symbol(self) -> str:
        return "GW"


class Nexus(Building):
    @property
    def cost(self) -> Resources:
        return Resources(minerals=400, gas=0)

    @property
    def symbol(self) -> str:
        return "N"


class PhotonCannon(Building):
    @property
    def cost(self) -> Resources:
        return Resources(minerals=150, gas=0)

    @property
    def symbol(self) -> str:
        return "PC"


class Pylon(Building):
    @property
    def cost(self) -> Resources:
        return Resources(minerals=100, gas=0)

    @property
    def symbol(self) -> str:
        return "P"


class RoboticsBay(Building):
    @property
    def cost(self) -> Resources:
        return Resources(minerals=200, gas=200)

    @property
    def symbol(self) -> str:
        return "RB"


class RoboticsFacility(Building):
    @property
    def cost(self) -> Resources:
        return Resources(minerals=200, gas=100)

    @property
    def symbol(self) -> str:
        return "RF"


class StarGate(Building):
    @property
    def cost(self) -> Resources:
        return Resources(minerals=150, gas=150)

    @property
    def symbol(self) -> str:
        return "SG"


class TemplarArchives(Building):
    @property
    def cost(self) -> Resources:
        return Resources(minerals=150, gas=200)

    @property
    def symbol(self) -> str:
        return "TA"


class TwilightCouncil(Building):
    @property
    def cost(self) -> Resources:
        return Resources(minerals=150, gas=100)

    @property
    def symbol(self) -> str:
        return "TC"


Buildings: List[Building] = [
    # Assimilator(),
    # CyberneticsCore(),
    # DarkShrine(),
    # FleetBeacon(),
    # Forge(),
    # Gateway(),
    Nexus(),
    # PhotonCannon(),
    # Pylon(),
    RoboticsBay(),
    RoboticsFacility(),
    StarGate(),
    # TemplarArchives(),
    # TwilightCouncil(),
]
WorldObjects = list(Buildings) + list(Resource) + list(Worker)<|MERGE_RESOLUTION|>--- conflicted
+++ resolved
@@ -121,24 +121,8 @@
 
 
 class Assignment:
+    @abstractmethod
     def execute(
-        self,
-        assignments: "Assignments",
-        resources: typing.Counter["Resource"],
-        worker: "Worker",
-        **kwargs,
-    ) -> Optional[str]:
-        original_assignment = assignments[worker]
-        error_msg = self._execute(
-            assignments=assignments, resources=resources, worker=worker, **kwargs
-        )
-        if error_msg is None and isinstance(original_assignment, BuildOrder):
-            # refund cost of building since assignment changed.
-            resources.update(original_assignment.building.cost)
-        return error_msg
-
-    @abstractmethod
-    def _execute(
         self,
         positions: "Positions",
         worker: "Worker",
@@ -221,7 +205,7 @@
     def __eq__(self, other):
         return Enum.__eq__(self, other)
 
-    def _execute(
+    def execute(
         self,
         positions: "Positions",
         worker: "Worker",
@@ -239,13 +223,6 @@
             positions[worker] = move_from(worker_pos, toward=resource_pos)
             worker_pos = positions[worker]
             if worker_pos == resource_pos:
-<<<<<<< HEAD
-                # if self is Resource.GAS and not isinstance(
-                #     building_positions.get(positions[worker]), Assimilator
-                # ):
-                #     return "Assimilator required for harvesting gas"  # no op on gas unless Assimilator
-=======
->>>>>>> 9e423283
                 carrying[worker] = self
         else:
             nexus_positions: List[CoordType] = [
@@ -339,7 +316,7 @@
     building: Building
     coord: CoordType
 
-    def _execute(
+    def execute(
         self,
         positions: "Positions",
         worker: "Worker",
@@ -375,7 +352,7 @@
 class GoTo(Assignment):
     coord: CoordType
 
-    def _execute(
+    def execute(
         self, positions: "Positions", worker: "Worker", assignments, *args, **kwargs
     ) -> None:
         positions[worker] = move_from(positions[worker], toward=self.coord)
@@ -383,11 +360,7 @@
 
 
 class DoNothing(Assignment):
-<<<<<<< HEAD
-    def _execute(self, *args, **kwargs) -> Optional[str]:
-=======
     def execute(self, *args, **kwargs) -> None:
->>>>>>> 9e423283
         return
 
 
@@ -399,6 +372,7 @@
 @dataclass(frozen=True)
 class Obs(typing.Generic[O]):
     action_mask: O
+    gate_openers: O
     line_mask: O
     lines: O
     obs: O
@@ -447,26 +421,12 @@
     def input_space(cls):
         return spaces.MultiDiscrete(
             [
-                *[len(cls._worker_values())] * len(Worker),
-                1 + Building.space().n,
-                1 + Coord.space().n,
+                *[len(cls._worker_values()) for _ in Worker],
+                1 + Coord.space().n + Building.space().n,
             ]
         )
 
     @classmethod
-<<<<<<< HEAD
-    def parse(cls, *values: int) -> "CompoundAction":
-        *ws, b, c = map(int, values)
-        return CompoundAction(
-            worker_values=[cls._worker_values()[w] for w in ws],
-            building=None if b == 0 else Building.parse(b - 1),
-            coord=None if c == 0 else Coord.parse(c - 1),
-        )
-
-    @classmethod
-    def possible_worker_values(cls) -> Generator[Tuple[bool, bool], None, None]:
-        yield from itertools.product(cls._worker_values(), repeat=len(Worker))
-=======
     def parse(cls, *values: int):
         *worker_values, building_or_coord = values
         worker_values = [cls._worker_values()[w] for w in worker_values]
@@ -488,34 +448,38 @@
         return CompoundAction(
             worker_values=worker_values, coord=coord, building=building
         )
->>>>>>> 9e423283
 
     @classmethod
     def representation_space(cls):
-        return cls.input_space()
+        assert isinstance(WORLD_SIZE, int)
+        return spaces.MultiDiscrete(
+            [
+                *[len(cls._worker_values()) for _ in Worker],
+                1 + WORLD_SIZE,
+                1 + WORLD_SIZE,
+                1 + len(Buildings),
+            ]
+        )
 
     def to_input_int(self) -> IntGenerator:
         for w in self.worker_values:
             yield self._worker_values().index(w)
-        for attr in [self.building, self.coord]:
-            yield 0 if attr is None else 1 + attr.to_int()
+        if (self.coord, self.building) == (None, None):
+            yield 0
+        elif self.building is None:
+            yield 1 + self.coord.to_int()
+        elif self.coord is None:
+            yield 1 + Coord.space().n + self.building.to_int()
+        else:
+            raise NotImplementedError("self.coord or self.building must be None.")
 
     def to_representation_ints(self) -> IntGenerator:
-<<<<<<< HEAD
-        yield from self.to_input_int()
-
-    def workers(self) -> Generator[Worker, None, None]:
-        for worker, value in zip(Worker, self.worker_values):
-            if value:
-                yield worker
-=======
         for w in self.worker_values:
             yield self._worker_values().index(w)
         yield from (
             (0, 0) if self.coord is None else (1 + c for c in astuple(self.coord))
         )
         yield 0 if self.building is None else 1 + self.building.to_int()
->>>>>>> 9e423283
 
 
 CompoundActionGenerator = Generator[CompoundAction, None, None]
@@ -527,8 +491,8 @@
     def _children() -> List[type]:
         return [
             NoWorkersAction,
-            # WorkersAction,
-            # BuildingAction,
+            WorkersAction,
+            BuildingAction,
             CoordAction,
             BuildingCoordAction,
         ]
@@ -637,45 +601,14 @@
     @staticmethod
     def _gate_openers() -> CompoundActionGenerator:
         # selecting no workers is a no-op that allows gate to open
-<<<<<<< HEAD
-        yield CompoundAction()
-        for building in Buildings:
-            yield CompoundAction(building=building)
-
-        for i, j in Coord.possible_values():
-            yield CompoundAction(coord=Coord(i, j))
-            for building in Buildings:
-                yield CompoundAction(building=building, coord=Coord(i, j))
-=======
         yield CompoundAction(worker_values=[False for _ in Worker])
->>>>>>> 9e423283
 
     @staticmethod
     def _parse_string(s: str) -> CompoundAction:
         try:
-            *ws, b, i, j = map(int, s.split())
+            worker_idxs = {int(c) for c in s.split()}
         except ValueError:
             raise InvalidInput
-<<<<<<< HEAD
-        return CompoundAction(
-            worker_values=[w.value in ws for w in Worker],
-            building=Building.parse(b),
-            coord=Coord(i, j),
-        )
-
-    @staticmethod
-    def _permitted_values() -> CompoundActionGenerator:
-        for worker_values, building, coord in itertools.product(
-            CompoundAction.possible_worker_values(),
-            [None, *Buildings],
-            [None, *Coord.possible_values()],
-        ):
-            if coord:
-                coord = Coord(*coord)
-            yield CompoundAction(
-                worker_values=[*worker_values], building=building, coord=coord
-            )
-=======
         workers = [w.value in worker_idxs for w in Worker]
         return CompoundAction(worker_values=workers)
 
@@ -683,28 +616,18 @@
     def _permitted_values() -> CompoundActionGenerator:
         for worker_values in itertools.product([True, False], repeat=len(Worker)):
             yield CompoundAction(worker_values=[*worker_values])
->>>>>>> 9e423283
 
     @staticmethod
     def _prompt() -> str:
-        return "Workers, building, coord:"
+        return "Workers:"
 
     def _update(
         self, action: CompoundAction
     ) -> Union["WorkersAction", "NoWorkersAction"]:
-<<<<<<< HEAD
-        if action.coord is None:
-=======
         workers = [w for b, w in zip(action.worker_values, Worker) if b]
         if not workers:
->>>>>>> 9e423283
             return NoWorkersAction()
-        workers = [*action.workers()]
-        if action.building is None:
-            return CoordAction(workers=workers, coord=action.coord)
-        return BuildingCoordAction(
-            workers=workers, building=action.building, coord=action.coord
-        )
+        return WorkersAction(workers)
 
     def assignment(self, positions: Positions) -> Optional[Assignment]:
         return DoNothing()
@@ -826,11 +749,7 @@
         return "Coord"
 
     def _update(self, action: CompoundAction) -> "ActionStage":
-<<<<<<< HEAD
-        assert action.building is None
-=======
         assert not any([*action.worker_values, action.building])
->>>>>>> 9e423283
         if action.coord is None:
             return NoWorkersAction()
         return BuildingCoordAction(
@@ -882,11 +801,7 @@
     def get_workers(self) -> WorkerGenerator:
         for worker in self.workers:
             yield worker
-<<<<<<< HEAD
-            return  # at most one worker
-=======
             return  # assign at most one worker to building
->>>>>>> 9e423283
 
     def invalid(
         self,
@@ -903,9 +818,6 @@
         all_positions = {**building_positions, **pending_positions}
         if coord in all_positions:
             return f"coord occupied by {all_positions[coord]}"
-        insufficient_resources = Counter(self.building.cost) - resources
-        if insufficient_resources:
-            return "Insufficient resources"
         if isinstance(self.building, Assimilator):
             return (
                 None
@@ -1124,19 +1036,19 @@
 
 
 Buildings: List[Building] = [
-    # Assimilator(),
-    # CyberneticsCore(),
-    # DarkShrine(),
-    # FleetBeacon(),
-    # Forge(),
-    # Gateway(),
+    Assimilator(),
+    CyberneticsCore(),
+    DarkShrine(),
+    FleetBeacon(),
+    Forge(),
+    Gateway(),
     Nexus(),
-    # PhotonCannon(),
-    # Pylon(),
+    PhotonCannon(),
+    Pylon(),
     RoboticsBay(),
     RoboticsFacility(),
     StarGate(),
-    # TemplarArchives(),
-    # TwilightCouncil(),
+    TemplarArchives(),
+    TwilightCouncil(),
 ]
 WorldObjects = list(Buildings) + list(Resource) + list(Worker)