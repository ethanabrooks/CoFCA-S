import itertools
import os
import typing
from abc import abstractmethod
from collections import Counter
from dataclasses import dataclass, astuple, fields, replace
from enum import unique, Enum, auto, EnumMeta
from typing import Tuple, Union, List, Generator, Dict, Generic, Optional

import numpy as np
import torch
from colored import fg
from gym import Space

from utils import RESET

Coord = Tuple[int, int]

WORLD_SIZE = int(os.environ.get("WORLD_SIZE", 4))


@unique
class Unit(Enum):
    WORKER = auto()


@unique
class Worker(Enum):
    A = auto()
    B = auto()
    C = auto()


class Assignment:
    @abstractmethod
    def action(
        self,
        current_position: Coord,
        positions: Dict[Union["Resource", Worker], Coord],
        nexus_positions: List[Coord],
    ) -> "WorkerAction":
        raise NotImplementedError


class Target:
    @abstractmethod
    def assignment(self, action3: Optional["Action3"]) -> "Assignment":
        raise NotImplementedError

    @classmethod
    def index(cls, item: "Target") -> int:
        return [*cls].index(item)


class WorkerAction:
    pass


@unique
class Building(Target, WorkerAction, Enum):
    # PYLON = auto()
    ASSIMILATOR = auto()
    NEXUS = auto()
    # FORGE = auto()
    # PHOTON_CANNON = auto()
    # GATEWAY = auto()
    # CYBERNETICS_CORE = auto()
    TWILIGHT_COUNCIL = auto()
    # TEMPLAR_ARCHIVES = auto()
    # DARK_SHRINE = auto()
    # STARGATE = auto()
    # FLEET_BEACON = auto()
    # ROBOTICS_FACILITY = auto()
    # ROBOTICS_BAY = auto()

    def assignment(self, action3: Optional["Action3"]) -> "Assignment":
        assert isinstance(action3, Action3)
        return BuildOrder(building=self, location=(action3.i, action3.j))


@unique
class Resource(Target, Assignment, Enum):
    MINERALS = auto()
    GAS = auto()

    def assignment(self, action3: Optional["Action3"]) -> "Assignment":
        return self

    def action(
        self,
        current_position: Coord,
        positions: Dict[Union["Resource", Worker], Coord],
        nexus_positions: List[Coord],
    ) -> "Movement":
        target_position = positions[self]
        if current_position == target_position:
            nearest = int(
                np.argmin(
                    np.max(
                        np.abs(
                            np.expand_dims(np.array(current_position), 0)
                            - np.stack(nexus_positions),
                        ),
                        axis=-1,
                    )
                )
            )
            target_position = nexus_positions[nearest]
        return Movement.from_(current_position, to=target_position)


Targets = [*Resource, *Building]


@dataclass(frozen=True)
class BuildOrder(Assignment):
    building: Building
    location: Tuple[int, int] = None

    def action(self, current_position: Coord, *args, **kwargs) -> "WorkerAction":
        if current_position == self.location:
            return self.building
        return Movement.from_(current_position, to=self.location)


Assignment = Union[BuildOrder, Resource]


class MovementType(type):
    def __iter__(self):
        for i in range(-1, 2):
            for j in range(-1, 2):
                yield Movement(i, j)


@dataclass(eq=True, frozen=True)
class Movement(WorkerAction, metaclass=MovementType):
    x: int
    y: int

    @classmethod
    def from_(cls, origin, to):
        return cls(*np.clip(np.array(to) - np.array(origin), -1, 1))


WorkerActions = [*Building, *Movement]

O = typing.TypeVar("O", Space, torch.Tensor, np.ndarray)


@dataclass(frozen=True)
class Obs(typing.Generic[O]):
    action_mask: O
    can_open_gate: O
    lines: O
    mask: O
    next_actions: O
    obs: O
    partial_action: O
    resources: O


X = typing.TypeVar("X")


class ActionType(type):
    pass


@dataclass(frozen=True)
class Action(metaclass=ActionType):
    @classmethod
    def parse(cls, a) -> "Action":
        assert 0 <= a < cls.size_a()
        # noinspection PyArgumentList
        return cls(*np.unravel_index(int(a), astuple(cls.num_values())))

    @classmethod
    def size_a(cls) -> int:
        return int(np.prod(astuple(cls.num_values())))

    @classmethod
    def mask(cls, size):
        for i in range(size):
            yield i >= cls.size_a()

    @classmethod
    def can_open_gate(cls, size) -> Generator[bool, None, None]:
        for i in range(size):
            try:
                yield cls.parse(i).reset()
            except AssertionError:
                yield False

    @classmethod
    @abstractmethod
    def num_values(cls) -> "Action":
        raise NotImplementedError

    @abstractmethod
    def reset(self) -> bool:
        raise NotImplementedError

    @abstractmethod
    def to_ints(self) -> Generator[int, None, None]:
        yield from map(int, astuple(self))

    def next(self) -> ActionType:
        if self.reset():
            return next(CompoundAction.classes())
        return self.next_if_not_reset()

    @abstractmethod
    def next_if_not_reset(self) -> ActionType:
        raise NotImplementedError


@dataclass(frozen=True)
class Action1(Action):
    is_op: X

    @classmethod
    def num_values(cls) -> "Action1":
        return cls(2)

    def reset(self):
        return not self.is_op

    def next_if_not_reset(self) -> ActionType:
        return Action2


@dataclass(frozen=True)
class Action2(Action):
    worker: X
    target: X

    @classmethod
    def parse(cls, a) -> "Action":
        ints = super().parse(a)
        assert isinstance(ints, cls)
        return cls(worker=Worker(ints.worker + 1), target=Targets[ints.target])

    @classmethod
    def num_values(cls) -> "Action2":
        return cls(worker=len(Worker), target=len(Targets))

    def reset(self):
        return isinstance(self.target, Resource)

    def next_if_not_reset(self) -> ActionType:
        return Action3

    def to_ints(self) -> Generator[int, None, None]:
        if isinstance(self.worker, Worker):
            yield self.worker.value
        else:
            yield int(self.worker)
        if isinstance(self.target, Target):
            yield Targets.index(self.target)
        else:
            yield int(self.target)


@dataclass(frozen=True)
class Action3(Action):
    i: X
    j: X

    @classmethod
    def num_values(cls) -> "Action3":
        return cls(i=WORLD_SIZE, j=WORLD_SIZE)

    def reset(self):
        return True

    def next_if_not_reset(self) -> ActionType:
        raise NotImplementedError


@dataclass(frozen=True)
class RecurringActions(typing.Generic[X]):
    delta: X
    dg: X
    ptr: X


@dataclass(frozen=True)
class RawAction(RecurringActions):
    a: X


@dataclass(frozen=True)
class CompoundAction:
    action1: Action1 = None
    action2: Action2 = None
    action3: Action3 = None
    ptr: int = 0
    active: ActionType = Action1

    @classmethod
    def classes(cls):
        for f in fields(cls):
            if issubclass(f.type, Action):
                yield f.type

    def actions(self):
        for f in fields(self):
            if issubclass(f.type, Action):
                yield getattr(self, f.name)

    def partial_actions(self):
        index = [*self.classes()].index(self.active)
        actions = [*self.actions()][:index]
        for cls, action in itertools.zip_longest(self.classes(), actions):
            if isinstance(action, Action):
                yield from action.to_ints()
            elif issubclass(cls, Action):
                assert action is None
                yield from [0 for _ in astuple(cls.num_values())]
            else:
                raise RuntimeError

    def update(self, action: Union[RawAction, "CompoundAction"]):
        if isinstance(action, CompoundAction):
            return action
        ptr = action.ptr
        assert issubclass(self.active, Action)
        action = self.active.parse(action.a)
        index = [*self.classes()].index(self.active)
        new_keys = (f.name for f in fields(self))
<<<<<<< HEAD
        new_actions = (*[*self.actions()][:index], action)
        kwargs = dict(zip(new_keys, new_actions))
        assert None not in kwargs.values()
        # noinspection PyTypeChecker
        return replace(self, **kwargs, active=action.next(), ptr=ptr)
=======
        new_actions = [*[*self.actions()][:index], action]
        assert None not in new_actions
        kwargs = dict(itertools.zip_longest(new_keys, new_actions))
        kwargs.update(active=action.next(), ptr=ptr)
        # noinspection PyTypeChecker
        return replace(self, **kwargs)
>>>>>>> 81589cd4

    def can_open_gate(self, size):
        assert issubclass(self.active, Action)
        return self.active.can_open_gate(size)

    def mask(self, size):
        assert issubclass(self.active, Action)
        return self.active.mask(size)

    def is_op(self):
        return self.action1.is_op and self.active is next(self.classes())

    def worker(self) -> Worker:
        assert self.action2.worker is not None
        return self.action2.worker

    def assignment(self) -> Assignment:
        assert isinstance(self.action2.target, Target)
        return self.action2.target.assignment(self.action3)


@dataclass(frozen=True)
class Command:
    worker: Worker
    assignment: Assignment


@dataclass(frozen=True)
class Resources:
    minerals: int
    gas: int

    def as_dict(self) -> Dict[Resource, int]:
        return {Resource.MINERALS: self.minerals, Resource.GAS: self.gas}


assert set(Resources(0, 0).__annotations__.keys()) == {
    r.lower() for r in Resource.__members__
}


# Check that fields are alphabetical. Necessary because of the way
# that observation gets vectorized.
annotations = Obs.__annotations__
assert tuple(annotations) == tuple(sorted(annotations))

costs = {
    Building.NEXUS: Resources(minerals=4, gas=0),
    # Building.PYLON: Resources(minerals=1, gas=0),
    Building.ASSIMILATOR: Resources(minerals=1, gas=0),
    # Building.FORGE: Resources(minerals=2, gas=0),
    # Building.GATEWAY: Resources(minerals=2, gas=0),
    # Building.CYBERNETICS_CORE: Resources(minerals=2, gas=0),
    # Building.PHOTON_CANNON: Resources(minerals=2, gas=0),
    Building.TWILIGHT_COUNCIL: Resources(minerals=2, gas=1),
    # Building.STARGATE: Resources(minerals=2, gas=2),
    # Building.ROBOTICS_FACILITY: Resources(minerals=2, gas=1),
    # Building.TEMPLAR_ARCHIVES: Resources(minerals=2, gas=2),
    # Building.DARK_SHRINE: Resources(minerals=2, gas=2),
    # Building.ROBOTICS_BAY: Resources(minerals=2, gas=2),
    # Building.FLEET_BEACON: Resources(minerals=3, gas=2),
}

Costs: Dict[Building, typing.Counter[Resource]] = {
    b: Counter(c.as_dict()) for b, c in costs.items()
}

# ensure all buildings are in costs
assert len(Costs) == len(Building)


@dataclass(frozen=True)
class Line:
    required: bool
    building: Building


@dataclass(frozen=True)
class Leaf:
    building: Building


@dataclass(frozen=True)
class Node:
    building: Building
    children: "Tree"


Tree = List[Union[Node, Leaf]]


@dataclass
class State:
    action: CompoundAction
    building_positions: Dict[Coord, Building]
    next_action: Dict[Worker, WorkerAction]
    pointer: int
    positions: Dict[Union[Resource, Worker], Coord]
    resources: typing.Counter[Resource]
    success: bool
    time_remaining: int


WorldObject = Union[Building, Resource, Worker]
WorldObjects = list(Building) + list(Resource) + list(Worker)

Symbols: Dict[WorldObject, Union[str, int]] = {
    # Building.PYLON: "p",
    Building.ASSIMILATOR: "a",
    Building.NEXUS: "n",
    # Building.FORGE: "f",
    # Building.PHOTON_CANNON: "c",
    # Building.GATEWAY: "g",
    # Building.CYBERNETICS_CORE: "C",
    Building.TWILIGHT_COUNCIL: "T",
    # Building.TEMPLAR_ARCHIVES: "A",
    # Building.DARK_SHRINE: "D",
    # Building.STARGATE: "S",
    # Building.FLEET_BEACON: "b",
    # Building.ROBOTICS_FACILITY: "F",
    # Building.ROBOTICS_BAY: "B",
    Worker.A: 1,
    Worker.B: 2,
    Worker.C: 3,
    Resource.GAS: fg("green") + "G" + RESET,
    Resource.MINERALS: fg("blue") + "M" + RESET,
}

assert set(Symbols) == set(WorldObjects)


@dataclass
class RecurrentState(Generic[X]):
    a: X
    d: X
    h: X
    dg: X
    p: X
    v: X
    a_probs: X
    d_probs: X
    dg_probs: X


@dataclass
class ParsedInput(Generic[X]):
    obs: X
    actions: X<|MERGE_RESOLUTION|>--- conflicted
+++ resolved
@@ -329,20 +329,12 @@
         action = self.active.parse(action.a)
         index = [*self.classes()].index(self.active)
         new_keys = (f.name for f in fields(self))
-<<<<<<< HEAD
-        new_actions = (*[*self.actions()][:index], action)
-        kwargs = dict(zip(new_keys, new_actions))
-        assert None not in kwargs.values()
-        # noinspection PyTypeChecker
-        return replace(self, **kwargs, active=action.next(), ptr=ptr)
-=======
         new_actions = [*[*self.actions()][:index], action]
         assert None not in new_actions
         kwargs = dict(itertools.zip_longest(new_keys, new_actions))
         kwargs.update(active=action.next(), ptr=ptr)
         # noinspection PyTypeChecker
         return replace(self, **kwargs)
->>>>>>> 81589cd4
 
     def can_open_gate(self, size):
         assert issubclass(self.active, Action)
