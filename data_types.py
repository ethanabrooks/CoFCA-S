import typing
from abc import abstractmethod, ABC, ABCMeta
from collections import Counter
from dataclasses import dataclass, astuple, replace
from enum import unique, Enum, auto, EnumMeta
from functools import lru_cache
from typing import Tuple, Union, List, Generator, Dict, Generic, Optional

import gym
import numpy as np
import torch
from colored import fg
from gym import spaces

from utils import RESET

CoordType = Tuple[int, int]
IntGenerator = Generator[int, None, None]
IntListGenerator = Generator[List[int], None, None]
BoolGenerator = Generator[bool, None, None]

WORLD_SIZE = None


def move_from(origin: CoordType, toward: CoordType) -> CoordType:
    origin = np.array(origin)
    i, j = np.array(origin) + np.clip(
        np.array(toward) - origin,
        -1,
        1,
    )
    return i, j


class InvalidInput(Exception):
    pass


""" abstract classes """


class WorldObject:
    @property
    @abstractmethod
    def symbol(self):
        pass

    @abstractmethod
    def __eq__(self, other):
        pass


class ActionComponentMeta(type):
    pass


class ActionComponentEnumMeta(ActionComponentMeta, EnumMeta):
    pass


class ActionComponentABCMeta(ActionComponentMeta, ABCMeta):
    pass


class ActionComponent(metaclass=ActionComponentMeta):
    @staticmethod
    @abstractmethod
    def parse(n: int) -> "ActionComponent":
        pass

    @staticmethod
    @abstractmethod
    def space() -> spaces.Discrete:
        pass

    @abstractmethod
    def to_int(self) -> int:
        pass


ActionComponentGenerator = Generator[ActionComponent, None, None]


class Building(WorldObject, ActionComponent, ABC, metaclass=ActionComponentABCMeta):
    def __eq__(self, other):
        return type(self) == type(other)

    def __hash__(self):
        return hash(type)

    def __str__(self):
        return self.__class__.__name__

    def __repr__(self):
        return f"({Buildings.index(self)}) {str(self)}: {self.cost}"

    @property
    @abstractmethod
    def cost(self) -> "Resources":
        pass

    def on(self, coord: "CoordType", building_positions: "BuildingPositions"):
        return self == building_positions.get(coord)

    @staticmethod
    def parse(n: int) -> "Building":
        return Buildings[n]

    @staticmethod
    def space() -> spaces.Discrete:
        return spaces.Discrete(len(Buildings))

    @property
    @abstractmethod
    def symbol(self) -> str:
        pass

    def to_int(self) -> int:
        return Buildings.index(self)


class Assignment:
    @abstractmethod
    def execute(
        self,
        positions: "Positions",
        worker: "Worker",
        assignments: "Assignments",
        building_positions: "BuildingPositions",
        pending_positions: "BuildingPositions",
        required: typing.Counter["Building"],
        resources: typing.Counter["Resource"],
        carrying: "Carrying",
    ) -> Optional[str]:
        raise NotImplementedError


""" world objects"""


@unique
class Worker(WorldObject, ActionComponent, Enum, metaclass=ActionComponentEnumMeta):
    W1 = auto()
    W2 = auto()
    W3 = auto()

    # W4 = auto()
    # W5 = auto()
    # W6 = auto()
    # W7 = auto()
    # W8 = auto()
    # W9 = auto()
    # W10 = auto()
    # W11 = auto()
    # W12 = auto()

    def __eq__(self, other):
        # noinspection PyArgumentList
        return Enum.__eq__(self, other)

    def __lt__(self, other):
        assert isinstance(other, Worker)
        # noinspection PyArgumentList
        return self.value < other.value

    def __hash__(self):
        # noinspection PyArgumentList
        return Enum.__hash__(self)

    def on(
        self,
        coord: "CoordType",
        positions: "Positions",
    ) -> bool:
        return positions[self] == coord

    @staticmethod
    def parse(n: int) -> "Worker":
        return Worker(n)

    @staticmethod
    def space() -> spaces.Discrete:
        return spaces.Discrete(len(Worker))  # binary: in or out

    @property
    def symbol(self) -> str:
        return str(self.value)

    def to_int(self) -> int:
        return self.value


WorkerGenerator = Generator[Worker, None, None]


@unique
class Resource(WorldObject, Assignment, Enum):
    MINERALS = auto()
    GAS = auto()

    def __hash__(self):
        return Enum.__hash__(self)

    def __eq__(self, other):
        return Enum.__eq__(self, other)

    def execute(
        self,
        positions: "Positions",
        worker: "Worker",
        assignments: "Assignments",
        building_positions: "BuildingPositions",
        pending_positions: "BuildingPositions",
        required: typing.Counter["Building"],
        resources: typing.Counter["Resource"],
        carrying: "Carrying",
    ) -> Optional[str]:
        worker_pos = positions[worker]

        if carrying[worker] is None:
            resource_pos = positions[self]
            positions[worker] = move_from(worker_pos, toward=resource_pos)
            worker_pos = positions[worker]
            if worker_pos == resource_pos:
                if self is Resource.GAS and not isinstance(
                    building_positions.get(positions[worker]), Assimilator
                ):
                    return "Assimilator required for harvesting gas"  # no op on gas unless Assimilator
                carrying[worker] = self
        else:
            nexus_positions: List[CoordType] = [
                p for p, b in building_positions.items() if isinstance(b, Nexus)
            ]
            nexus = get_nearest(nexus_positions, to=worker_pos)
            positions[worker] = move_from(
                worker_pos,
                toward=nexus,
            )
            if positions[worker] == nexus:
                resource = carrying[worker]
                assert isinstance(resource, Resource)
                resources[resource] += 100
                carrying[worker] = None
        return None

    def on(
        self,
        coord: "CoordType",
        positions: "Positions",
    ) -> bool:
        return positions[self] == coord

    @property
    def symbol(self) -> str:
        if self is Resource.GAS:
            return fg("green") + "g" + RESET
        if self is Resource.MINERALS:
            return fg("blue") + "m" + RESET
        raise RuntimeError


@dataclass(frozen=True)
class Resources:
    minerals: int
    gas: int

    def __iter__(self):
        yield from [Resource.MINERALS] * self.minerals
        yield from [Resource.GAS] * self.gas


assert set(Resources(0, 0).__annotations__.keys()) == {
    r.lower() for r in Resource.__members__
}

""" action components """


@dataclass
class Coord(ActionComponent):
    i: int
    j: int

    @staticmethod
    def parse(n: int) -> "Coord":
        assert isinstance(WORLD_SIZE, int)
        ij = np.unravel_index(n, (WORLD_SIZE, WORLD_SIZE))
        return Coord(*ij)

    @staticmethod
    def possible_values():
        assert isinstance(WORLD_SIZE, int)
        for i in range(WORLD_SIZE):
            for j in range(WORLD_SIZE):
                yield i, j

    @staticmethod
    def space() -> spaces.Discrete:
        assert isinstance(WORLD_SIZE, int)
        return spaces.Discrete(WORLD_SIZE ** 2)

    def to_int(self) -> int:
        return int(np.ravel_multi_index((self.i, self.j), (WORLD_SIZE, WORLD_SIZE)))

    @staticmethod
    def zeros() -> IntGenerator:
        yield 0
        yield 0


BuildingPositions = Dict[CoordType, Building]
Positions = Dict[Union[Resource, Worker], CoordType]
Carrying = Dict[Worker, Optional[Resource]]
Assignments = Dict[Worker, Assignment]


@dataclass(frozen=True)
class BuildOrder(Assignment):
    building: Building
    coord: CoordType

    def execute(
        self,
        positions: "Positions",
        worker: "Worker",
        assignments: "Assignments",
        building_positions: "BuildingPositions",
        pending_positions: "BuildingPositions",
        required: typing.Counter["Building"],
        resources: typing.Counter["Resource"],
        carrying: "Carrying",
    ) -> Optional[str]:
        # if positions[worker] == self.coord:
        remaining = required - Counter(building_positions.values())
        if self.building in remaining:
            building_positions[self.coord] = self.building
            assignments[worker] = DoNothing()
            return
        else:
            return "Built unnecessary building."
            if self.coord not in pending_positions:
                pending_positions[self.coord] = self.building
                resources.subtract(self.building.cost)
            return GoTo(self.coord).execute(
                positions=positions,
                worker=worker,
                assignments=assignments,
                building_positions=building_positions,
                pending_positions=pending_positions,
                required=required,
                resources=resources,
                carrying=carrying,
            )


@dataclass(frozen=True)
class GoTo(Assignment):
    coord: CoordType

    def execute(
        self, positions: "Positions", worker: "Worker", assignments, *args, **kwargs
    ) -> Optional[str]:
        positions[worker] = move_from(positions[worker], toward=self.coord)
        return


class DoNothing(Assignment):
    def execute(self, *args, **kwargs) -> Optional[str]:
        return


Command = Union[BuildOrder, Resource]

O = typing.TypeVar("O", torch.Tensor, np.ndarray, int, gym.Space)


@dataclass(frozen=True)
class Obs(typing.Generic[O]):
    action_mask: O
    line_mask: O
    lines: O
    obs: O
    partial_action: O
    ptr: O
    resources: O


X = typing.TypeVar("X")


@dataclass(frozen=True)
class RawAction:
    delta: Union[np.ndarray, torch.Tensor, X]
    dg: Union[np.ndarray, torch.Tensor, X]
    ptr: Union[np.ndarray, torch.Tensor, X]
    a: Union[np.ndarray, torch.Tensor, X]

    @staticmethod
    def parse(*xs) -> "RawAction":
        delta, dg, ptr, *a = xs
        if a == [None]:
            a = None
        return RawAction(delta, dg, ptr, a)

    def flatten(self) -> Generator[any, None, None]:
        yield from astuple(self)


Ob = Optional[bool]
OB = Optional[Building]
OC = Optional[Coord]


@dataclass(frozen=True)
class CompoundAction:
<<<<<<< HEAD
    building: OB = None
    # coord: OC = None
=======
    worker_values: List[Ob] = field(default_factory=lambda: [False for _ in Worker])
    building: OB = None
    coord: OC = None
    is_op: bool = True
>>>>>>> ec67657d

    @staticmethod
    def _worker_values() -> List[Ob]:
        return [False, True]

    @classmethod
    def input_space(cls):
<<<<<<< HEAD
        return spaces.MultiDiscrete([1 + Building.space().n])  # , 1 + Coord.space().n])

    @classmethod
    def parse(cls, b: int) -> "CompoundAction":
        b = int(b)
        if b == 0:
            return CompoundAction()
        return CompoundAction(
            building=Building.parse(b - 1)
        )  # , coord=Coord.parse(c - 1))

    @classmethod
    def representation_space(cls):
        return spaces.MultiDiscrete([1 + len(Buildings)])  # , 1 + Coord.space().n])

    def to_input_int(self) -> IntGenerator:
=======
        return spaces.MultiDiscrete([2, 1 + Building.space().n])

    @classmethod
    def parse(cls, *values: int) -> "CompoundAction":
        o, *ws, b, c = map(int, values)
        assert o in (0, 1)
        is_op = bool(o)
        if 0 in [b, c]:
            return CompoundAction(is_op=is_op)
        return CompoundAction(
            worker_values=[cls._worker_values()[w] for w in ws],
            building=Building.parse(b - 1),
            coord=Coord.parse(c - 1),
            is_op=is_op,
        )

    @classmethod
    def possible_worker_values(cls) -> Generator[tuple, None, None]:
        yield from itertools.product(cls._worker_values(), repeat=len(Worker))

    @classmethod
    def representation_space(cls):
        return spaces.MultiDiscrete(
            [
                2,
                *[len(cls._worker_values())] * len(Worker),
                1 + Building.space().n,
                1 + Coord.space().n,
            ]
        )

    def to_input_int(self) -> IntGenerator:
        # for w in self.worker_values:
        #     yield self._worker_values().index(w)
        yield int(self.is_op)
>>>>>>> ec67657d
        for attr in [self.building]:  # , self.coord]:
            yield 0 if attr is None else 1 + attr.to_int()

    def to_representation_ints(self) -> IntGenerator:
<<<<<<< HEAD
        yield from self.to_input_int()
=======
        yield int(self.is_op)
        for w in self.worker_values:
            yield self._worker_values().index(w)
        for attr in [self.building, self.coord]:
            yield 0 if attr is None else 1 + attr.to_int()

    def workers(self) -> Generator[Worker, None, None]:
        for worker, value in zip(Worker, self.worker_values):
            if value:
                yield worker
>>>>>>> ec67657d


CompoundActionGenerator = Generator[CompoundAction, None, None]


@dataclass(frozen=True)
class ActionStage:
    def __update(self, action: CompoundAction) -> "ActionStage":
<<<<<<< HEAD
        if action.building is None:
            return NoWorkersAction()
=======
        no_op = not action.is_op
        if no_op:
            return NoOpAction()
        if None in (action.building, action.coord):
            return DoNothingAction()
>>>>>>> ec67657d
        return self._update(action)

    @staticmethod
    def _children() -> List[type]:
        return [
            DoNothingAction,
            NoOpAction,
            # WorkersAction,
            # BuildingAction,
            # CoordAction,
            BuildingCoordAction,
        ]

    @staticmethod
    @abstractmethod
    def _gate_openers() -> CompoundActionGenerator:
        pass

    @staticmethod
    @abstractmethod
    def _parse_string(s: str) -> CompoundAction:
        pass

    @staticmethod
    @abstractmethod
    def _permitted_values() -> CompoundActionGenerator:
        pass

    @staticmethod
    @abstractmethod
    def _prompt() -> str:
        pass

    @staticmethod
    @abstractmethod
    def _update(action: CompoundAction) -> "ActionStage":
        pass

    @abstractmethod
    def action_components(self) -> CompoundAction:
        pass

    @abstractmethod
    def assignment(self, positions: Positions) -> Optional[Assignment]:
        pass

    def from_input(self) -> "ActionStage":
        compound_action = None
        while compound_action is None:
            string = input(self._prompt() + "\n")
            if string:
                try:
                    compound_action = self._parse_string(string)
                except InvalidInput as e:
                    print(e)
            else:
                compound_action = CompoundAction()
        return self._update(compound_action)

    @classmethod
    @lru_cache
    def gate_openers(cls) -> np.ndarray:
        return np.array([list(o.to_input_int()) for o in cls._gate_openers()])

    @classmethod
    def gate_opener_max_size(cls):
        def opener_size():
            for c in cls._children():
                assert issubclass(c, ActionStage)
                yield len(c.gate_openers())

        return max(opener_size())

    @abstractmethod
    def get_workers(self) -> WorkerGenerator:
        raise NotImplementedError

    def invalid(
        self,
        resources: typing.Counter[Resource],
        dependencies: Dict[Building, Building],
        building_positions: BuildingPositions,
        pending_positions: BuildingPositions,
        positions: Positions,
    ) -> Optional[str]:
        return

    @classmethod
    @lru_cache
    def mask(cls) -> np.ndarray:
        nvec = CompoundAction.input_space().nvec
        mask = np.ones((len(nvec), max(nvec)))
        R = np.arange(len(nvec))
        for permitted_values in cls._permitted_values():
            unmask = [*permitted_values.to_input_int()]
            mask[R, unmask] = 0
        return mask

    def to_ints(self):
        return self.action_components().to_representation_ints()

    def update(self, *components: int) -> "ActionStage":
        return self.__update(CompoundAction.parse(*components))


class CoordCanOpenGate(ActionStage, ABC):
    @staticmethod
    def _gate_openers() -> CompoundActionGenerator:
        for i, j in Coord.possible_values():
            yield CompoundAction(coord=Coord(i, j))


@dataclass(frozen=True)
class DoNothingAction(ActionStage):
    @staticmethod
    def _gate_openers() -> CompoundActionGenerator:
        # selecting no workers is a no-op that allows gate to open
        yield CompoundAction()
        for building in Buildings:
            yield CompoundAction(building=building)

        for i, j in Coord.possible_values():
            yield CompoundAction(coord=Coord(i, j))
            for building in Buildings:
                yield CompoundAction(building=building, coord=Coord(i, j))

    @staticmethod
    def _parse_string(s: str) -> CompoundAction:
        try:
            *ws, b, i, j = map(int, s.split())
        except ValueError:
            raise InvalidInput
        return CompoundAction(
            worker_values=[w.value in ws for w in Worker],
            building=Building.parse(b),
            coord=Coord(i, j),
        )

    @staticmethod
    def _permitted_values() -> CompoundActionGenerator:
<<<<<<< HEAD
        for worker_values, building, coord in itertools.product(
            CompoundAction.possible_worker_values(),
            [None, *Buildings],
            [None, *Coord.possible_values()],
        ):
            if coord:
                coord = Coord(*coord)
            yield CompoundAction(
                worker_values=[*worker_values], building=building, coord=coord
            )
=======
        for is_op in (True, False):
            yield CompoundAction(is_op=is_op)
        # for i, j in Coord.possible_values():
        for building in Buildings:
            yield CompoundAction(building=building)
>>>>>>> ec67657d

    @staticmethod
    def _prompt() -> str:
        return "Workers, building, coord:"

    def _update(
        self, action: CompoundAction
<<<<<<< HEAD
    ) -> Union["WorkersAction", "NoWorkersAction"]:
        if None in (action.building, action.coord):
            return NoWorkersAction()
=======
    ) -> Union["WorkersAction", "DoNothingAction"]:
        if None in (action.building, action.coord):
            return DoNothingAction()
>>>>>>> ec67657d
        return BuildingCoordAction(
            workers=[*action.workers()], building=action.building, coord=action.coord
        )

    def assignment(self, positions: Positions) -> Optional[Assignment]:
        return DoNothing()

    def get_workers(self) -> WorkerGenerator:
        yield from ()

    def action_components(self) -> CompoundAction:
        return CompoundAction()


@dataclass(frozen=True)
class NoOpAction(DoNothingAction):
    def assignment(self, positions: Positions) -> Optional[Assignment]:
        return None


@dataclass(frozen=True)
class HasWorkers(ActionStage, ABC):
    workers: List[Worker]

    def action_components(self) -> CompoundAction:
        return CompoundAction(worker_values=[w in self.workers for w in Worker])

    def get_workers(self) -> WorkerGenerator:
        yield from self.workers


@dataclass(frozen=True)
class WorkersAction(HasWorkers, CoordCanOpenGate):
    @staticmethod
    def _parse_string(s: str) -> CompoundAction:
        try:
            i, j = map(int, s.split())
        except ValueError:
            try:
                n = int(s)
            except ValueError:
                raise InvalidInput
            try:
                building = Buildings[n]
            except IndexError as e:
                raise InvalidInput(e)
            return CompoundAction(building=building)
        return CompoundAction(coord=Coord(i, j))

    @staticmethod
    def _permitted_values() -> CompoundActionGenerator:
        for i, j in Coord.possible_values():
            yield CompoundAction(coord=Coord(i, j))
        for building in Buildings:
            yield CompoundAction(building=building)

    @staticmethod
    def _prompt() -> str:
        return "\n".join(
            [f"({i}) {b}" for i, b in enumerate(Buildings)] + ["Coord or Building"]
        )

    def _update(self, action: CompoundAction) -> "ActionStage":
        if (action.coord, action.building) == (None, None):
            assert not any(action.workers)
            return DoNothingAction()
        if action.coord is not None:
            assert not any([*action.workers, action.building])
            return CoordAction(workers=self.workers, coord=action.coord)
        if action.building is not None:
            assert not any([*action.workers, action.coord])
            return BuildingAction(workers=self.workers, building=action.building)
        raise RuntimeError

    def assignment(self, positions: Positions) -> Optional[Assignment]:
        return None


@dataclass(frozen=True)
class CoordAction(HasWorkers, DoNothingAction):
    coord: Coord

    @staticmethod
    def _permitted_values() -> CompoundActionGenerator:
        for building in Buildings:
            yield CompoundAction(building=building)

    def action_components(self) -> CompoundAction:
        return replace(HasWorkers.action_components(self), coord=self.coord)

    def assignment(self, positions: Positions) -> Optional[Assignment]:
        i, j = astuple(self.coord)
        for resource in Resource:
            if resource.on((i, j), positions):
                return resource
        return GoTo((i, j))


@dataclass(frozen=True)
class BuildingAction(HasWorkers, CoordCanOpenGate):
    building: Building

    @staticmethod
    def _parse_string(s: str) -> CompoundAction:
        try:
            i, j = map(int, s.split())
        except ValueError:
            raise InvalidInput
        return CompoundAction(coord=Coord(i, j))

    @staticmethod
    def _permitted_values() -> CompoundActionGenerator:
        for i, j in Coord.possible_values():
            yield CompoundAction(coord=Coord(i, j))

    @staticmethod
    def _prompt() -> str:
        return "Coord"

    def _update(self, action: CompoundAction) -> "ActionStage":
        assert action.building is None
        if action.coord is None:
<<<<<<< HEAD
            return NoWorkersAction()
=======
            return DoNothingAction()
>>>>>>> ec67657d
        return BuildingCoordAction(
            workers=self.workers, building=self.building, coord=action.coord
        )

    def action_components(self) -> CompoundAction:
        return replace(HasWorkers.action_components(self), building=self.building)

    def assignment(self, positions: Positions) -> Optional[Assignment]:
        return None

    def invalid(
        self,
        resources: typing.Counter[Resource],
        dependencies: Dict[Building, Building],
        building_positions: BuildingPositions,
        *args,
        **kwargs,
    ) -> Optional[str]:
        dependency = dependencies[self.building]
        dependency_met = dependency in [*building_positions.values(), None]
        # insufficient_resources = Counter(self.building.cost) - resources
        if not dependency_met:
            return f"Dependency ({dependency}) not met"
        # if insufficient_resources:
        #     return "Insufficient resources"
        return None


@dataclass(frozen=True)
class BuildingCoordAction(HasWorkers, DoNothingAction):
    building: Building
    coord: Coord

    def action_components(self) -> CompoundAction:
        return replace(
            HasWorkers.action_components(self), coord=self.coord, building=self.building
        )

    def assignment(self, positions: Positions) -> Assignment:
        i, j = astuple(self.coord)
        on_gas = Resource.GAS.on((i, j), positions)
        assimilator = isinstance(self.building, Assimilator)
        assert (on_gas and assimilator) or (not on_gas and not assimilator)
        assert not Resource.MINERALS.on((i, j), positions)
        return BuildOrder(self.building, (i, j))

    def invalid(
        self,
        resources: typing.Counter[Resource],
        dependencies: Dict[Building, Building],
        building_positions: BuildingPositions,
        pending_positions: BuildingPositions,
        positions: Positions,
    ) -> Optional[str]:
        if not dependencies[self.building] in [*building_positions.values(), None]:
            return "Dependency not met"
        coord = astuple(self.coord)
        all_positions = {**building_positions, **pending_positions}
        if coord in all_positions:
            return f"coord occupied by {all_positions[coord]}"
        if isinstance(self.building, Assimilator):
            return (
                None
                if coord == positions[Resource.GAS]
                else f"Assimilator not built on gas"
            )
        else:
            return (
                "Building built on resource"
                if coord
                in (
                    positions[Resource.GAS],
                    positions[Resource.MINERALS],
                )
                else None
            )


# Check that fields are alphabetical. Necessary because of the way
# that observation gets vectorized.
annotations = Obs.__annotations__
assert tuple(annotations) == tuple(sorted(annotations))


@dataclass(frozen=True)
class Line:
    required: bool
    building: Building


@dataclass
class State:
    action: ActionStage
    building_positions: Dict[CoordType, Building]
    pointer: int
    positions: Dict[Union[Resource, Worker], CoordType]
    resources: typing.Counter[Resource]
    success: bool
    time_remaining: int
    valid: bool


@dataclass
class RecurrentState(Generic[X]):
    a: X
    d: X
    h: X
    dg: X
    p: X
    v: X
    a_probs: X
    d_probs: X
    dg_probs: X


@dataclass
class ParsedInput(Generic[X]):
    obs: X
    actions: X


def get_nearest(
    candidate_positions: List[CoordType],
    to: CoordType,
) -> CoordType:
    nearest = np.argmin(
        np.max(
            np.abs(
                np.expand_dims(np.array(to), 0) - np.stack(candidate_positions),
            ),
            axis=-1,
        )
    )
    return candidate_positions[int(nearest)]


class Assimilator(Building):
    @property
    def cost(self) -> Resources:
        return Resources(minerals=75, gas=0)

    @property
    def symbol(self) -> str:
        return "A"


class CyberneticsCore(Building):
    @property
    def cost(self) -> Resources:
        return Resources(minerals=150, gas=0)

    @property
    def symbol(self) -> str:
        return "CC"


class DarkShrine(Building):
    @property
    def cost(self) -> Resources:
        return Resources(minerals=150, gas=150)

    @property
    def symbol(self) -> str:
        return "DS"


class FleetBeacon(Building):
    @property
    def cost(self) -> Resources:
        return Resources(minerals=300, gas=200)

    @property
    def symbol(self) -> str:
        return "FB"


class Forge(Building):
    @property
    def cost(self) -> Resources:
        return Resources(minerals=150, gas=0)

    @property
    def symbol(self) -> str:
        return "f"


class Gateway(Building):
    @property
    def cost(self) -> Resources:
        return Resources(minerals=150, gas=0)

    @property
    def symbol(self) -> str:
        return "GW"


class Nexus(Building):
    @property
    def cost(self) -> Resources:
        return Resources(minerals=400, gas=0)

    @property
    def symbol(self) -> str:
        return "N"


class PhotonCannon(Building):
    @property
    def cost(self) -> Resources:
        return Resources(minerals=150, gas=0)

    @property
    def symbol(self) -> str:
        return "PC"


class Pylon(Building):
    @property
    def cost(self) -> Resources:
        return Resources(minerals=100, gas=0)

    @property
    def symbol(self) -> str:
        return "P"


class RoboticsBay(Building):
    @property
    def cost(self) -> Resources:
        return Resources(minerals=200, gas=200)

    @property
    def symbol(self) -> str:
        return "RB"


class RoboticsFacility(Building):
    @property
    def cost(self) -> Resources:
        return Resources(minerals=200, gas=100)

    @property
    def symbol(self) -> str:
        return "RF"


class StarGate(Building):
    @property
    def cost(self) -> Resources:
        return Resources(minerals=150, gas=150)

    @property
    def symbol(self) -> str:
        return "SG"


class TemplarArchives(Building):
    @property
    def cost(self) -> Resources:
        return Resources(minerals=150, gas=200)

    @property
    def symbol(self) -> str:
        return "TA"


class TwilightCouncil(Building):
    @property
    def cost(self) -> Resources:
        return Resources(minerals=150, gas=100)

    @property
    def symbol(self) -> str:
        return "TC"


Buildings: List[Building] = [
    # Assimilator(),
    CyberneticsCore(),
    DarkShrine(),
    FleetBeacon(),
    Forge(),
    Gateway(),
    Nexus(),
    PhotonCannon(),
    Pylon(),
    RoboticsBay(),
    RoboticsFacility(),
    StarGate(),
    TemplarArchives(),
    TwilightCouncil(),
]
WorldObjects = list(Buildings) + list(Resource) + list(Worker)<|MERGE_RESOLUTION|>--- conflicted
+++ resolved
@@ -413,15 +413,10 @@
 
 @dataclass(frozen=True)
 class CompoundAction:
-<<<<<<< HEAD
-    building: OB = None
-    # coord: OC = None
-=======
     worker_values: List[Ob] = field(default_factory=lambda: [False for _ in Worker])
     building: OB = None
     coord: OC = None
     is_op: bool = True
->>>>>>> ec67657d
 
     @staticmethod
     def _worker_values() -> List[Ob]:
@@ -429,24 +424,6 @@
 
     @classmethod
     def input_space(cls):
-<<<<<<< HEAD
-        return spaces.MultiDiscrete([1 + Building.space().n])  # , 1 + Coord.space().n])
-
-    @classmethod
-    def parse(cls, b: int) -> "CompoundAction":
-        b = int(b)
-        if b == 0:
-            return CompoundAction()
-        return CompoundAction(
-            building=Building.parse(b - 1)
-        )  # , coord=Coord.parse(c - 1))
-
-    @classmethod
-    def representation_space(cls):
-        return spaces.MultiDiscrete([1 + len(Buildings)])  # , 1 + Coord.space().n])
-
-    def to_input_int(self) -> IntGenerator:
-=======
         return spaces.MultiDiscrete([2, 1 + Building.space().n])
 
     @classmethod
@@ -482,14 +459,10 @@
         # for w in self.worker_values:
         #     yield self._worker_values().index(w)
         yield int(self.is_op)
->>>>>>> ec67657d
         for attr in [self.building]:  # , self.coord]:
             yield 0 if attr is None else 1 + attr.to_int()
 
     def to_representation_ints(self) -> IntGenerator:
-<<<<<<< HEAD
-        yield from self.to_input_int()
-=======
         yield int(self.is_op)
         for w in self.worker_values:
             yield self._worker_values().index(w)
@@ -500,7 +473,6 @@
         for worker, value in zip(Worker, self.worker_values):
             if value:
                 yield worker
->>>>>>> ec67657d
 
 
 CompoundActionGenerator = Generator[CompoundAction, None, None]
@@ -509,16 +481,11 @@
 @dataclass(frozen=True)
 class ActionStage:
     def __update(self, action: CompoundAction) -> "ActionStage":
-<<<<<<< HEAD
-        if action.building is None:
-            return NoWorkersAction()
-=======
         no_op = not action.is_op
         if no_op:
             return NoOpAction()
         if None in (action.building, action.coord):
             return DoNothingAction()
->>>>>>> ec67657d
         return self._update(action)
 
     @staticmethod
@@ -659,24 +626,11 @@
 
     @staticmethod
     def _permitted_values() -> CompoundActionGenerator:
-<<<<<<< HEAD
-        for worker_values, building, coord in itertools.product(
-            CompoundAction.possible_worker_values(),
-            [None, *Buildings],
-            [None, *Coord.possible_values()],
-        ):
-            if coord:
-                coord = Coord(*coord)
-            yield CompoundAction(
-                worker_values=[*worker_values], building=building, coord=coord
-            )
-=======
         for is_op in (True, False):
             yield CompoundAction(is_op=is_op)
         # for i, j in Coord.possible_values():
         for building in Buildings:
             yield CompoundAction(building=building)
->>>>>>> ec67657d
 
     @staticmethod
     def _prompt() -> str:
@@ -684,15 +638,9 @@
 
     def _update(
         self, action: CompoundAction
-<<<<<<< HEAD
-    ) -> Union["WorkersAction", "NoWorkersAction"]:
-        if None in (action.building, action.coord):
-            return NoWorkersAction()
-=======
     ) -> Union["WorkersAction", "DoNothingAction"]:
         if None in (action.building, action.coord):
             return DoNothingAction()
->>>>>>> ec67657d
         return BuildingCoordAction(
             workers=[*action.workers()], building=action.building, coord=action.coord
         )
@@ -815,11 +763,7 @@
     def _update(self, action: CompoundAction) -> "ActionStage":
         assert action.building is None
         if action.coord is None:
-<<<<<<< HEAD
-            return NoWorkersAction()
-=======
             return DoNothingAction()
->>>>>>> ec67657d
         return BuildingCoordAction(
             workers=self.workers, building=self.building, coord=action.coord
         )
