--- conflicted
+++ resolved
@@ -16,11 +16,7 @@
 
 Coord = Tuple[int, int]
 
-<<<<<<< HEAD
-WORLD_SIZE = int(os.environ.get("WORLD_SIZE", 5))
-=======
 WORLD_SIZE = None
->>>>>>> 8a1fa503
 
 
 class WorldObject:
