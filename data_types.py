import itertools
import typing
from abc import abstractmethod, ABC, ABCMeta
from collections import Counter
from dataclasses import dataclass, astuple, replace, field
from enum import unique, Enum, auto, EnumMeta
from functools import lru_cache
from typing import Tuple, Union, List, Generator, Dict, Generic, Optional, Iterable, Any

import gym
import numpy as np
import torch
from colored import fg
from gym import spaces

from utils import RESET

CoordType = Tuple[int, int]
IntGenerator = Generator[int, None, None]
IntListGenerator = Generator[List[int], None, None]
BoolGenerator = Generator[bool, None, None]

WORLD_SIZE = None


def move_from(origin: CoordType, toward: CoordType) -> CoordType:
    origin = np.array(origin)
    i, j = np.array(origin) + np.clip(
        np.array(toward) - origin,
        -1,
        1,
    )
    return i, j


class InvalidInput(Exception):
    pass


""" abstract classes """


class WorldObject:
    @property
    @abstractmethod
    def symbol(self):
        pass

    @abstractmethod
    def __eq__(self, other):
        pass


class ActionComponentMeta(type):
    pass


class ActionComponentEnumMeta(ActionComponentMeta, EnumMeta):
    pass


class ActionComponentABCMeta(ActionComponentMeta, ABCMeta):
    pass


class ActionComponent(metaclass=ActionComponentMeta):
    @staticmethod
    @abstractmethod
    def parse(n: int) -> "ActionComponent":
        pass

    @staticmethod
    @abstractmethod
    def space() -> spaces.Discrete:
        pass

    @abstractmethod
    def to_int(self) -> int:
        pass


ActionComponentGenerator = Generator[ActionComponent, None, None]


class Building(WorldObject, ActionComponent, ABC, metaclass=ActionComponentABCMeta):
    def __eq__(self, other):
        return type(self) == type(other)

    def __hash__(self):
        return hash(type)

    def __str__(self):
        return self.__class__.__name__

    def __repr__(self):
        return f"({Buildings.index(self)}) {str(self)}: {self.cost}"

    @property
    @abstractmethod
    def cost(self) -> "Resources":
        pass

    def on(self, coord: "CoordType", building_positions: "BuildingPositions"):
        return self == building_positions.get(coord)

    @staticmethod
    def parse(n: int) -> "Building":
        return Buildings[n]

    @staticmethod
    def space() -> spaces.Discrete:
        return spaces.Discrete(len(Buildings))

    @property
    @abstractmethod
    def symbol(self) -> str:
        pass

    def to_int(self) -> int:
        return Buildings.index(self)


class Assignment:
    @abstractmethod
    def execute(
        self,
        positions: "Positions",
        worker: "Worker",
        assignments: "Assignments",
        building_positions: "BuildingPositions",
        pending_positions: "BuildingPositions",
        required: typing.Counter["Building"],
        resources: typing.Counter["Resource"],
        carrying: "Carrying",
    ) -> Optional[str]:
        raise NotImplementedError


""" world objects"""


@unique
class Worker(WorldObject, ActionComponent, Enum, metaclass=ActionComponentEnumMeta):
    W1 = auto()
    W2 = auto()
    W3 = auto()

    # W4 = auto()
    # W5 = auto()
    # W6 = auto()
    # W7 = auto()
    # W8 = auto()
    # W9 = auto()
    # W10 = auto()
    # W11 = auto()
    # W12 = auto()

    def __eq__(self, other):
        # noinspection PyArgumentList
        return Enum.__eq__(self, other)

    def __lt__(self, other):
        assert isinstance(other, Worker)
        # noinspection PyArgumentList
        return self.value < other.value

    def __hash__(self):
        # noinspection PyArgumentList
        return Enum.__hash__(self)

    def on(
        self,
        coord: "CoordType",
        positions: "Positions",
    ) -> bool:
        return positions[self] == coord

    @staticmethod
    def parse(n: int) -> "Worker":
        return Worker(n)

    @staticmethod
    def space() -> spaces.Discrete:
        return spaces.Discrete(len(Worker))  # binary: in or out

    @property
    def symbol(self) -> str:
        return str(self.value)

    def to_int(self) -> int:
        return self.value


WorkerGenerator = Generator[Worker, None, None]


@unique
class Resource(WorldObject, Assignment, Enum):
    MINERALS = auto()
    GAS = auto()

    def __hash__(self):
        return Enum.__hash__(self)

    def __eq__(self, other):
        return Enum.__eq__(self, other)

    def execute(
        self,
        positions: "Positions",
        worker: "Worker",
        assignments: "Assignments",
        building_positions: "BuildingPositions",
        pending_positions: "BuildingPositions",
        required: typing.Counter["Building"],
        resources: typing.Counter["Resource"],
        carrying: "Carrying",
    ) -> Optional[str]:
        worker_pos = positions[worker]

        if carrying[worker] is None:
            resource_pos = positions[self]
            positions[worker] = move_from(worker_pos, toward=resource_pos)
            worker_pos = positions[worker]
            if worker_pos == resource_pos:
                if self is Resource.GAS and not isinstance(
                    building_positions.get(positions[worker]), Assimilator
                ):
                    return "Assimilator required for harvesting gas"  # no op on gas unless Assimilator
                carrying[worker] = self
        else:
            nexus_positions: List[CoordType] = [
                p for p, b in building_positions.items() if isinstance(b, Nexus)
            ]
            nexus = get_nearest(nexus_positions, to=worker_pos)
            positions[worker] = move_from(
                worker_pos,
                toward=nexus,
            )
            if positions[worker] == nexus:
                resource = carrying[worker]
                assert isinstance(resource, Resource)
                resources[resource] += 100
                carrying[worker] = None
        return None

    def on(
        self,
        coord: "CoordType",
        positions: "Positions",
    ) -> bool:
        return positions[self] == coord

    @property
    def symbol(self) -> str:
        if self is Resource.GAS:
            return fg("green") + "g" + RESET
        if self is Resource.MINERALS:
            return fg("blue") + "m" + RESET
        raise RuntimeError


@dataclass(frozen=True)
class Resources:
    minerals: int
    gas: int

    def __iter__(self):
        yield from [Resource.MINERALS] * self.minerals
        yield from [Resource.GAS] * self.gas


assert set(Resources(0, 0).__annotations__.keys()) == {
    r.lower() for r in Resource.__members__
}

""" action components """


@dataclass
class Coord(ActionComponent):
    i: int
    j: int

    @staticmethod
    def parse(n: int) -> "Coord":
        assert isinstance(WORLD_SIZE, int)
        ij = np.unravel_index(n, (WORLD_SIZE, WORLD_SIZE))
        return Coord(*ij)

    @staticmethod
    def possible_values():
        assert isinstance(WORLD_SIZE, int)
        for i in range(WORLD_SIZE):
            for j in range(WORLD_SIZE):
                yield i, j

    @staticmethod
    def space() -> spaces.Discrete:
        assert isinstance(WORLD_SIZE, int)
        return spaces.Discrete(WORLD_SIZE ** 2)

<<<<<<< HEAD
Buildings: List[Building] = [
    Assimilator(),
    CyberneticsCore(),
    DarkShrine(),
    FleetBeacon(),
    Forge(),
    # Gateway(),
    Nexus(),
    PhotonCannon(),
    Pylon(),
    RoboticsBay(),
    RoboticsFacility(),
    StarGate(),
    # TemplarArchives(),
    TwilightCouncil(),
]
=======
    def to_int(self) -> int:
        return int(np.ravel_multi_index((self.i, self.j), (WORLD_SIZE, WORLD_SIZE)))
>>>>>>> 45609d35

    @staticmethod
    def zeros() -> IntGenerator:
        yield 0
        yield 0


BuildingPositions = Dict[CoordType, Building]
Positions = Dict[Union[Resource, Worker], CoordType]
Carrying = Dict[Worker, Optional[Resource]]
Assignments = Dict[Worker, Assignment]


@dataclass(frozen=True)
class BuildOrder(Assignment):
    building: Building
    coord: CoordType

    def execute(
        self,
        positions: "Positions",
        worker: "Worker",
        assignments: "Assignments",
        building_positions: "BuildingPositions",
        pending_positions: "BuildingPositions",
        required: typing.Counter["Building"],
        resources: typing.Counter["Resource"],
        carrying: "Carrying",
    ) -> Optional[str]:
        # if positions[worker] == self.coord:
        remaining = required - Counter(building_positions.values())
        if self.building in remaining:
            building_positions[self.coord] = self.building
            assignments[worker] = DoNothing()
            return
        else:
            return "Built unnecessary building."
            if self.coord not in pending_positions:
                pending_positions[self.coord] = self.building
                resources.subtract(self.building.cost)
            return GoTo(self.coord).execute(
                positions=positions,
                worker=worker,
                assignments=assignments,
                building_positions=building_positions,
                pending_positions=pending_positions,
                required=required,
                resources=resources,
                carrying=carrying,
            )


<<<<<<< HEAD
Assignment = Union[BuildOrder, Resource]


class MovementType(type):
    def __iter__(self):
        for i in range(-1, 2):
            for j in range(-1, 2):
                yield Movement(i, j)
=======
@dataclass(frozen=True)
class GoTo(Assignment):
    coord: CoordType
>>>>>>> 45609d35

    def execute(
        self, positions: "Positions", worker: "Worker", assignments, *args, **kwargs
    ) -> Optional[str]:
        positions[worker] = move_from(positions[worker], toward=self.coord)
        return


class DoNothing(Assignment):
    def execute(self, *args, **kwargs) -> Optional[str]:
        return


Command = Union[BuildOrder, Resource]

O = typing.TypeVar("O", torch.Tensor, np.ndarray, int, gym.Space)


@dataclass(frozen=True)
class Obs(typing.Generic[O]):
    action_mask: O
    gate_openers: O
    line_mask: O
    lines: O
    next_actions: O
    obs: O
    partial_action: O
    ptr: O
    resources: O


X = typing.TypeVar("X")


@dataclass(frozen=True)
class RawAction:
    delta: Union[np.ndarray, torch.Tensor, X]
    dg: Union[np.ndarray, torch.Tensor, X]
    ptr: Union[np.ndarray, torch.Tensor, X]
    a: Union[np.ndarray, torch.Tensor, X]

    @staticmethod
    def parse(*xs) -> "RawAction":
        delta, dg, ptr, *a = xs
        if a == [None]:
            a = None
        return RawAction(delta, dg, ptr, a)

    def flatten(self) -> Generator[any, None, None]:
        yield from astuple(self)


Ob = Optional[bool]
OB = Optional[Building]
OC = Optional[Coord]


@dataclass(frozen=True)
class CompoundAction:
    building: OB = None
    coord: OC = None

    @staticmethod
    def _worker_values() -> List[Ob]:
        return [None, False, True]

    @classmethod
    def input_space(cls):
        return spaces.MultiDiscrete([1 + Coord.space().n, 1 + Building.space().n])

    @classmethod
    def parse(cls, b: int, c: int) -> "CompoundAction":
        b, c = int(b), int(c)
        if b == 0 and c == 0:
            return CompoundAction()
        return CompoundAction(building=Building.parse(b - 1), coord=Coord.parse(c - 1))

    @classmethod
    def representation_space(cls):
        return spaces.MultiDiscrete([1 + Coord.space().n, 1 + len(Buildings)])

    def to_input_int(self) -> IntGenerator:
        yield 0 if self.coord is None else 1 + self.coord.to_int()
        yield 0 if self.building is None else 1 + self.building.to_int()

    def to_representation_ints(self) -> IntGenerator:
        yield 0 if self.coord is None else 1 + self.coord.to_int()
        yield 0 if self.building is None else 1 + self.building.to_int()


CompoundActionGenerator = Generator[CompoundAction, None, None]


@dataclass(frozen=True)
class ActionStage:
    @staticmethod
    def _children() -> List[type]:
        return [
            NoWorkersAction,
            # WorkersAction,
            # BuildingAction,
            # CoordAction,
            BuildingCoordAction,
        ]

    @staticmethod
    @abstractmethod
    def _gate_openers() -> CompoundActionGenerator:
        pass

    @staticmethod
    @abstractmethod
    def _parse_string(s: str) -> CompoundAction:
        pass

    @staticmethod
    @abstractmethod
    def _permitted_values() -> CompoundActionGenerator:
        pass

    @staticmethod
    @abstractmethod
    def _prompt() -> str:
        pass

    @staticmethod
    @abstractmethod
    def _update(action: CompoundAction) -> "ActionStage":
        pass

    @abstractmethod
    def action_components(self) -> CompoundAction:
        pass

    @abstractmethod
    def assignment(self, positions: Positions) -> Optional[Assignment]:
        pass

    def from_input(self) -> "ActionStage":
        compound_action = None
        while compound_action is None:
            string = input(self._prompt() + "\n")
            if string:
                try:
                    compound_action = self._parse_string(string)
                except InvalidInput:
                    pass
            else:
                compound_action = CompoundAction()
        return self._update(compound_action)

    @classmethod
    @lru_cache
    def gate_openers(cls) -> np.ndarray:
        return np.array([list(o.to_input_int()) for o in cls._gate_openers()])

    @classmethod
    def gate_opener_max_size(cls):
        def opener_size():
            for c in cls._children():
                assert issubclass(c, ActionStage)
                yield len(c.gate_openers())

        return max(opener_size())

    @abstractmethod
    def get_workers(self) -> WorkerGenerator:
        raise NotImplementedError

    def invalid(
        self,
        resources: typing.Counter[Resource],
        dependencies: Dict[Building, Building],
        building_positions: BuildingPositions,
        pending_positions: BuildingPositions,
        positions: Positions,
    ) -> Optional[str]:
        return

    @classmethod
    @lru_cache
    def mask(cls) -> np.ndarray:
        nvec = CompoundAction.input_space().nvec
        mask = np.ones((len(nvec), max(nvec)))
        R = np.arange(len(nvec))
        for permitted_values in cls._permitted_values():
            unmask = [*permitted_values.to_input_int()]
            mask[R, unmask] = 0
        return mask

    def to_ints(self):
        return self.action_components().to_representation_ints()

    def update(self, *components: int) -> "ActionStage":
        return self._update(CompoundAction.parse(*components))


class CoordCanOpenGate(ActionStage, ABC):
    @staticmethod
    def _gate_openers() -> CompoundActionGenerator:
        for i, j in Coord.possible_values():
            yield CompoundAction(coord=Coord(i, j))


@dataclass(frozen=True)
class NoWorkersAction(ActionStage):
    @staticmethod
    def _gate_openers() -> CompoundActionGenerator:
        # selecting no workers is a no-op that allows gate to open
        yield CompoundAction()

    @staticmethod
    def _parse_string(s: str) -> CompoundAction:
        try:
            b, i, j = map(int, s.split())
        except ValueError:
            raise InvalidInput
        return CompoundAction(building=Building.parse(b), coord=Coord(i, j))

    @staticmethod
    def _permitted_values() -> CompoundActionGenerator:
        yield CompoundAction()
        for i, j in Coord.possible_values():
            for building in Buildings:
                yield CompoundAction(building=building, coord=Coord(i, j))

    @staticmethod
    def _prompt() -> str:
        return "Building, coord:"

    def _update(
        self, action: CompoundAction
    ) -> Union["WorkersAction", "NoWorkersAction"]:
        return BuildingCoordAction(
            workers=[Worker.W1], building=action.building, coord=action.coord
        )

    def assignment(self, positions: Positions) -> Optional[Assignment]:
        return DoNothing()

    def get_workers(self) -> WorkerGenerator:
        yield Worker.W1

    def action_components(self) -> CompoundAction:
        return CompoundAction()


@dataclass(frozen=True)
class HasWorkers(ActionStage, ABC):
    workers: List[Worker]

    def action_components(self) -> CompoundAction:
        return CompoundAction()
        # return CompoundAction(workers=[w in self.workers for w in Worker])

    def get_workers(self) -> WorkerGenerator:
        yield from self.workers


@dataclass(frozen=True)
class WorkersAction(HasWorkers, CoordCanOpenGate):
    @staticmethod
    def _parse_string(s: str) -> CompoundAction:
        try:
            i, j = map(int, s.split())
        except ValueError:
            try:
                n = int(s)
            except ValueError:
                raise InvalidInput
            try:
                building = Buildings[n]
            except IndexError:
                raise InvalidInput
            return CompoundAction(building=building)
        return CompoundAction(coord=Coord(i, j))

    @staticmethod
    def _permitted_values() -> CompoundActionGenerator:
        for i, j in Coord.possible_values():
            yield CompoundAction(coord=Coord(i, j))
        for building in Buildings:
            yield CompoundAction(building=building)

    @staticmethod
    def _prompt() -> str:
        return "\n".join(
            [f"({i}) {b}" for i, b in enumerate(Buildings)] + ["Coord or Building"]
        )

    def _update(self, action: CompoundAction) -> "ActionStage":
        if (action.coord, action.building) == (None, None):
            assert not any(action.workers)
            return NoWorkersAction()
        if action.coord is not None:
            assert not any([*action.workers, action.building])
            return CoordAction(workers=self.workers, coord=action.coord)
        if action.building is not None:
            assert not any([*action.workers, action.coord])
            return BuildingAction(workers=self.workers, building=action.building)
        raise RuntimeError

    def assignment(self, positions: Positions) -> Optional[Assignment]:
        return None


@dataclass(frozen=True)
class CoordAction(HasWorkers, NoWorkersAction):
    coord: Coord

    @staticmethod
    def _permitted_values() -> CompoundActionGenerator:
        for building in Buildings:
            yield CompoundAction(building=building)

    def action_components(self) -> CompoundAction:
        return replace(HasWorkers.action_components(self), coord=self.coord)

    def assignment(self, positions: Positions) -> Optional[Assignment]:
        i, j = astuple(self.coord)
        for resource in Resource:
            if resource.on((i, j), positions):
                return resource
        return GoTo((i, j))


@dataclass(frozen=True)
class BuildingAction(HasWorkers, CoordCanOpenGate):
    building: Building

    @staticmethod
    def _parse_string(s: str) -> CompoundAction:
        try:
            i, j = map(int, s.split())
        except ValueError:
            raise InvalidInput
        return CompoundAction(coord=Coord(i, j))

    @staticmethod
    def _permitted_values() -> CompoundActionGenerator:
        for i, j in Coord.possible_values():
            yield CompoundAction(coord=Coord(i, j))

    @staticmethod
    def _prompt() -> str:
        return "Coord"

    def _update(self, action: CompoundAction) -> "ActionStage":
        assert action.building is None
        if action.coord is None:
            return NoWorkersAction()
        return BuildingCoordAction(
            workers=self.workers, building=self.building, coord=action.coord
        )

    def action_components(self) -> CompoundAction:
        return replace(HasWorkers.action_components(self), building=self.building)

    def assignment(self, positions: Positions) -> Optional[Assignment]:
        return None

    def invalid(
        self,
        resources: typing.Counter[Resource],
        dependencies: Dict[Building, Building],
        building_positions: BuildingPositions,
        *args,
        **kwargs,
    ) -> Optional[str]:
        dependency = dependencies[self.building]
        dependency_met = dependency in [*building_positions.values(), None]
        # insufficient_resources = Counter(self.building.cost) - resources
        if not dependency_met:
            return f"Dependency ({dependency}) not met"
        # if insufficient_resources:
        #     return "Insufficient resources"
        return None


@dataclass(frozen=True)
class BuildingCoordAction(HasWorkers, NoWorkersAction):
    building: Building
    coord: Coord

    def action_components(self) -> CompoundAction:
        return replace(
            HasWorkers.action_components(self), coord=self.coord, building=self.building
        )

    def assignment(self, positions: Positions) -> Assignment:
        i, j = astuple(self.coord)
        on_gas = Resource.GAS.on((i, j), positions)
        assimilator = isinstance(self.building, Assimilator)
        assert (on_gas and assimilator) or (not on_gas and not assimilator)
        assert not Resource.MINERALS.on((i, j), positions)
        return BuildOrder(self.building, (i, j))

    def invalid(
        self,
        resources: typing.Counter[Resource],
        dependencies: Dict[Building, Building],
        building_positions: BuildingPositions,
        pending_positions: BuildingPositions,
        positions: Positions,
    ) -> Optional[str]:
        if not dependencies[self.building] in [*building_positions.values(), None]:
            return "Dependency not met"
        coord = astuple(self.coord)
        all_positions = {**building_positions, **pending_positions}
        if coord in all_positions:
            return f"coord occupied by {all_positions[coord]}"
        if isinstance(self.building, Assimilator):
            return (
                None
                if coord == positions[Resource.GAS]
                else f"Assimilator not built on gas"
            )
        else:
            return (
                "Building built on resource"
                if coord
                in (
                    positions[Resource.GAS],
                    positions[Resource.MINERALS],
                )
                else None
            )


# Check that fields are alphabetical. Necessary because of the way
# that observation gets vectorized.
annotations = Obs.__annotations__
assert tuple(annotations) == tuple(sorted(annotations))


@dataclass(frozen=True)
class Line:
    required: bool
    building: Building


@dataclass
class State:
    action: ActionStage
    building_positions: Dict[CoordType, Building]
    pointer: int
    positions: Dict[Union[Resource, Worker], CoordType]
    resources: typing.Counter[Resource]
    success: bool
    time_remaining: int
    valid: bool


@dataclass
class RecurrentState(Generic[X]):
    a: X
    d: X
    h: X
    dg: X
    p: X
    v: X
    a_probs: X
    d_probs: X
    dg_probs: X


@dataclass
class ParsedInput(Generic[X]):
    obs: X
    actions: X


def get_nearest(
    candidate_positions: List[CoordType],
    to: CoordType,
) -> CoordType:
    nearest = np.argmin(
        np.max(
            np.abs(
                np.expand_dims(np.array(to), 0) - np.stack(candidate_positions),
            ),
            axis=-1,
        )
    )
    return candidate_positions[int(nearest)]


class Assimilator(Building):
    @property
    def cost(self) -> Resources:
        return Resources(minerals=75, gas=0)

    @property
    def symbol(self) -> str:
        return "A"


class CyberneticsCore(Building):
    @property
    def cost(self) -> Resources:
        return Resources(minerals=150, gas=0)

    @property
    def symbol(self) -> str:
        return "CC"


class DarkShrine(Building):
    @property
    def cost(self) -> Resources:
        return Resources(minerals=150, gas=150)

    @property
    def symbol(self) -> str:
        return "DS"


class FleetBeacon(Building):
    @property
    def cost(self) -> Resources:
        return Resources(minerals=300, gas=200)

    @property
    def symbol(self) -> str:
        return "FB"


class Forge(Building):
    @property
    def cost(self) -> Resources:
        return Resources(minerals=150, gas=0)

    @property
    def symbol(self) -> str:
        return "f"


class Gateway(Building):
    @property
    def cost(self) -> Resources:
        return Resources(minerals=150, gas=0)

    @property
    def symbol(self) -> str:
        return "GW"


class Nexus(Building):
    @property
    def cost(self) -> Resources:
        return Resources(minerals=400, gas=0)

    @property
    def symbol(self) -> str:
        return "N"


class PhotonCannon(Building):
    @property
    def cost(self) -> Resources:
        return Resources(minerals=150, gas=0)

    @property
    def symbol(self) -> str:
        return "PC"


class Pylon(Building):
    @property
    def cost(self) -> Resources:
        return Resources(minerals=100, gas=0)

    @property
    def symbol(self) -> str:
        return "P"


class RoboticsBay(Building):
    @property
    def cost(self) -> Resources:
        return Resources(minerals=200, gas=200)

    @property
    def symbol(self) -> str:
        return "RB"


class RoboticsFacility(Building):
    @property
    def cost(self) -> Resources:
        return Resources(minerals=200, gas=100)

    @property
    def symbol(self) -> str:
        return "RF"


class StarGate(Building):
    @property
    def cost(self) -> Resources:
        return Resources(minerals=150, gas=150)

    @property
    def symbol(self) -> str:
        return "SG"


class TemplarArchives(Building):
    @property
    def cost(self) -> Resources:
        return Resources(minerals=150, gas=200)

    @property
    def symbol(self) -> str:
        return "TA"


class TwilightCouncil(Building):
    @property
    def cost(self) -> Resources:
        return Resources(minerals=150, gas=100)

    @property
    def symbol(self) -> str:
        return "TC"


Buildings: List[Building] = [
    # Assimilator(),
    CyberneticsCore(),
    DarkShrine(),
    FleetBeacon(),
    Forge(),
    Gateway(),
    Nexus(),
    PhotonCannon(),
    Pylon(),
    RoboticsBay(),
    RoboticsFacility(),
    StarGate(),
    TemplarArchives(),
    TwilightCouncil(),
]
WorldObjects = list(Buildings) + list(Resource) + list(Worker)<|MERGE_RESOLUTION|>--- conflicted
+++ resolved
@@ -300,27 +300,8 @@
         assert isinstance(WORLD_SIZE, int)
         return spaces.Discrete(WORLD_SIZE ** 2)
 
-<<<<<<< HEAD
-Buildings: List[Building] = [
-    Assimilator(),
-    CyberneticsCore(),
-    DarkShrine(),
-    FleetBeacon(),
-    Forge(),
-    # Gateway(),
-    Nexus(),
-    PhotonCannon(),
-    Pylon(),
-    RoboticsBay(),
-    RoboticsFacility(),
-    StarGate(),
-    # TemplarArchives(),
-    TwilightCouncil(),
-]
-=======
     def to_int(self) -> int:
         return int(np.ravel_multi_index((self.i, self.j), (WORLD_SIZE, WORLD_SIZE)))
->>>>>>> 45609d35
 
     @staticmethod
     def zeros() -> IntGenerator:
@@ -373,20 +354,9 @@
             )
 
 
-<<<<<<< HEAD
-Assignment = Union[BuildOrder, Resource]
-
-
-class MovementType(type):
-    def __iter__(self):
-        for i in range(-1, 2):
-            for j in range(-1, 2):
-                yield Movement(i, j)
-=======
 @dataclass(frozen=True)
 class GoTo(Assignment):
     coord: CoordType
->>>>>>> 45609d35
 
     def execute(
         self, positions: "Positions", worker: "Worker", assignments, *args, **kwargs
@@ -411,7 +381,6 @@
     gate_openers: O
     line_mask: O
     lines: O
-    next_actions: O
     obs: O
     partial_action: O
     ptr: O
