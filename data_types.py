--- conflicted
+++ resolved
@@ -75,33 +75,7 @@
 
 
 @unique
-<<<<<<< HEAD
-class Building(Target, WorkerAction, Enum):
-    # PYLON = auto()
-    ASSIMILATOR = auto()
-    NEXUS = auto()
-    # FORGE = auto()
-    # PHOTON_CANNON = auto()
-    # GATEWAY = auto()
-    # CYBERNETICS_CORE = auto()
-    TWILIGHT_COUNCIL = auto()
-    # TEMPLAR_ARCHIVES = auto()
-    # DARK_SHRINE = auto()
-    # STARGATE = auto()
-    # FLEET_BEACON = auto()
-    ROBOTICS_FACILITY = auto()
-    # ROBOTICS_BAY = auto()
-
-    def assignment(self, action3: Optional["Action3"]) -> "Assignment":
-        assert isinstance(action3, Action3)
-        return BuildOrder(building=self, location=(action3.i, action3.j))
-
-
-@unique
-class Resource(Target, Assignment, Enum):
-=======
 class Resource(WorldObject, Target, Assignment, Enum):
->>>>>>> f5c22c53
     MINERALS = auto()
     GAS = auto()
 
@@ -611,33 +585,6 @@
 annotations = Obs.__annotations__
 assert tuple(annotations) == tuple(sorted(annotations))
 
-<<<<<<< HEAD
-costs = {
-    Building.NEXUS: Resources(minerals=4, gas=0),
-    # Building.PYLON: Resources(minerals=1, gas=0),
-    Building.ASSIMILATOR: Resources(minerals=1, gas=0),
-    # Building.FORGE: Resources(minerals=2, gas=0),
-    # Building.GATEWAY: Resources(minerals=2, gas=0),
-    # Building.CYBERNETICS_CORE: Resources(minerals=2, gas=0),
-    # Building.PHOTON_CANNON: Resources(minerals=2, gas=0),
-    Building.TWILIGHT_COUNCIL: Resources(minerals=2, gas=1),
-    # Building.STARGATE: Resources(minerals=2, gas=2),
-    Building.ROBOTICS_FACILITY: Resources(minerals=2, gas=1),
-    # Building.TEMPLAR_ARCHIVES: Resources(minerals=2, gas=2),
-    # Building.DARK_SHRINE: Resources(minerals=2, gas=2),
-    # Building.ROBOTICS_BAY: Resources(minerals=2, gas=2),
-    # Building.FLEET_BEACON: Resources(minerals=3, gas=2),
-}
-
-Costs: Dict[Building, typing.Counter[Resource]] = {
-    b: Counter(c.as_dict()) for b, c in costs.items()
-}
-
-# ensure all buildings are in costs
-assert len(Costs) == len(Building)
-
-=======
->>>>>>> f5c22c53
 
 @dataclass(frozen=True)
 class Line:
@@ -657,36 +604,7 @@
     time_remaining: int
 
 
-<<<<<<< HEAD
-WorldObject = Union[Building, Resource, Worker]
-WorldObjects = list(Building) + list(Resource) + list(Worker)
-
-Symbols: Dict[WorldObject, Union[str, int]] = {
-    # Building.PYLON: "p",
-    Building.ASSIMILATOR: "a",
-    Building.NEXUS: "n",
-    # Building.FORGE: "f",
-    # Building.PHOTON_CANNON: "c",
-    # Building.GATEWAY: "g",
-    # Building.CYBERNETICS_CORE: "C",
-    Building.TWILIGHT_COUNCIL: "T",
-    # Building.TEMPLAR_ARCHIVES: "A",
-    # Building.DARK_SHRINE: "D",
-    # Building.STARGATE: "S",
-    # Building.FLEET_BEACON: "b",
-    Building.ROBOTICS_FACILITY: "F",
-    # Building.ROBOTICS_BAY: "B",
-    Worker.A: 1,
-    Worker.B: 2,
-    Worker.C: 3,
-    Resource.GAS: fg("green") + "G" + RESET,
-    Resource.MINERALS: fg("blue") + "M" + RESET,
-}
-
-assert set(Symbols) == set(WorldObjects)
-=======
 WorldObjects = list(Buildings) + list(Resource) + list(Worker)
->>>>>>> f5c22c53
 
 
 @dataclass
