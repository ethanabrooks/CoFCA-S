import typing
from abc import abstractmethod, ABC, ABCMeta
from collections import Counter
<<<<<<< HEAD
from dataclasses import dataclass, astuple, replace, field
from enum import unique, Enum, auto, EnumMeta
from functools import lru_cache
from typing import Tuple, Union, List, Generator, Dict, Generic, Optional, Iterable, Any
=======
from dataclasses import dataclass, astuple, replace
from enum import unique, Enum, auto, EnumMeta
from functools import lru_cache
from typing import Tuple, Union, List, Generator, Dict, Generic, Optional
>>>>>>> f6360ddc

import gym
import numpy as np
import torch
from colored import fg
from gym import spaces

from utils import RESET

CoordType = Tuple[int, int]
IntGenerator = Generator[int, None, None]
IntListGenerator = Generator[List[int], None, None]
BoolGenerator = Generator[bool, None, None]

WORLD_SIZE = None


def move_from(origin: CoordType, toward: CoordType) -> CoordType:
    origin = np.array(origin)
    i, j = np.array(origin) + np.clip(
        np.array(toward) - origin,
        -1,
        1,
    )
    return i, j


class InvalidInput(Exception):
    pass


""" abstract classes """


class WorldObject:
    @property
    @abstractmethod
    def symbol(self):
        pass

    @abstractmethod
    def __eq__(self, other):
        pass


class ActionComponentMeta(type):
    pass


class ActionComponentEnumMeta(ActionComponentMeta, EnumMeta):
    pass


class ActionComponentABCMeta(ActionComponentMeta, ABCMeta):
    pass


class ActionComponent(metaclass=ActionComponentMeta):
    @staticmethod
    @abstractmethod
    def parse(n: int) -> "ActionComponent":
        pass

    @staticmethod
    @abstractmethod
    def space() -> spaces.Discrete:
        pass

    @abstractmethod
    def to_int(self) -> int:
        pass


ActionComponentGenerator = Generator[ActionComponent, None, None]


class Assignment:
    @abstractmethod
    def execute(
        self,
        positions: "Positions",
        worker: "Worker",
        assignments: "Assignments",
        building_positions: "BuildingPositions",
        pending_positions: "BuildingPositions",
        required: typing.Counter["Building"],
        resources: typing.Counter["Resource"],
        carrying: "Carrying",
    ) -> Optional[str]:
        raise NotImplementedError


class Building(
    WorldObject, ActionComponent, Assignment, ABC, metaclass=ActionComponentABCMeta
):
    def __eq__(self, other):
        return type(self) == type(other)

    def __hash__(self):
        return hash(type)

    def __str__(self):
        return self.__class__.__name__

    def __repr__(self):
        return f"({Buildings.index(self)}) {str(self)}: {self.cost}"

    @property
    @abstractmethod
    def cost(self) -> "Resources":
        pass

    def execute(
        self,
        positions: "Positions",
        worker: "Worker",
        assignments: "Assignments",
        building_positions: "BuildingPositions",
        pending_positions: "BuildingPositions",
        required: typing.Counter["Building"],
        resources: typing.Counter["Resource"],
        carrying: "Carrying",
    ) -> Optional[str]:
        remaining = required - Counter(building_positions.values())
        if self not in remaining:
            return f"Built unnecessary building ({self})."
        for i, j in Coord.possible_values():
            occupied = {*building_positions.keys(), positions.values()}
            if (i, j) not in occupied:
                building_positions[i, j] = self
                assignments[worker] = DoNothing()
                return
        return "All coordinates occcupied."

    def on(self, coord: "CoordType", building_positions: "BuildingPositions"):
        return self == building_positions.get(coord)

    @staticmethod
    def parse(n: int) -> "Building":
        return Buildings[n]

    @staticmethod
    def space() -> spaces.Discrete:
        return spaces.Discrete(len(Buildings))

    @property
    @abstractmethod
    def symbol(self) -> str:
        pass

    def to_int(self) -> int:
        return Buildings.index(self)


""" world objects"""


@unique
class Worker(WorldObject, ActionComponent, Enum, metaclass=ActionComponentEnumMeta):
    W1 = auto()
    W2 = auto()
    W3 = auto()

    # W4 = auto()
    # W5 = auto()
    # W6 = auto()
    # W7 = auto()
    # W8 = auto()
    # W9 = auto()
    # W10 = auto()
    # W11 = auto()
    # W12 = auto()

    def __eq__(self, other):
        # noinspection PyArgumentList
        return Enum.__eq__(self, other)

    def __lt__(self, other):
        assert isinstance(other, Worker)
        # noinspection PyArgumentList
        return self.value < other.value

    def __hash__(self):
        # noinspection PyArgumentList
        return Enum.__hash__(self)

    def on(
        self,
        coord: "CoordType",
        positions: "Positions",
    ) -> bool:
        return positions[self] == coord

    @staticmethod
    def parse(n: int) -> "Worker":
        return Worker(n)

    @staticmethod
    def space() -> spaces.Discrete:
        return spaces.Discrete(len(Worker))  # binary: in or out

    @property
    def symbol(self) -> str:
        return str(self.value)

    def to_int(self) -> int:
        return self.value


WorkerGenerator = Generator[Worker, None, None]


@unique
class Resource(WorldObject, Assignment, Enum):
    MINERALS = auto()
    GAS = auto()

    def __hash__(self):
        return Enum.__hash__(self)

    def __eq__(self, other):
        return Enum.__eq__(self, other)

    def execute(
        self,
        positions: "Positions",
        worker: "Worker",
        assignments: "Assignments",
        building_positions: "BuildingPositions",
        pending_positions: "BuildingPositions",
        required: typing.Counter["Building"],
        resources: typing.Counter["Resource"],
        carrying: "Carrying",
    ) -> Optional[str]:
        worker_pos = positions[worker]

        if carrying[worker] is None:
            resource_pos = positions[self]
            positions[worker] = move_from(worker_pos, toward=resource_pos)
            worker_pos = positions[worker]
            if worker_pos == resource_pos:
                if self is Resource.GAS and not isinstance(
                    building_positions.get(positions[worker]), Assimilator
                ):
                    return "Assimilator required for harvesting gas"  # no op on gas unless Assimilator
                carrying[worker] = self
        else:
            nexus_positions: List[CoordType] = [
                p for p, b in building_positions.items() if isinstance(b, Nexus)
            ]
            nexus = get_nearest(nexus_positions, to=worker_pos)
            positions[worker] = move_from(
                worker_pos,
                toward=nexus,
            )
            if positions[worker] == nexus:
                resource = carrying[worker]
                assert isinstance(resource, Resource)
                resources[resource] += 100
                carrying[worker] = None
        return None

    def on(
        self,
        coord: "CoordType",
        positions: "Positions",
    ) -> bool:
        return positions[self] == coord

    @property
    def symbol(self) -> str:
        if self is Resource.GAS:
            return fg("green") + "g" + RESET
        if self is Resource.MINERALS:
            return fg("blue") + "m" + RESET
        raise RuntimeError


@dataclass(frozen=True)
class Resources:
    minerals: int
    gas: int

    def __iter__(self):
        yield from [Resource.MINERALS] * self.minerals
        yield from [Resource.GAS] * self.gas


assert set(Resources(0, 0).__annotations__.keys()) == {
    r.lower() for r in Resource.__members__
}

""" action components """


@dataclass
class Coord(ActionComponent):
    i: int
    j: int

    @staticmethod
    def parse(n: int) -> "Coord":
        assert isinstance(WORLD_SIZE, int)
        ij = np.unravel_index(n, (WORLD_SIZE, WORLD_SIZE))
        return Coord(*ij)

    @staticmethod
    def possible_values():
        assert isinstance(WORLD_SIZE, int)
        for i in range(WORLD_SIZE):
            for j in range(WORLD_SIZE):
                yield i, j

    @staticmethod
    def space() -> spaces.Discrete:
        assert isinstance(WORLD_SIZE, int)
        return spaces.Discrete(WORLD_SIZE ** 2)

    def to_int(self) -> int:
        return int(np.ravel_multi_index((self.i, self.j), (WORLD_SIZE, WORLD_SIZE)))

    @staticmethod
    def zeros() -> IntGenerator:
        yield 0
        yield 0


BuildingPositions = Dict[CoordType, Building]
Positions = Dict[Union[Resource, Worker], CoordType]
Carrying = Dict[Worker, Optional[Resource]]
Assignments = Dict[Worker, Assignment]


@dataclass(frozen=True)
class BuildOrder(Assignment):
    building: Building
    coord: CoordType

    def execute(
        self,
        positions: "Positions",
        worker: "Worker",
        assignments: "Assignments",
        building_positions: "BuildingPositions",
        pending_positions: "BuildingPositions",
        required: typing.Counter["Building"],
        resources: typing.Counter["Resource"],
        carrying: "Carrying",
    ) -> Optional[str]:
        # if positions[worker] == self.coord:
        remaining = required - Counter(building_positions.values())
        if self.building in remaining:
            building_positions[self.coord] = self.building
            assignments[worker] = DoNothing()
            return
        else:
            return "Built unnecessary building."
            if self.coord not in pending_positions:
                pending_positions[self.coord] = self.building
                resources.subtract(self.building.cost)
            return GoTo(self.coord).execute(
                positions=positions,
                worker=worker,
                assignments=assignments,
                building_positions=building_positions,
                pending_positions=pending_positions,
                required=required,
                resources=resources,
                carrying=carrying,
            )


@dataclass(frozen=True)
class GoTo(Assignment):
    coord: CoordType

    def execute(
        self, positions: "Positions", worker: "Worker", assignments, *args, **kwargs
    ) -> Optional[str]:
        positions[worker] = move_from(positions[worker], toward=self.coord)
        return


class DoNothing(Assignment):
    def execute(self, *args, **kwargs) -> Optional[str]:
        return


Command = Union[BuildOrder, Resource]

O = typing.TypeVar("O", torch.Tensor, np.ndarray, int, gym.Space)


@dataclass(frozen=True)
class Obs(typing.Generic[O]):
    action_mask: O
    line_mask: O
    lines: O
    obs: O
    partial_action: O
    ptr: O
    resources: O


X = typing.TypeVar("X")


@dataclass(frozen=True)
class RawAction:
    delta: Union[np.ndarray, torch.Tensor, X]
    dg: Union[np.ndarray, torch.Tensor, X]
    ptr: Union[np.ndarray, torch.Tensor, X]
    a: Union[np.ndarray, torch.Tensor, X]

    @staticmethod
    def parse(*xs) -> "RawAction":
        delta, dg, ptr, *a = xs
        if a == [None]:
            a = None
        return RawAction(delta, dg, ptr, a)

    def flatten(self) -> Generator[any, None, None]:
        yield from astuple(self)


Ob = Optional[bool]
OB = Optional[Building]
OC = Optional[Coord]


@dataclass(frozen=True)
class CompoundAction:
    building: OB = None
<<<<<<< HEAD
    coord: OC = None
=======
    # coord: OC = None
>>>>>>> f6360ddc

    @staticmethod
    def _worker_values() -> List[Ob]:
        return [None, False, True]

    @classmethod
    def input_space(cls):
<<<<<<< HEAD
        return spaces.MultiDiscrete([1 + Coord.space().n, 1 + Building.space().n])

    @classmethod
    def parse(cls, b: int, c: int) -> "CompoundAction":
        b, c = int(b), int(c)
        if b == 0 and c == 0:
            return CompoundAction()
        return CompoundAction(building=Building.parse(b - 1), coord=Coord.parse(c - 1))

    @classmethod
    def representation_space(cls):
        return spaces.MultiDiscrete([1 + Coord.space().n, 1 + len(Buildings)])

    def to_input_int(self) -> IntGenerator:
        yield 0 if self.coord is None else 1 + self.coord.to_int()
        yield 0 if self.building is None else 1 + self.building.to_int()

    def to_representation_ints(self) -> IntGenerator:
        yield 0 if self.coord is None else 1 + self.coord.to_int()
        yield 0 if self.building is None else 1 + self.building.to_int()
=======
        return spaces.MultiDiscrete([1 + Building.space().n])  # , 1 + Coord.space().n])

    @classmethod
    def parse(cls, b: int) -> "CompoundAction":
        b = int(b)
        if b == 0:
            return CompoundAction()
        return CompoundAction(
            building=Building.parse(b - 1)
        )  # , coord=Coord.parse(c - 1))

    @classmethod
    def representation_space(cls):
        return spaces.MultiDiscrete([1 + len(Buildings)])  # , 1 + Coord.space().n])

    def to_input_int(self) -> IntGenerator:
        for attr in [self.building]:  # , self.coord]:
            yield 0 if attr is None else 1 + attr.to_int()

    def to_representation_ints(self) -> IntGenerator:
        yield from self.to_input_int()
>>>>>>> f6360ddc


CompoundActionGenerator = Generator[CompoundAction, None, None]


@dataclass(frozen=True)
class ActionStage:
<<<<<<< HEAD
=======
    def __update(self, action: CompoundAction) -> "ActionStage":
        if action.building is None:
            return NoWorkersAction()
        return self._update(action)

>>>>>>> f6360ddc
    @staticmethod
    def _children() -> List[type]:
        return [
            NoWorkersAction,
            # WorkersAction,
<<<<<<< HEAD
            # BuildingAction,
            # CoordAction,
            BuildingCoordAction,
=======
            BuildingAction,
            # CoordAction,
            # BuildingCoordAction,
>>>>>>> f6360ddc
        ]

    @staticmethod
    @abstractmethod
    def _gate_openers() -> CompoundActionGenerator:
        pass

    @staticmethod
    @abstractmethod
    def _parse_string(s: str) -> CompoundAction:
        pass

    @staticmethod
    @abstractmethod
    def _permitted_values() -> CompoundActionGenerator:
        pass

    @staticmethod
    @abstractmethod
    def _prompt() -> str:
        pass

    @staticmethod
    @abstractmethod
    def _update(action: CompoundAction) -> "ActionStage":
        pass

    @abstractmethod
    def action_components(self) -> CompoundAction:
        pass

    @abstractmethod
    def assignment(self, positions: Positions) -> Optional[Assignment]:
        pass

    def from_input(self) -> "ActionStage":
        compound_action = None
        while compound_action is None:
            string = input(self._prompt() + "\n")
            if string:
                try:
                    compound_action = self._parse_string(string)
<<<<<<< HEAD
                except InvalidInput:
                    pass
=======
                except InvalidInput as e:
                    print(e)
>>>>>>> f6360ddc
            else:
                compound_action = CompoundAction()
        return self._update(compound_action)

    @classmethod
    @lru_cache
    def gate_openers(cls) -> np.ndarray:
        return np.array([list(o.to_input_int()) for o in cls._gate_openers()])

    @classmethod
    def gate_opener_max_size(cls):
        def opener_size():
            for c in cls._children():
                assert issubclass(c, ActionStage)
                yield len(c.gate_openers())
<<<<<<< HEAD

        return max(opener_size())

=======

        return max(opener_size())

>>>>>>> f6360ddc
    @abstractmethod
    def get_workers(self) -> WorkerGenerator:
        raise NotImplementedError

    def invalid(
        self,
        resources: typing.Counter[Resource],
        dependencies: Dict[Building, Building],
        building_positions: BuildingPositions,
        pending_positions: BuildingPositions,
        positions: Positions,
    ) -> Optional[str]:
        return

    @classmethod
    @lru_cache
    def mask(cls) -> np.ndarray:
        nvec = CompoundAction.input_space().nvec
        mask = np.ones((len(nvec), max(nvec)))
        R = np.arange(len(nvec))
        for permitted_values in cls._permitted_values():
            unmask = [*permitted_values.to_input_int()]
            mask[R, unmask] = 0
        return mask

    def to_ints(self):
        return self.action_components().to_representation_ints()

    def update(self, *components: int) -> "ActionStage":
<<<<<<< HEAD
        return self._update(CompoundAction.parse(*components))
=======
        return self.__update(CompoundAction.parse(*components))
>>>>>>> f6360ddc


class CoordCanOpenGate(ActionStage, ABC):
    @staticmethod
    def _gate_openers() -> CompoundActionGenerator:
        for i, j in Coord.possible_values():
            yield CompoundAction(coord=Coord(i, j))


@dataclass(frozen=True)
class NoWorkersAction(ActionStage):
    @staticmethod
    def _gate_openers() -> CompoundActionGenerator:
        # selecting no workers is a no-op that allows gate to open
        yield CompoundAction()
<<<<<<< HEAD
=======
        for building in Buildings:
            yield CompoundAction(building=building)

        for i, j in Coord.possible_values():
            yield CompoundAction(coord=Coord(i, j))
            for building in Buildings:
                yield CompoundAction(building=building, coord=Coord(i, j))
>>>>>>> f6360ddc

    @staticmethod
    def _parse_string(s: str) -> CompoundAction:
        try:
<<<<<<< HEAD
            b, i, j = map(int, s.split())
        except ValueError:
            raise InvalidInput
        return CompoundAction(building=Building.parse(b), coord=Coord(i, j))
=======
            b = int(s)
        except ValueError as e:
            raise InvalidInput(e)
        return CompoundAction(building=Building.parse(b))  # , coord=Coord(i, j))
>>>>>>> f6360ddc

    @staticmethod
    def _permitted_values() -> CompoundActionGenerator:
        yield CompoundAction()
<<<<<<< HEAD
        for i, j in Coord.possible_values():
            for building in Buildings:
                yield CompoundAction(building=building, coord=Coord(i, j))

    @staticmethod
    def _prompt() -> str:
        return "Building, coord:"

    def _update(
        self, action: CompoundAction
    ) -> Union["WorkersAction", "NoWorkersAction"]:
        return BuildingCoordAction(
            workers=[Worker.W1], building=action.building, coord=action.coord
        )
=======
        # for i, j in Coord.possible_values():
        for building in Buildings:
            yield CompoundAction(building=building)

    @staticmethod
    def _prompt() -> str:
        return "Building:"

    def _update(
        self, action: CompoundAction
    ) -> Union["BuildingAction", "NoWorkersAction"]:
        return BuildingAction(workers=[Worker.W1], building=action.building)
>>>>>>> f6360ddc

    def assignment(self, positions: Positions) -> Optional[Assignment]:
        return DoNothing()

    def get_workers(self) -> WorkerGenerator:
        yield Worker.W1

    def action_components(self) -> CompoundAction:
        return CompoundAction()


@dataclass(frozen=True)
class HasWorkers(ActionStage, ABC):
    workers: List[Worker]

    def action_components(self) -> CompoundAction:
        return CompoundAction()
        # return CompoundAction(workers=[w in self.workers for w in Worker])

    def get_workers(self) -> WorkerGenerator:
        yield from self.workers
<<<<<<< HEAD


=======


>>>>>>> f6360ddc
@dataclass(frozen=True)
class WorkersAction(HasWorkers, CoordCanOpenGate):
    @staticmethod
    def _parse_string(s: str) -> CompoundAction:
        try:
            i, j = map(int, s.split())
        except ValueError:
            try:
                n = int(s)
            except ValueError:
                raise InvalidInput
            try:
                building = Buildings[n]
<<<<<<< HEAD
            except IndexError:
                raise InvalidInput
=======
            except IndexError as e:
                raise InvalidInput(e)
>>>>>>> f6360ddc
            return CompoundAction(building=building)
        return CompoundAction(coord=Coord(i, j))

    @staticmethod
    def _permitted_values() -> CompoundActionGenerator:
        for i, j in Coord.possible_values():
            yield CompoundAction(coord=Coord(i, j))
        for building in Buildings:
            yield CompoundAction(building=building)

    @staticmethod
    def _prompt() -> str:
        return "\n".join(
            [f"({i}) {b}" for i, b in enumerate(Buildings)] + ["Coord or Building"]
        )

    def _update(self, action: CompoundAction) -> "ActionStage":
        if (action.coord, action.building) == (None, None):
            assert not any(action.workers)
            return NoWorkersAction()
        if action.coord is not None:
            assert not any([*action.workers, action.building])
            return CoordAction(workers=self.workers, coord=action.coord)
        if action.building is not None:
            assert not any([*action.workers, action.coord])
            return BuildingAction(workers=self.workers, building=action.building)
        raise RuntimeError

    def assignment(self, positions: Positions) -> Optional[Assignment]:
        return None


@dataclass(frozen=True)
class CoordAction(HasWorkers, NoWorkersAction):
    coord: Coord

    @staticmethod
    def _permitted_values() -> CompoundActionGenerator:
        for building in Buildings:
            yield CompoundAction(building=building)

    def action_components(self) -> CompoundAction:
        return replace(HasWorkers.action_components(self), coord=self.coord)

    def assignment(self, positions: Positions) -> Optional[Assignment]:
        i, j = astuple(self.coord)
        for resource in Resource:
            if resource.on((i, j), positions):
                return resource
        return GoTo((i, j))


@dataclass(frozen=True)
<<<<<<< HEAD
class BuildingAction(HasWorkers, CoordCanOpenGate):
=======
class BuildingAction(HasWorkers, NoWorkersAction):
>>>>>>> f6360ddc
    building: Building

    @staticmethod
    def _parse_string(s: str) -> CompoundAction:
        try:
<<<<<<< HEAD
            i, j = map(int, s.split())
        except ValueError:
            raise InvalidInput
        return CompoundAction(coord=Coord(i, j))

    @staticmethod
    def _permitted_values() -> CompoundActionGenerator:
        for i, j in Coord.possible_values():
            yield CompoundAction(coord=Coord(i, j))

    @staticmethod
    def _prompt() -> str:
        return "Coord"

    def _update(self, action: CompoundAction) -> "ActionStage":
        assert action.building is None
        if action.coord is None:
            return NoWorkersAction()
        return BuildingCoordAction(
            workers=self.workers, building=self.building, coord=action.coord
        )
=======
            b = int(s)
        except ValueError as e:
            raise InvalidInput(e)
        return CompoundAction(building=Buildings[b])

    # @staticmethod
    # def _permitted_values() -> CompoundActionGenerator:
    #     for i, j in Coord.possible_values():
    #         yield CompoundAction(coord=Coord(i, j))

    # @staticmethod
    # def _prompt() -> str:
    # return "Coord"
    # return "Coord"

    # def _update(self, action: CompoundAction) -> "ActionStage":
    #     assert action.building is None
    #     if action.coord is None:
    #         return NoWorkersAction()
    #     return BuildingCoordAction(
    #         workers=self.workers, building=self.building, coord=action.coord
    #     )
>>>>>>> f6360ddc

    def action_components(self) -> CompoundAction:
        return replace(HasWorkers.action_components(self), building=self.building)

    def assignment(self, positions: Positions) -> Optional[Assignment]:
        return self.building

    def invalid(
        self,
        resources: typing.Counter[Resource],
        dependencies: Dict[Building, Building],
        building_positions: BuildingPositions,
        *args,
        **kwargs,
    ) -> Optional[str]:
        dependency = dependencies[self.building]
        dependency_met = dependency in [*building_positions.values(), None]
        # insufficient_resources = Counter(self.building.cost) - resources
        if not dependency_met:
            return f"Dependency ({dependency}) not met"
        # if insufficient_resources:
        #     return "Insufficient resources"
        return None


@dataclass(frozen=True)
class BuildingCoordAction(HasWorkers, NoWorkersAction):
    building: Building
    coord: Coord

    def action_components(self) -> CompoundAction:
        return replace(
            HasWorkers.action_components(self), coord=self.coord, building=self.building
        )

    def assignment(self, positions: Positions) -> Assignment:
        i, j = astuple(self.coord)
        on_gas = Resource.GAS.on((i, j), positions)
        assimilator = isinstance(self.building, Assimilator)
        assert (on_gas and assimilator) or (not on_gas and not assimilator)
        assert not Resource.MINERALS.on((i, j), positions)
        return BuildOrder(self.building, (i, j))

    def invalid(
        self,
        resources: typing.Counter[Resource],
        dependencies: Dict[Building, Building],
        building_positions: BuildingPositions,
        pending_positions: BuildingPositions,
        positions: Positions,
    ) -> Optional[str]:
        if not dependencies[self.building] in [*building_positions.values(), None]:
            return "Dependency not met"
        coord = astuple(self.coord)
        all_positions = {**building_positions, **pending_positions}
        if coord in all_positions:
            return f"coord occupied by {all_positions[coord]}"
        if isinstance(self.building, Assimilator):
            return (
                None
                if coord == positions[Resource.GAS]
                else f"Assimilator not built on gas"
            )
        else:
            return (
                "Building built on resource"
                if coord
                in (
                    positions[Resource.GAS],
                    positions[Resource.MINERALS],
                )
                else None
            )


# Check that fields are alphabetical. Necessary because of the way
# that observation gets vectorized.
annotations = Obs.__annotations__
assert tuple(annotations) == tuple(sorted(annotations))


@dataclass(frozen=True)
class Line:
    required: bool
    building: Building


@dataclass
class State:
    action: ActionStage
    building_positions: Dict[CoordType, Building]
    pointer: int
    positions: Dict[Union[Resource, Worker], CoordType]
    resources: typing.Counter[Resource]
    success: bool
    time_remaining: int
    valid: bool


@dataclass
class RecurrentState(Generic[X]):
    a: X
    d: X
    h: X
    dg: X
    p: X
    v: X
    a_probs: X
    d_probs: X
    dg_probs: X


@dataclass
class ParsedInput(Generic[X]):
    obs: X
    actions: X


def get_nearest(
    candidate_positions: List[CoordType],
    to: CoordType,
) -> CoordType:
    nearest = np.argmin(
        np.max(
            np.abs(
                np.expand_dims(np.array(to), 0) - np.stack(candidate_positions),
            ),
            axis=-1,
        )
    )
    return candidate_positions[int(nearest)]


class Assimilator(Building):
    @property
    def cost(self) -> Resources:
        return Resources(minerals=75, gas=0)

    @property
    def symbol(self) -> str:
        return "A"


class CyberneticsCore(Building):
    @property
    def cost(self) -> Resources:
        return Resources(minerals=150, gas=0)

    @property
    def symbol(self) -> str:
        return "CC"


class DarkShrine(Building):
    @property
    def cost(self) -> Resources:
        return Resources(minerals=150, gas=150)

    @property
    def symbol(self) -> str:
        return "DS"


class FleetBeacon(Building):
    @property
    def cost(self) -> Resources:
        return Resources(minerals=300, gas=200)

    @property
    def symbol(self) -> str:
        return "FB"


class Forge(Building):
    @property
    def cost(self) -> Resources:
        return Resources(minerals=150, gas=0)

    @property
    def symbol(self) -> str:
        return "f"


class Gateway(Building):
    @property
    def cost(self) -> Resources:
        return Resources(minerals=150, gas=0)

    @property
    def symbol(self) -> str:
        return "GW"


class Nexus(Building):
    @property
    def cost(self) -> Resources:
        return Resources(minerals=400, gas=0)

    @property
    def symbol(self) -> str:
        return "N"


class PhotonCannon(Building):
    @property
    def cost(self) -> Resources:
        return Resources(minerals=150, gas=0)

    @property
    def symbol(self) -> str:
        return "PC"


class Pylon(Building):
    @property
    def cost(self) -> Resources:
        return Resources(minerals=100, gas=0)

    @property
    def symbol(self) -> str:
        return "P"


class RoboticsBay(Building):
    @property
    def cost(self) -> Resources:
        return Resources(minerals=200, gas=200)

    @property
    def symbol(self) -> str:
        return "RB"


class RoboticsFacility(Building):
    @property
    def cost(self) -> Resources:
        return Resources(minerals=200, gas=100)

    @property
    def symbol(self) -> str:
        return "RF"


class StarGate(Building):
    @property
    def cost(self) -> Resources:
        return Resources(minerals=150, gas=150)

    @property
    def symbol(self) -> str:
        return "SG"


class TemplarArchives(Building):
    @property
    def cost(self) -> Resources:
        return Resources(minerals=150, gas=200)

    @property
    def symbol(self) -> str:
        return "TA"


class TwilightCouncil(Building):
    @property
    def cost(self) -> Resources:
        return Resources(minerals=150, gas=100)

    @property
    def symbol(self) -> str:
        return "TC"


Buildings: List[Building] = [
    # Assimilator(),
    CyberneticsCore(),
    DarkShrine(),
    FleetBeacon(),
    Forge(),
    Gateway(),
    Nexus(),
    PhotonCannon(),
    Pylon(),
    RoboticsBay(),
    RoboticsFacility(),
    StarGate(),
    TemplarArchives(),
    TwilightCouncil(),
]
WorldObjects = list(Buildings) + list(Resource) + list(Worker)<|MERGE_RESOLUTION|>--- conflicted
+++ resolved
@@ -1,17 +1,10 @@
 import typing
 from abc import abstractmethod, ABC, ABCMeta
 from collections import Counter
-<<<<<<< HEAD
-from dataclasses import dataclass, astuple, replace, field
-from enum import unique, Enum, auto, EnumMeta
-from functools import lru_cache
-from typing import Tuple, Union, List, Generator, Dict, Generic, Optional, Iterable, Any
-=======
 from dataclasses import dataclass, astuple, replace
 from enum import unique, Enum, auto, EnumMeta
 from functools import lru_cache
 from typing import Tuple, Union, List, Generator, Dict, Generic, Optional
->>>>>>> f6360ddc
 
 import gym
 import numpy as np
@@ -445,11 +438,7 @@
 @dataclass(frozen=True)
 class CompoundAction:
     building: OB = None
-<<<<<<< HEAD
-    coord: OC = None
-=======
     # coord: OC = None
->>>>>>> f6360ddc
 
     @staticmethod
     def _worker_values() -> List[Ob]:
@@ -457,28 +446,6 @@
 
     @classmethod
     def input_space(cls):
-<<<<<<< HEAD
-        return spaces.MultiDiscrete([1 + Coord.space().n, 1 + Building.space().n])
-
-    @classmethod
-    def parse(cls, b: int, c: int) -> "CompoundAction":
-        b, c = int(b), int(c)
-        if b == 0 and c == 0:
-            return CompoundAction()
-        return CompoundAction(building=Building.parse(b - 1), coord=Coord.parse(c - 1))
-
-    @classmethod
-    def representation_space(cls):
-        return spaces.MultiDiscrete([1 + Coord.space().n, 1 + len(Buildings)])
-
-    def to_input_int(self) -> IntGenerator:
-        yield 0 if self.coord is None else 1 + self.coord.to_int()
-        yield 0 if self.building is None else 1 + self.building.to_int()
-
-    def to_representation_ints(self) -> IntGenerator:
-        yield 0 if self.coord is None else 1 + self.coord.to_int()
-        yield 0 if self.building is None else 1 + self.building.to_int()
-=======
         return spaces.MultiDiscrete([1 + Building.space().n])  # , 1 + Coord.space().n])
 
     @classmethod
@@ -500,7 +467,6 @@
 
     def to_representation_ints(self) -> IntGenerator:
         yield from self.to_input_int()
->>>>>>> f6360ddc
 
 
 CompoundActionGenerator = Generator[CompoundAction, None, None]
@@ -508,28 +474,19 @@
 
 @dataclass(frozen=True)
 class ActionStage:
-<<<<<<< HEAD
-=======
     def __update(self, action: CompoundAction) -> "ActionStage":
         if action.building is None:
             return NoWorkersAction()
         return self._update(action)
 
->>>>>>> f6360ddc
     @staticmethod
     def _children() -> List[type]:
         return [
             NoWorkersAction,
             # WorkersAction,
-<<<<<<< HEAD
-            # BuildingAction,
-            # CoordAction,
-            BuildingCoordAction,
-=======
             BuildingAction,
             # CoordAction,
             # BuildingCoordAction,
->>>>>>> f6360ddc
         ]
 
     @staticmethod
@@ -572,13 +529,8 @@
             if string:
                 try:
                     compound_action = self._parse_string(string)
-<<<<<<< HEAD
-                except InvalidInput:
-                    pass
-=======
                 except InvalidInput as e:
                     print(e)
->>>>>>> f6360ddc
             else:
                 compound_action = CompoundAction()
         return self._update(compound_action)
@@ -594,15 +546,9 @@
             for c in cls._children():
                 assert issubclass(c, ActionStage)
                 yield len(c.gate_openers())
-<<<<<<< HEAD
 
         return max(opener_size())
 
-=======
-
-        return max(opener_size())
-
->>>>>>> f6360ddc
     @abstractmethod
     def get_workers(self) -> WorkerGenerator:
         raise NotImplementedError
@@ -632,11 +578,7 @@
         return self.action_components().to_representation_ints()
 
     def update(self, *components: int) -> "ActionStage":
-<<<<<<< HEAD
-        return self._update(CompoundAction.parse(*components))
-=======
         return self.__update(CompoundAction.parse(*components))
->>>>>>> f6360ddc
 
 
 class CoordCanOpenGate(ActionStage, ABC):
@@ -652,8 +594,6 @@
     def _gate_openers() -> CompoundActionGenerator:
         # selecting no workers is a no-op that allows gate to open
         yield CompoundAction()
-<<<<<<< HEAD
-=======
         for building in Buildings:
             yield CompoundAction(building=building)
 
@@ -661,42 +601,18 @@
             yield CompoundAction(coord=Coord(i, j))
             for building in Buildings:
                 yield CompoundAction(building=building, coord=Coord(i, j))
->>>>>>> f6360ddc
 
     @staticmethod
     def _parse_string(s: str) -> CompoundAction:
         try:
-<<<<<<< HEAD
-            b, i, j = map(int, s.split())
-        except ValueError:
-            raise InvalidInput
-        return CompoundAction(building=Building.parse(b), coord=Coord(i, j))
-=======
             b = int(s)
         except ValueError as e:
             raise InvalidInput(e)
         return CompoundAction(building=Building.parse(b))  # , coord=Coord(i, j))
->>>>>>> f6360ddc
 
     @staticmethod
     def _permitted_values() -> CompoundActionGenerator:
         yield CompoundAction()
-<<<<<<< HEAD
-        for i, j in Coord.possible_values():
-            for building in Buildings:
-                yield CompoundAction(building=building, coord=Coord(i, j))
-
-    @staticmethod
-    def _prompt() -> str:
-        return "Building, coord:"
-
-    def _update(
-        self, action: CompoundAction
-    ) -> Union["WorkersAction", "NoWorkersAction"]:
-        return BuildingCoordAction(
-            workers=[Worker.W1], building=action.building, coord=action.coord
-        )
-=======
         # for i, j in Coord.possible_values():
         for building in Buildings:
             yield CompoundAction(building=building)
@@ -709,7 +625,6 @@
         self, action: CompoundAction
     ) -> Union["BuildingAction", "NoWorkersAction"]:
         return BuildingAction(workers=[Worker.W1], building=action.building)
->>>>>>> f6360ddc
 
     def assignment(self, positions: Positions) -> Optional[Assignment]:
         return DoNothing()
@@ -731,13 +646,8 @@
 
     def get_workers(self) -> WorkerGenerator:
         yield from self.workers
-<<<<<<< HEAD
-
-
-=======
-
-
->>>>>>> f6360ddc
+
+
 @dataclass(frozen=True)
 class WorkersAction(HasWorkers, CoordCanOpenGate):
     @staticmethod
@@ -751,13 +661,8 @@
                 raise InvalidInput
             try:
                 building = Buildings[n]
-<<<<<<< HEAD
-            except IndexError:
-                raise InvalidInput
-=======
             except IndexError as e:
                 raise InvalidInput(e)
->>>>>>> f6360ddc
             return CompoundAction(building=building)
         return CompoundAction(coord=Coord(i, j))
 
@@ -811,39 +716,12 @@
 
 
 @dataclass(frozen=True)
-<<<<<<< HEAD
-class BuildingAction(HasWorkers, CoordCanOpenGate):
-=======
 class BuildingAction(HasWorkers, NoWorkersAction):
->>>>>>> f6360ddc
     building: Building
 
     @staticmethod
     def _parse_string(s: str) -> CompoundAction:
         try:
-<<<<<<< HEAD
-            i, j = map(int, s.split())
-        except ValueError:
-            raise InvalidInput
-        return CompoundAction(coord=Coord(i, j))
-
-    @staticmethod
-    def _permitted_values() -> CompoundActionGenerator:
-        for i, j in Coord.possible_values():
-            yield CompoundAction(coord=Coord(i, j))
-
-    @staticmethod
-    def _prompt() -> str:
-        return "Coord"
-
-    def _update(self, action: CompoundAction) -> "ActionStage":
-        assert action.building is None
-        if action.coord is None:
-            return NoWorkersAction()
-        return BuildingCoordAction(
-            workers=self.workers, building=self.building, coord=action.coord
-        )
-=======
             b = int(s)
         except ValueError as e:
             raise InvalidInput(e)
@@ -866,7 +744,6 @@
     #     return BuildingCoordAction(
     #         workers=self.workers, building=self.building, coord=action.coord
     #     )
->>>>>>> f6360ddc
 
     def action_components(self) -> CompoundAction:
         return replace(HasWorkers.action_components(self), building=self.building)
