# stdlib
from collections import namedtuple
from pathlib import Path
from typing import Dict, List

# third party
from gym import Space
from gym.spaces import Box
from gym.utils import closer
from gym.wrappers.monitoring.video_recorder import VideoRecorder
import numpy as np

from hsr.mujoco_env import MujocoEnv


def get_xml_filepath(xml_filename=Path("models/world.xml")):
    return Path(Path(__file__).parent, xml_filename).absolute()


GoalSpec = namedtuple("GoalSpec", "a b distance")


class HSREnv(MujocoEnv):
    def __init__(
        self,
        xml_file: Path,
        goals: List[GoalSpec],
        starts: Dict[str, Box],
        steps_per_action: int = 300,
        obs_type: str = None,
        render: bool = False,
        record: bool = False,
        record_freq: int = None,
        render_freq: int = None,
        record_path: Path = None,
    ):
        self.starts = starts
        self.goals_specs = goals
        self.goals = None
        self._time_steps = 0
        if not xml_file.is_absolute():
            xml_file = get_xml_filepath(xml_file)

        self._obs_type = obs_type

        # required for OpenAI code
        self.metadata = {"render.modes": "rgb_array"}
        self.reward_range = -np.inf, np.inf
        self.spec = None

        self.video_recorder = None
        self._record = any([record, record_path, record_freq])
        self._render = any([render, render_freq])
        self.record_freq = record_freq or 20
        self.render_freq = render_freq or 20
        record_path = record_path or "/tmp/training-video"
        self.steps_per_action = steps_per_action
        self._block_name = "block0"
        self._finger_names = ["hand_l_distal_link", "hand_r_distal_link"]

        if self._record:
            self.video_recorder = VideoRecorder(
                env=self, base_path=record_path, enabled=True
            )

        super().__init__(str(xml_file), frame_skip=self.record_freq)
        self.initial_state = self.sim.get_state()

    def _get_observation(self):
        if self._obs_type == "openai":

            # positions
            grip_pos = self.gripper_pos()
            dt = self.sim.nsubsteps * self.sim.timestep
            object_pos = self.block_pos()
<<<<<<< HEAD
            grip_velp = 0.5 * sum(
                self.sim.get_body_xvelp(name) for name in self._finger_names
            )
=======
            grip_velp = .5 * sum(self.sim.get_body_xvelp(name) for name in self._finger_names)
>>>>>>> d8e9bae5
            # rotations
            object_rot = mat2euler(self.sim.get_body_xmat(self._block_name))

            # velocities
            object_velp = self.sim.get_body_xvelp(self._block_name) * dt
            object_velr = self.sim.get_body_xvelr(self._block_name) * dt

            # gripper state
            object_rel_pos = object_pos - grip_pos
            object_velp -= grip_velp
            gripper_state = np.array(
<<<<<<< HEAD
                [
                    self.model.get_joint_qpos_addr(f"hand_{x}_proximal_joint")
                    for x in "lr"
                ]
            )
            qvels = np.array(
                [
                    self.model.get_joint_qpos_addr(f"hand_{x}_proximal_joint")
                    for x in "lr"
                ]
            )
            gripper_vel = dt * 0.5 * qvels

            obs = np.concatenate(
                [
                    grip_pos,
                    object_pos.ravel(),
                    object_rel_pos.ravel(),
                    gripper_state,
                    object_rot.ravel(),
                    object_velp.ravel(),
                    object_velr.ravel(),
                    grip_velp,
                    gripper_vel,
                ]
            )
=======
                [self.model.get_joint_qpos_addr(f'hand_{x}_proximal_joint') for x in 'lr'])
            qvels = np.array(
                [self.model.get_joint_qpos_addr(f'hand_{x}_proximal_joint') for x in 'lr'])
            gripper_vel = dt * .5 * qvels

            obs = np.concatenate([
                grip_pos,
                object_pos.ravel(),
                object_rel_pos.ravel(),
                gripper_state,
                object_rot.ravel(),
                object_velp.ravel(),
                object_velr.ravel(),
                grip_velp,
                gripper_vel,
            ])
>>>>>>> d8e9bae5
        else:
            obs = np.concatenate([self.sim.data.qpos, self.sim.data.qvel])
        return obs

    def step(self, action, steps=None):
        self.sim.data.ctrl[:] = action
        steps = steps or self.steps_per_action
        for i in range(steps):
            if self._render and i % self.render_freq == 0:
                self.render()
            if self._record and i % self.record_freq == 0:
                self.video_recorder.capture_frame()
            self.sim.step()
            done = success = False
            if self.goals:
                done = success = all([self.in_range(*s) for s in self.goals])
            if done:
                if self._record:
                    for _ in range(50):
                        self.video_recorder.capture_frame()
                break
        self._time_steps += 1
        reward = float(success)
        info = {"log count": {"success": success and self._time_steps > 0}}
        return self._get_observation(), reward, done, info

    def in_range(self, a, b, distance):
        def parse(x):
            if callable(x):
                return x()
            if isinstance(x, np.ndarray):
                return x
            if isinstance(x, str):
                return self.sim.data.get_body_xpos(x)
            raise RuntimeError(f"{x} must be function, np.ndarray, or string")

        return distance_between(parse(a), parse(b)) < distance

    def new_state(self):
        state = self.sim.get_state()
        for joint, space in self.starts.items():
            assert isinstance(space, Space)
            start, end = self.model.get_joint_qpos_addr(joint)
            state.qpos[start:end] = space.sample()

        return state

    def reset_model(self):
        self._time_steps = 0

        def sample_from_spaces(a, b, distance):
            if isinstance(a, Space):
                a = a.sample()
            if isinstance(b, Space):
                b = b.sample()
            return GoalSpec(a, b, distance)

        self.goals = [sample_from_spaces(*s) for s in self.goals_specs]
        self.sim.data.mocap_pos[:] = np.concatenate(
<<<<<<< HEAD
            [x for s in self.goals for x in [s.a, s.b] if isinstance(x, np.ndarray)]
        )
=======
            [x for s in self.goals for x in [s.a, s.b] if isinstance(x, np.ndarray)])
>>>>>>> d8e9bae5

        state = self.new_state()
        self.sim.set_state(state)
        self.sim.forward()
        return self._get_observation()

    def block_pos(self):
        return self.sim.data.get_body_xpos(self._block_name)

    def gripper_pos(self):
<<<<<<< HEAD
        finger1, finger2 = [
            self.sim.data.get_body_xpos(name) for name in self._finger_names
        ]
        return (finger1 + finger2) / 2.0
=======
        finger1, finger2 = [self.sim.data.get_body_xpos(name) for name in self._finger_names]
        return (finger1 + finger2) / 2.
>>>>>>> d8e9bae5

    def close(self):
        """Flush all monitor data to disk and close any open rending windows."""
        super().close()
        if self.video_recorder is not None:
            self.video_recorder.close()

    def reset_recorder(self, record_path: Path):
        record_path.mkdir(parents=True, exist_ok=True)
        print(f"Recording video to {record_path}.mp4")
        video_recorder = VideoRecorder(
            env=self, base_path=str(record_path), enabled=True
        )
        closer.Closer().register(video_recorder)
        return video_recorder

    def __enter__(self):
        return self

    def __exit__(self, *args):
        self.sim.__exit__()


def quaternion2euler(w, x, y, z):
    ysqr = y * y

    t0 = +2.0 * (w * x + y * z)
    t1 = +1.0 - 2.0 * (x * x + ysqr)
    euler_x = np.arctan2(t0, t1)

    t2 = +2.0 * (w * y - z * x)
    t2 = 1 if t2 > 1 else t2
    t2 = -1 if t2 < -1 else t2
    euler_y = np.arcsin(t2)

    t3 = +2.0 * (w * z + x * y)
    t4 = +1.0 - 2.0 * (ysqr + z * z)
    euler_z = np.arctan2(t3, t4)

    return euler_x, euler_y, euler_z


def distance_between(pos1, pos2):
    return np.sqrt(np.sum(np.square(pos1 - pos2), axis=-1))


def escaped(pos, world_upper_bound, world_lower_bound):
    # noinspection PyTypeChecker
    return np.any(pos > world_upper_bound) or np.any(pos < world_lower_bound)


def get_limits(pos, size):
    return pos + size, pos - size


def point_inside_object(point, object):
    pos, size = object
    tl = pos - size
    br = pos + size
    return (tl[0] <= point[0] <= br[0]) and (tl[1] <= point[1] <= br[1])


def print1(*strings):
    print("\r", *strings, end="")


def mat2euler(mat):
    """ Convert Rotation Matrix to Euler Angles.  See rotation.py for notes """
    mat = np.asarray(mat, dtype=np.float64)
    assert mat.shape[-2:] == (3, 3), "Invalid shape matrix {}".format(mat)

    cy = np.sqrt(mat[..., 2, 2] * mat[..., 2, 2] + mat[..., 1, 2] * mat[..., 1, 2])
<<<<<<< HEAD
    condition = cy > np.finfo(np.float64).eps * 4.0
    euler = np.empty(mat.shape[:-1], dtype=np.float64)
    euler[..., 2] = np.where(
        condition,
        -np.arctan2(mat[..., 0, 1], mat[..., 0, 0]),
        -np.arctan2(-mat[..., 1, 0], mat[..., 1, 1]),
    )
    euler[..., 1] = np.where(
        condition, -np.arctan2(-mat[..., 0, 2], cy), -np.arctan2(-mat[..., 0, 2], cy)
    )
    euler[..., 0] = np.where(
        condition, -np.arctan2(mat[..., 1, 2], mat[..., 2, 2]), 0.0
    )
=======
    condition = cy > np.finfo(np.float64).eps * 4.
    euler = np.empty(mat.shape[:-1], dtype=np.float64)
    euler[..., 2] = np.where(condition, -np.arctan2(mat[..., 0, 1], mat[..., 0, 0]),
                             -np.arctan2(-mat[..., 1, 0], mat[..., 1, 1]))
    euler[..., 1] = np.where(condition, -np.arctan2(-mat[..., 0, 2], cy),
                             -np.arctan2(-mat[..., 0, 2], cy))
    euler[..., 0] = np.where(condition, -np.arctan2(mat[..., 1, 2], mat[..., 2, 2]), 0.0)
>>>>>>> d8e9bae5
    return euler


Observation = namedtuple("Obs", "observation goal")<|MERGE_RESOLUTION|>--- conflicted
+++ resolved
@@ -73,13 +73,7 @@
             grip_pos = self.gripper_pos()
             dt = self.sim.nsubsteps * self.sim.timestep
             object_pos = self.block_pos()
-<<<<<<< HEAD
-            grip_velp = 0.5 * sum(
-                self.sim.get_body_xvelp(name) for name in self._finger_names
-            )
-=======
             grip_velp = .5 * sum(self.sim.get_body_xvelp(name) for name in self._finger_names)
->>>>>>> d8e9bae5
             # rotations
             object_rot = mat2euler(self.sim.get_body_xmat(self._block_name))
 
@@ -91,34 +85,6 @@
             object_rel_pos = object_pos - grip_pos
             object_velp -= grip_velp
             gripper_state = np.array(
-<<<<<<< HEAD
-                [
-                    self.model.get_joint_qpos_addr(f"hand_{x}_proximal_joint")
-                    for x in "lr"
-                ]
-            )
-            qvels = np.array(
-                [
-                    self.model.get_joint_qpos_addr(f"hand_{x}_proximal_joint")
-                    for x in "lr"
-                ]
-            )
-            gripper_vel = dt * 0.5 * qvels
-
-            obs = np.concatenate(
-                [
-                    grip_pos,
-                    object_pos.ravel(),
-                    object_rel_pos.ravel(),
-                    gripper_state,
-                    object_rot.ravel(),
-                    object_velp.ravel(),
-                    object_velr.ravel(),
-                    grip_velp,
-                    gripper_vel,
-                ]
-            )
-=======
                 [self.model.get_joint_qpos_addr(f'hand_{x}_proximal_joint') for x in 'lr'])
             qvels = np.array(
                 [self.model.get_joint_qpos_addr(f'hand_{x}_proximal_joint') for x in 'lr'])
@@ -135,7 +101,6 @@
                 grip_velp,
                 gripper_vel,
             ])
->>>>>>> d8e9bae5
         else:
             obs = np.concatenate([self.sim.data.qpos, self.sim.data.qvel])
         return obs
@@ -195,12 +160,7 @@
 
         self.goals = [sample_from_spaces(*s) for s in self.goals_specs]
         self.sim.data.mocap_pos[:] = np.concatenate(
-<<<<<<< HEAD
-            [x for s in self.goals for x in [s.a, s.b] if isinstance(x, np.ndarray)]
-        )
-=======
             [x for s in self.goals for x in [s.a, s.b] if isinstance(x, np.ndarray)])
->>>>>>> d8e9bae5
 
         state = self.new_state()
         self.sim.set_state(state)
@@ -211,15 +171,8 @@
         return self.sim.data.get_body_xpos(self._block_name)
 
     def gripper_pos(self):
-<<<<<<< HEAD
-        finger1, finger2 = [
-            self.sim.data.get_body_xpos(name) for name in self._finger_names
-        ]
-        return (finger1 + finger2) / 2.0
-=======
         finger1, finger2 = [self.sim.data.get_body_xpos(name) for name in self._finger_names]
         return (finger1 + finger2) / 2.
->>>>>>> d8e9bae5
 
     def close(self):
         """Flush all monitor data to disk and close any open rending windows."""
@@ -292,21 +245,6 @@
     assert mat.shape[-2:] == (3, 3), "Invalid shape matrix {}".format(mat)
 
     cy = np.sqrt(mat[..., 2, 2] * mat[..., 2, 2] + mat[..., 1, 2] * mat[..., 1, 2])
-<<<<<<< HEAD
-    condition = cy > np.finfo(np.float64).eps * 4.0
-    euler = np.empty(mat.shape[:-1], dtype=np.float64)
-    euler[..., 2] = np.where(
-        condition,
-        -np.arctan2(mat[..., 0, 1], mat[..., 0, 0]),
-        -np.arctan2(-mat[..., 1, 0], mat[..., 1, 1]),
-    )
-    euler[..., 1] = np.where(
-        condition, -np.arctan2(-mat[..., 0, 2], cy), -np.arctan2(-mat[..., 0, 2], cy)
-    )
-    euler[..., 0] = np.where(
-        condition, -np.arctan2(mat[..., 1, 2], mat[..., 2, 2]), 0.0
-    )
-=======
     condition = cy > np.finfo(np.float64).eps * 4.
     euler = np.empty(mat.shape[:-1], dtype=np.float64)
     euler[..., 2] = np.where(condition, -np.arctan2(mat[..., 0, 1], mat[..., 0, 0]),
@@ -314,7 +252,6 @@
     euler[..., 1] = np.where(condition, -np.arctan2(-mat[..., 0, 2], cy),
                              -np.arctan2(-mat[..., 0, 2], cy))
     euler[..., 0] = np.where(condition, -np.arctan2(mat[..., 1, 2], mat[..., 2, 2]), 0.0)
->>>>>>> d8e9bae5
     return euler
 
 
