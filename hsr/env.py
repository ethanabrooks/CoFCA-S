# stdlib
from collections import namedtuple
from pathlib import Path
from typing import Dict, List

# third party
from gym import Space
from gym.spaces import Box
from gym.utils import closer
from gym.wrappers.monitoring.video_recorder import VideoRecorder
import numpy as np

from hsr.mujoco_env import MujocoEnv


def get_xml_filepath(xml_filename=Path('models/world.xml')):
    return Path(Path(__file__).parent, xml_filename).absolute()


GoalSpec = namedtuple('GoalSpec', 'a b distance')


class HSREnv(MujocoEnv):
    def __init__(
            self,
            xml_file: Path,
            goals: List[GoalSpec],
            starts: Dict[str, Box],
            steps_per_action: int = 300,
            obs_type: str = None,
            render: bool = False,
            record: bool = False,
            record_freq: int = None,
            render_freq: int = None,
            record_path: Path = None,
    ):
        self.starts = starts
        self.goals_specs = goals
        self.goals = None
        self._time_steps = 0
        if not xml_file.is_absolute():
            xml_file = get_xml_filepath(xml_file)

        self._obs_type = obs_type

        # required for OpenAI code
        self.metadata = {'render.modes': 'rgb_array'}
        self.reward_range = -np.inf, np.inf
        self.spec = None

        self.video_recorder = None
        self._record = any([record, record_path, record_freq])
        self._render = any([render, render_freq])
        self.record_freq = record_freq or 20
        self.render_freq = render_freq or 20
        record_path = record_path or '/tmp/training-video'
        self.steps_per_action = steps_per_action
        self._block_name = 'block0'
        self._finger_names = ['hand_l_distal_link', 'hand_r_distal_link']

        if self._record:
            self.video_recorder = VideoRecorder(
                env=self,
                base_path=record_path,
                enabled=True,
            )

        super().__init__(str(xml_file), frame_skip=self.record_freq)
        self.initial_state = self.sim.get_state()

    def _get_observation(self):
        if self._obs_type == 'openai':

            # positions
            grip_pos = self.gripper_pos()
            dt = self.sim.nsubsteps * self.sim.timestep
            object_pos = self.block_pos()
            grip_velp = .5 * sum(self.sim.get_body_xvelp(name) for name in self._finger_names)
            # rotations
            object_rot = mat2euler(self.sim.get_body_xmat(self._block_name))

            # velocities
            object_velp = self.sim.get_body_xvelp(self._block_name) * dt
            object_velr = self.sim.get_body_xvelr(self._block_name) * dt

            # gripper state
            object_rel_pos = object_pos - grip_pos
            object_velp -= grip_velp
<<<<<<< HEAD
            gripper_state = np.array([
                self.model.get_joint_qpos_addr(f'hand_{x}_proximal_joint') for x in 'lr'
            ])
            qvels = np.array([
                self.model.get_joint_qpos_addr(f'hand_{x}_proximal_joint') for x in 'lr'
            ])
=======
            gripper_state = np.array(
                [self.model.get_joint_qpos_addr(f'hand_{x}_proximal_joint') for x in 'lr'])
            qvels = np.array(
                [self.model.get_joint_qpos_addr(f'hand_{x}_proximal_joint') for x in 'lr'])
>>>>>>> d8e9bae5
            gripper_vel = dt * .5 * qvels

            obs = np.concatenate([
                grip_pos,
                object_pos.ravel(),
                object_rel_pos.ravel(),
                gripper_state,
                object_rot.ravel(),
                object_velp.ravel(),
                object_velr.ravel(),
                grip_velp,
                gripper_vel,
            ])
        else:
            obs = np.concatenate([self.sim.data.qpos, self.sim.data.qvel])
        return obs

    def step(self, action, steps=None):
        self.sim.data.ctrl[:] = action
        steps = steps or self.steps_per_action
        for i in range(steps):
            if self._render and i % self.render_freq == 0:
                self.render()
            if self._record and i % self.record_freq == 0:
                self.video_recorder.capture_frame()
            self.sim.step()
            done = success = False
            if self.goals:
                done = success = all([self.in_range(*s) for s in self.goals])
            if done:
                if self._record:
                    for _ in range(50):
                        self.video_recorder.capture_frame()
                break
        self._time_steps += 1
        reward = float(success)
        info = {'log count': {'success': success and self._time_steps > 0}}
        return self._get_observation(), reward, done, info

    def in_range(self, a, b, distance):
        def parse(x):
            if callable(x):
                return x()
            if isinstance(x, np.ndarray):
                return x
            if isinstance(x, str):
                return self.sim.data.get_body_xpos(x)
            raise RuntimeError(f"{x} must be function, np.ndarray, or string")

        return distance_between(parse(a), parse(b)) < distance

    def new_state(self):
        state = self.sim.get_state()
        for joint, space in self.starts.items():
            assert isinstance(space, Space)
            start, end = self.model.get_joint_qpos_addr(joint)
            state.qpos[start:end] = space.sample()

        return state

    def reset_model(self):
        self._time_steps = 0

        def sample_from_spaces(a, b, distance):
            if isinstance(a, Space):
                a = a.sample()
            if isinstance(b, Space):
                b = b.sample()
            return GoalSpec(a, b, distance)

        self.goals = [sample_from_spaces(*s) for s in self.goals_specs]
        self.sim.data.mocap_pos[:] = np.concatenate(
            [x for s in self.goals for x in [s.a, s.b] if isinstance(x, np.ndarray)])

        state = self.new_state()
        self.sim.set_state(state)
        self.sim.forward()
        return self._get_observation()

    def block_pos(self):
        return self.sim.data.get_body_xpos(self._block_name)

    def gripper_pos(self):
        finger1, finger2 = [self.sim.data.get_body_xpos(name) for name in self._finger_names]
        return (finger1 + finger2) / 2.

    def close(self):
        """Flush all monitor data to disk and close any open rending windows."""
        super().close()
        if self.video_recorder is not None:
            self.video_recorder.close()

    def reset_recorder(self, record_path: Path):
        record_path.mkdir(parents=True, exist_ok=True)
        print(f'Recording video to {record_path}.mp4')
        video_recorder = VideoRecorder(
            env=self,
            base_path=str(record_path),
            enabled=True,
        )
        closer.Closer().register(video_recorder)
        return video_recorder

    def __enter__(self):
        return self

    def __exit__(self, *args):
        self.sim.__exit__()


def quaternion2euler(w, x, y, z):
    ysqr = y * y

    t0 = +2.0 * (w * x + y * z)
    t1 = +1.0 - 2.0 * (x * x + ysqr)
    euler_x = np.arctan2(t0, t1)

    t2 = +2.0 * (w * y - z * x)
    t2 = 1 if t2 > 1 else t2
    t2 = -1 if t2 < -1 else t2
    euler_y = np.arcsin(t2)

    t3 = +2.0 * (w * z + x * y)
    t4 = +1.0 - 2.0 * (ysqr + z * z)
    euler_z = np.arctan2(t3, t4)

    return euler_x, euler_y, euler_z


def distance_between(pos1, pos2):
    return np.sqrt(np.sum(np.square(pos1 - pos2), axis=-1))


def escaped(pos, world_upper_bound, world_lower_bound):
    # noinspection PyTypeChecker
    return np.any(pos > world_upper_bound) \
           or np.any(pos < world_lower_bound)


def get_limits(pos, size):
    return pos + size, pos - size


def point_inside_object(point, object):
    pos, size = object
    tl = pos - size
    br = pos + size
    return (tl[0] <= point[0] <= br[0]) and (tl[1] <= point[1] <= br[1])


def print1(*strings):
    print('\r', *strings, end='')


def mat2euler(mat):
    """ Convert Rotation Matrix to Euler Angles.  See rotation.py for notes """
    mat = np.asarray(mat, dtype=np.float64)
    assert mat.shape[-2:] == (3, 3), "Invalid shape matrix {}".format(mat)

    cy = np.sqrt(mat[..., 2, 2] * mat[..., 2, 2] + mat[..., 1, 2] * mat[..., 1, 2])
    condition = cy > np.finfo(np.float64).eps * 4.
    euler = np.empty(mat.shape[:-1], dtype=np.float64)
    euler[..., 2] = np.where(condition, -np.arctan2(mat[..., 0, 1], mat[..., 0, 0]),
                             -np.arctan2(-mat[..., 1, 0], mat[..., 1, 1]))
    euler[..., 1] = np.where(condition, -np.arctan2(-mat[..., 0, 2], cy),
                             -np.arctan2(-mat[..., 0, 2], cy))
    euler[..., 0] = np.where(condition, -np.arctan2(mat[..., 1, 2], mat[..., 2, 2]), 0.0)
    return euler


Observation = namedtuple('Obs', 'observation goal')<|MERGE_RESOLUTION|>--- conflicted
+++ resolved
@@ -86,19 +86,10 @@
             # gripper state
             object_rel_pos = object_pos - grip_pos
             object_velp -= grip_velp
-<<<<<<< HEAD
-            gripper_state = np.array([
-                self.model.get_joint_qpos_addr(f'hand_{x}_proximal_joint') for x in 'lr'
-            ])
-            qvels = np.array([
-                self.model.get_joint_qpos_addr(f'hand_{x}_proximal_joint') for x in 'lr'
-            ])
-=======
             gripper_state = np.array(
                 [self.model.get_joint_qpos_addr(f'hand_{x}_proximal_joint') for x in 'lr'])
             qvels = np.array(
                 [self.model.get_joint_qpos_addr(f'hand_{x}_proximal_joint') for x in 'lr'])
->>>>>>> d8e9bae5
             gripper_vel = dt * .5 * qvels
 
             obs = np.concatenate([
