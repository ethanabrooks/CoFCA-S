--- conflicted
+++ resolved
@@ -5,21 +5,11 @@
 
 import numpy as np
 # third party
-<<<<<<< HEAD
 from gym import Space
 from gym.spaces import Box
-=======
-import mujoco_py
-from gym import spaces
->>>>>>> 2f0984fd
 from gym.utils import closer
 from gym.wrappers.monitoring.video_recorder import VideoRecorder
 
-<<<<<<< HEAD
-=======
-
-# first party
->>>>>>> 2f0984fd
 from hsr.mujoco_env import MujocoEnv
 
 
@@ -69,7 +59,6 @@
                               'hand_r_distal_link']
 
         if self._record:
-<<<<<<< HEAD
             self.video_recorder = VideoRecorder(
                 env=self,
                 base_path=record_path,
@@ -79,119 +68,6 @@
         super().__init__(str(xml_file), frame_skip=self.record_freq)
         self.initial_state = self.sim.get_state()
 
-=======
-            self._record_path = record_path or Path('/tmp/training-video')
-            image_dims = image_dims or (1000, 1000)
-            self._record_freq = record_freq or 20
-
-            if not record_separate_episodes:
-                self._video_recorder = self.reset_recorder(self._record_path)
-        else:
-            image_dims = image_dims or []
-        self._image_dimensions = image_dims
-
-        self.model = mujoco_py.load_model_from_path(str(xml_file))
-        self.sim = mujoco_py.MjSim(self.model)
-
-        # initial values
-        self.initial_qpos = self.sim.data.qpos.ravel().copy()
-        self.initial_qvel = self.sim.data.qvel.ravel().copy()
-
-        # block stuff
-        self.initial_block_pos = []
-        self._block_qposadrs = []
-        self.n_blocks = 0
-        offset = np.array([
-            0,  # x
-            1,  # y
-            3,  # quat0
-            6,  # quat3
-        ])
-        self._block_space = block_space
-        for i in itertools.count():
-            block_joint = f'block{i}joint'
-            if block_joint not in self.sim.model.joint_names:
-                break
-            self.initial_block_pos.append(
-                np.copy(self.block_pos(blocknum=i)))
-            start, stop = self.model.get_joint_qpos_addr(block_joint)
-            joint_offset = np.arange(start, stop)[offset]
-            self._block_qposadrs.append(joint_offset)
-            self.n_blocks = i + 1
-
-        # goal space
-        self._min_lift_height = min_lift_height
-        self.goal_space = goal_space
-
-        epsilon = .0001
-        too_close = self.goal_space.high - self.goal_space.low < 2 * epsilon
-        self.goal_space.high[too_close] += epsilon
-        self.goal_space.low[too_close] -= epsilon
-        self.goal = None
-
-        self._base_joints = set(self.model.joint_names) & {'slide_x', 'slide_y'}
-        if obs_type == 'openai':
-            raw_obs_space = spaces.Box(
-                low=-np.inf,
-                high=np.inf,
-                shape=(25,),
-                dtype=np.float32,
-            )
-        else:
-            raw_obs_space = spaces.Box(
-                low=-np.inf,
-                high=np.inf,
-                shape=(self.model.nq + len(self._base_joints),),
-                dtype=np.float32,
-            )
-        self.observation_space = spaces.Tuple(
-            Observation(observation=raw_obs_space, goal=self.goal_space))
-
-        # joint space
-        all_joints = {
-            'slide_x', 'slide_y', 'arm_lift_joint', 'arm_flex_joint',
-            'wrist_roll_joint', 'hand_l_proximal_joint'
-        }
-        self._joints = set(self.model.joint_names) & all_joints
-        jnt_range_idx = [
-            self.model.joint_name2id(j) for j in self._joints
-        ]
-        self._joint_space = spaces.Box(
-            *map(np.array, zip(*self.model.jnt_range[jnt_range_idx])),
-            dtype=np.float32)
-        self._joint_qposadrs = [
-            self.model.get_joint_qpos_addr(j) for j in self._joints
-        ]
-        self.randomize_pose = randomize_pose
-
-        # action space
-        self.action_space = spaces.Box(
-            low=self.model.actuator_ctrlrange[:-1, 0],
-            high=self.model.actuator_ctrlrange[:-1, 1],
-            dtype=np.float32)
-
-    def seed(self, seed=None):
-        np.random.seed(seed)
-
-    def render(self, mode=None, camera_name=None, labels=None):
-        if mode == 'rgb_array':
-            return self.sim.render_offscreen(
-                camera_name=camera_name, labels=labels)
-        return self.sim.render(camera_name=camera_name, labels=labels)
-
-    def image(self, camera_name='rgb'):
-        return self.sim.render_offscreen(camera_name)
-
-    def compute_terminal(self):
-        return self.is_successful()
-
-    def compute_reward(self):
-        if self.is_successful():
-            return 1
-        else:
-            return 0
-
->>>>>>> 2f0984fd
     def _get_observation(self):
         if self._obs_type == 'openai':
 
@@ -233,7 +109,6 @@
                 gripper_vel,
             ])
         else:
-<<<<<<< HEAD
             obs = np.concatenate([self.sim.data.qpos, self.sim.data.qvel])
         return obs
 
@@ -250,67 +125,6 @@
         reward = float(success)
         info = {'log count': {'success': success and self._time_steps > 0}}
         return self._get_observation(), reward, done, info
-=======
-            base_qvels = [
-                self.sim.data.get_joint_qvel(j) for j in self._base_joints
-            ]
-            obs = np.concatenate([self.sim.data.qpos, base_qvels])
-        observation = Observation(observation=obs, goal=self.goal)
-        # assert self.observation_space.contains(observation)
-        return observation
-
-    def step(self, action):
-        action = np.clip(action, self.action_space.low, self.action_space.high)
-
-        mirrored = 'hand_l_proximal_motor'
-        mirroring = 'hand_r_proximal_motor'
-
-        # insert mirrored values at the appropriate indexes
-        mirrored_index, mirroring_index = [
-            self.model.actuator_name2id(n)
-            for n in [mirrored, mirroring]
-        ]
-        # necessary because np.insert can't append multiple values to end:
-        mirroring_index = np.minimum(mirroring_index, self.action_space.shape)
-        action = np.insert(action, mirroring_index, action[mirrored_index])
-
-        self._time_steps += 1
-        assert np.shape(action) == np.shape(self.sim.data.ctrl)
-
-        assert np.shape(action) == np.shape(self.sim.data.ctrl)
-        for i in range(self.steps_per_action):
-            self.sim.data.ctrl[:] = action
-            self.sim.step()
-            if self.render_freq is not None and i % self.render_freq == 0:
-                self.render()
-            if self._record and i % self._record_freq == 0:
-                self._video_recorder.capture_frame()
-
-        done = np.squeeze(self.compute_terminal())
-        reward = np.squeeze(self.compute_reward())
-
-        # pause when goal is achieved
-        if reward > 0:
-            for _ in range(50):
-                if self.render_freq is not None:
-                    self.render()
-                if self._record:
-                    self._video_recorder.capture_frame()
-
-        info = {'log count': {'success': reward > 0 and self._time_steps > 1}}
-        return self._get_observation(), reward, done, info
-
-    def _sync_grippers(self, qpos):
-        qpos[self.sim.get_jnt_qposadr('hand_r_proximal_joint')] = qpos[
-            self.sim.get_jnt_qposadr('hand_l_proximal_joint')]
-
-    def reset_sim(self, qpos: np.ndarray):
-        assert qpos.shape == (self.model.nq,)
-        self.initial_qpos = qpos
-        self.sim.data.qpos[:] = qpos.copy()
-        self.sim.data.qvel[:] = 0
-        self.sim.forward()
->>>>>>> 2f0984fd
 
     def in_range(self, a, b, distance):
         pos1 = a if isinstance(a, np.ndarray) else self.sim.data.get_body_xpos(a)
@@ -342,33 +156,8 @@
         self.sim.forward()
         return self._get_observation()
 
-<<<<<<< HEAD
     def block_pos(self):
         return self.sim.data.get_body_xpos(self._block_name)
-=======
-        # if necessary, reset VideoRecorder
-        if self._record and self._record_separate_episodes:
-            if self._video_recorder:
-                self._video_recorder.close()
-            record_path = Path(self._record_path, str(self._episode))
-            self._video_recorder = self.reset_recorder(record_path)
-
-        return self._get_observation()
-
-    def new_goal(self):
-        if self._min_lift_height:
-            return self.block_pos() + np.array([0, 0, self._min_lift_height])
-        elif self.random_goals or self.goal is None:
-            return self.goal_space.sample()
-        else:
-            return self.goal
-
-    def achieved_goal(self):
-        return self.block_pos()
-
-    def block_pos(self, blocknum=0):
-        return self.sim.data.get_body_xpos(self._block_name + str(blocknum))
->>>>>>> 2f0984fd
 
     def gripper_pos(self):
         finger1, finger2 = [
@@ -399,67 +188,6 @@
     def __exit__(self, *args):
         self.sim.__exit__()
 
-<<<<<<< HEAD
-=======
-    def is_successful(self, achieved_goal=None, desired_goal=None):
-        if self._min_lift_height:
-            return self.block_pos(
-            )[2] > self.initial_block_pos[0][2] + self._min_lift_height
-
-        # only check first block
-        if achieved_goal is None:
-            achieved_goal = self.block_pos()
-        if desired_goal is None:
-            desired_goal = self.goal
-        return distance_between(achieved_goal, desired_goal) < self.geofence
-
-    def set_goal(self, goal: np.ndarray):
-        # assert self.goal_space.contains(goal)
-        self.sim.data.mocap_pos[:] = goal
-        self.goal = goal
-
-
-class MultiBlockHSREnv(HSREnv):
-    def __init__(self, **kwargs):
-        super().__init__(**kwargs)
-        self.goals = None
-
-    def is_successful(self, achieved_goal=None, desired_goal=None):
-        if achieved_goal is None:
-            achieved_goal = np.stack(
-                [self.block_pos(i).copy() for i in range(self.n_blocks)])
-        if desired_goal is None:
-            desired_goal = self.goals
-
-        return np.all(
-            distance_between(achieved_goal[..., :2], desired_goal[..., :2]) <
-            self.geofence,
-            axis=-1)
-
-    def set_goal(self, goal: np.ndarray):
-        goal[2] = self.initial_block_pos[0][2]
-        super().set_goal(goal)
-        self.goals = np.stack(
-            [self.goal] +
-            [self.block_pos(i).copy() for i in range(1, self.n_blocks)])
-
-
-class MoveGripperEnv(HSREnv):
-    def is_successful(self, achieved_goal=None, desired_goal=None):
-        if achieved_goal is None:
-            achieved_goal = self.gripper_pos()
-        if desired_goal is None:
-            desired_goal = self.goal
-        return super().is_successful(
-            achieved_goal=achieved_goal, desired_goal=desired_goal)
-
-    def achieved_goal(self):
-        return self.gripper_pos()
-
-    def compute_reward(self):
-        return 0 if self.is_successful() else -1
-
->>>>>>> 2f0984fd
 
 def quaternion2euler(w, x, y, z):
     ysqr = y * y
