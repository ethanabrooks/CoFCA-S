--- conflicted
+++ resolved
@@ -14,30 +14,6 @@
 
 
 def add_env_args(parser):
-<<<<<<< HEAD
-    parser.add_argument(
-        "--image-dims", type=parse_vector(length=2, delim=","), default="800,800"
-    )
-    parser.add_argument("--block-space", type=parse_space(dim=4))
-    parser.add_argument("--min-lift-height", type=float, default=None)
-    parser.add_argument("--obs-type", type=str, default=None)
-    parser.add_argument("--render", action="store_true")
-    parser.add_argument("--render-freq", type=int, default=None)
-    parser.add_argument("--record", action="store_true")
-    parser.add_argument("--record-separate-episodes", action="store_true")
-    parser.add_argument("--record-freq", type=int, default=None)
-    parser.add_argument("--record-path", type=Path, default=None)
-    parser.add_argument("--steps-per-action", type=int, required=True)
-
-
-def add_wrapper_args(parser):
-    parser.add_argument("--xml-file", type=Path, default="models/world.xml")
-    parser.add_argument("--set-xml", type=xml_setter, action="append")
-    parser.add_argument("--use-dof", type=str, action="append", default=[])
-    parser.add_argument("--geofence", type=float, required=True)
-    parser.add_argument("--n-blocks", type=int, default=0)
-    parser.add_argument("--goal-space", type=parse_space(dim=3), required=True)  # TODO
-=======
     parser.add_argument('--image-dims', type=parse_vector(length=2, delim=','), default='800,800')
     parser.add_argument('--block-space', type=parse_space(dim=4))
     parser.add_argument('--min-lift-height', type=float, default=None)
@@ -58,7 +34,6 @@
     parser.add_argument('--geofence', type=float, required=True)
     parser.add_argument('--n-blocks', type=int, default=0)
     parser.add_argument('--goal-space', type=parse_space(dim=3), required=True)  # TODO
->>>>>>> d8e9bae5
 
 
 def xml_setter(arg: str):
@@ -73,24 +48,6 @@
 
 def env_wrapper(func):
     @wraps(func)
-<<<<<<< HEAD
-    def _wrapper(
-        set_xml,
-        use_dof,
-        n_blocks,
-        goal_space,
-        xml_file,
-        geofence,
-        env_args: dict,
-        **kwargs,
-    ):
-        xml_filepath = get_xml_filepath(xml_file)
-        if set_xml is None:
-            set_xml = []
-        site_size = " ".join([str(geofence)] * 3)
-        path = Path("worldbody", 'body[@name="goal"]', 'site[@name="goal"]', "size")
-        set_xml += [XMLSetter(path=f"./{path}", value=site_size)]
-=======
     def _wrapper(set_xml, use_dof, n_blocks, goal_space, xml_file, geofence, env_args: dict,
                  **kwargs):
         xml_filepath = get_xml_filepath(xml_file)
@@ -99,7 +56,6 @@
         site_size = ' '.join([str(geofence)] * 3)
         path = Path('worldbody', 'body[@name="goal"]', 'site[@name="goal"]', 'size')
         set_xml += [XMLSetter(path=f'./{path}', value=site_size)]
->>>>>>> d8e9bae5
         with mutate_xml(
             changes=set_xml,
             dofs=use_dof,
@@ -123,18 +79,8 @@
 
 
 @contextmanager
-<<<<<<< HEAD
-def mutate_xml(
-    changes: List[XMLSetter],
-    dofs: List[str],
-    goal_space: Box,
-    n_blocks: int,
-    xml_filepath: Path,
-):
-=======
 def mutate_xml(changes: List[XMLSetter], dofs: List[str], goal_space: Box, n_blocks: int,
                xml_filepath: Path):
->>>>>>> d8e9bae5
     def rel_to_abs(path: Path):
         return Path(xml_filepath.parent, path)
 
@@ -156,11 +102,7 @@
                 pos = " ".join(map(str, goal_space.sample()))
                 name = f"block{i}"
 
-<<<<<<< HEAD
-                body = ET.SubElement(worldbody, "body", attrib=dict(name=name, pos=pos))
-=======
                 body = ET.SubElement(worldbody, 'body', attrib=dict(name=name, pos=pos))
->>>>>>> d8e9bae5
                 ET.SubElement(
                     body,
                     "geom",
@@ -170,20 +112,11 @@
                         mass="1",
                         size=".05 .025 .017",
                         rgba=rgba[i],
-<<<<<<< HEAD
-                        condim="6",
-                        solimp="0.99 0.99 " "0.01",
-                        solref="0.01 1",
-                    ),
-                )
-                ET.SubElement(body, "freejoint", attrib=dict(name=f"block{i}joint"))
-=======
                         condim='6',
                         solimp="0.99 0.99 "
                         "0.01",
                         solref='0.01 1'))
                 ET.SubElement(body, 'freejoint', attrib=dict(name=f'block{i}joint'))
->>>>>>> d8e9bae5
 
         for change in changes:
             parent = re.sub("/[^/]*$", "", change.path)
@@ -218,11 +151,7 @@
         return tree
 
     included_files = [
-<<<<<<< HEAD
-        rel_to_abs(e.get("file")) for e in ET.parse(xml_filepath).findall("*/include")
-=======
         rel_to_abs(e.get('file')) for e in ET.parse(xml_filepath).findall('*/include')
->>>>>>> d8e9bae5
     ]
 
     temp = {
