from collections import namedtuple
from contextlib import contextmanager
from functools import wraps
from pathlib import Path
import re
import tempfile
from typing import List
import xml.etree.ElementTree as ET

from gym.spaces import Box
from rl_utils import parse_space, parse_vector

from hsr.env import get_xml_filepath


def add_env_args(parser):
<<<<<<< HEAD
    parser.add_argument('--image-dims', type=parse_vector(length=2, delim=','), default='800,800')
    parser.add_argument('--block-space', type=parse_space(dim=4))
    parser.add_argument('--min-lift-height', type=float, default=None)
    parser.add_argument('--obs-type', type=str, default=None)
    parser.add_argument('--render', action='store_true')
    parser.add_argument('--render-freq', type=int, default=None)
    parser.add_argument('--record', action='store_true')
    parser.add_argument('--record-separate-episodes', action='store_true')
    parser.add_argument('--record-freq', type=int, default=None)
    parser.add_argument('--record-path', type=Path, default=None)
    parser.add_argument('--steps-per-action', type=int, required=True)
=======
    parser.add_argument(
        "--image-dims", type=parse_vector(length=2, delim=","), default="800,800"
    )
    parser.add_argument("--block-space", type=parse_space(dim=4))
    parser.add_argument("--min-lift-height", type=float, default=None)
    parser.add_argument("--obs-type", type=str, default=None)
    parser.add_argument("--render", action="store_true")
    parser.add_argument("--render-freq", type=int, default=None)
    parser.add_argument("--record", action="store_true")
    parser.add_argument("--record-separate-episodes", action="store_true")
    parser.add_argument("--record-freq", type=int, default=None)
    parser.add_argument("--record-path", type=Path, default=None)
    parser.add_argument("--steps-per-action", type=int, required=True)
>>>>>>> 1a9758ad


def add_wrapper_args(parser):
    parser.add_argument("--xml-file", type=Path, default="models/world.xml")
    parser.add_argument("--set-xml", type=xml_setter, action="append")
    parser.add_argument("--use-dof", type=str, action="append", default=[])
    parser.add_argument("--geofence", type=float, required=True)
    parser.add_argument("--n-blocks", type=int, default=0)
    parser.add_argument("--goal-space", type=parse_space(dim=3), required=True)  # TODO


def xml_setter(arg: str):
    return XMLSetter(*arg.split(","))
    # setters = [XMLSetter(*v.split(',')) for v in arg]
    # mirroring = [XMLSetter(p.replace('_l_', '_r_'), v)
    #              for p, v in setters if '_l_' in p] \
    #             + [XMLSetter(p.replace('_r_', '_l_'), v)
    #                for p, v in setters if '_r_' in p]
    # return [s._replace(path=s.path) for s in setters + mirroring]


def env_wrapper(func):
    @wraps(func)
<<<<<<< HEAD
    def _wrapper(set_xml, use_dof, n_blocks, goal_space, xml_file, geofence, env_args: dict,
                 **kwargs):
=======
    def _wrapper(
        set_xml,
        use_dof,
        n_blocks,
        goal_space,
        xml_file,
        geofence,
        env_args: dict,
        **kwargs,
    ):
>>>>>>> 1a9758ad
        xml_filepath = get_xml_filepath(xml_file)
        if set_xml is None:
            set_xml = []
        site_size = " ".join([str(geofence)] * 3)
        path = Path("worldbody", 'body[@name="goal"]', 'site[@name="goal"]', "size")
        set_xml += [XMLSetter(path=f"./{path}", value=site_size)]
        with mutate_xml(
            changes=set_xml,
            dofs=use_dof,
            n_blocks=n_blocks,
            goal_space=goal_space,
            xml_filepath=xml_filepath,
        ) as temp_path:
            env_args.update(
                geofence=geofence, xml_file=temp_path, goal_space=goal_space
            )

            return func(env_args=env_args, **kwargs)

    def new_function(wrapper_args, **kwargs):
        return _wrapper(**wrapper_args, **kwargs)

    return new_function


XMLSetter = namedtuple("XMLSetter", "path value")


@contextmanager
def mutate_xml(
    changes: List[XMLSetter],
    dofs: List[str],
    goal_space: Box,
    n_blocks: int,
    xml_filepath: Path,
):
    def rel_to_abs(path: Path):
        return Path(xml_filepath.parent, path)

    def mutate_tree(tree: ET.ElementTree):

        worldbody = tree.getroot().find("./worldbody")
        rgba = [
            "0 1 0 1",
            "0 0 1 1",
            "0 1 1 1",
            "1 0 0 1",
            "1 0 1 1",
            "1 1 0 1",
            "1 1 1 1",
        ]

        if worldbody:
            for i in range(n_blocks):
                pos = " ".join(map(str, goal_space.sample()))
                name = f"block{i}"

                body = ET.SubElement(worldbody, "body", attrib=dict(name=name, pos=pos))
                ET.SubElement(
                    body,
                    "geom",
                    attrib=dict(
                        name=name,
                        type="box",
                        mass="1",
                        size=".05 .025 .017",
                        rgba=rgba[i],
                        condim="6",
                        solimp="0.99 0.99 " "0.01",
                        solref="0.01 1",
                    ),
                )
                ET.SubElement(body, "freejoint", attrib=dict(name=f"block{i}joint"))

        for change in changes:
            parent = re.sub("/[^/]*$", "", change.path)
            element_to_change = tree.find(parent)
            if isinstance(element_to_change, ET.Element):
                print("setting", change.path, "to", change.value)
                name = re.search("[^/]*$", change.path)[0]
                element_to_change.set(name, change.value)

        for actuators in tree.iter("actuator"):
            for actuator in list(actuators):
                if actuator.get("joint") not in dofs:
                    print("removing", actuator.get("name"))
                    actuators.remove(actuator)
        for body in tree.iter("body"):
            for joint in body.findall("joint"):
                if not joint.get("name") in dofs:
                    print("removing", joint.get("name"))
                    body.remove(joint)

        parent = Path(temp[xml_filepath].name).parent

        for include_elt in tree.findall("*/include"):
            original_abs_path = rel_to_abs(include_elt.get("file"))
            tmp_abs_path = Path(temp[original_abs_path].name)
            include_elt.set("file", str(tmp_abs_path.relative_to(parent)))

        for compiler in tree.findall("compiler"):
            abs_path = rel_to_abs(compiler.get("meshdir"))
            compiler.set("meshdir", str(abs_path))

        return tree

    included_files = [
        rel_to_abs(e.get("file")) for e in ET.parse(xml_filepath).findall("*/include")
    ]

    temp = {
        path: tempfile.NamedTemporaryFile(suffix=".xml")
        for path in (included_files + [xml_filepath])
    }
    try:
        for path, f in temp.items():
            tree = ET.parse(path)
            mutate_tree(tree)
            tree.write(f)
            f.flush()

        yield Path(temp[xml_filepath].name)
    finally:
        for f in temp.values():
            f.close()<|MERGE_RESOLUTION|>--- conflicted
+++ resolved
@@ -14,19 +14,6 @@
 
 
 def add_env_args(parser):
-<<<<<<< HEAD
-    parser.add_argument('--image-dims', type=parse_vector(length=2, delim=','), default='800,800')
-    parser.add_argument('--block-space', type=parse_space(dim=4))
-    parser.add_argument('--min-lift-height', type=float, default=None)
-    parser.add_argument('--obs-type', type=str, default=None)
-    parser.add_argument('--render', action='store_true')
-    parser.add_argument('--render-freq', type=int, default=None)
-    parser.add_argument('--record', action='store_true')
-    parser.add_argument('--record-separate-episodes', action='store_true')
-    parser.add_argument('--record-freq', type=int, default=None)
-    parser.add_argument('--record-path', type=Path, default=None)
-    parser.add_argument('--steps-per-action', type=int, required=True)
-=======
     parser.add_argument(
         "--image-dims", type=parse_vector(length=2, delim=","), default="800,800"
     )
@@ -40,7 +27,6 @@
     parser.add_argument("--record-freq", type=int, default=None)
     parser.add_argument("--record-path", type=Path, default=None)
     parser.add_argument("--steps-per-action", type=int, required=True)
->>>>>>> 1a9758ad
 
 
 def add_wrapper_args(parser):
@@ -64,10 +50,6 @@
 
 def env_wrapper(func):
     @wraps(func)
-<<<<<<< HEAD
-    def _wrapper(set_xml, use_dof, n_blocks, goal_space, xml_file, geofence, env_args: dict,
-                 **kwargs):
-=======
     def _wrapper(
         set_xml,
         use_dof,
@@ -78,7 +60,6 @@
         env_args: dict,
         **kwargs,
     ):
->>>>>>> 1a9758ad
         xml_filepath = get_xml_filepath(xml_file)
         if set_xml is None:
             set_xml = []
