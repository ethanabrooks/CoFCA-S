import functools
import itertools
from collections import Counter, namedtuple, deque, OrderedDict, defaultdict
from copy import deepcopy

import gym
import numpy as np
from dataclasses import astuple, replace
from gym import spaces
from gym.utils import seeding

from data_types import Action, RawAction, AActions, NonAAction
from utils import (
    hierarchical_parse_args,
    RESET,
    asdict,
)
from typing import List, Tuple, Dict, Optional, Generator

import keyboard_control
from lines import (
    Subtask,
    Padding,
    Line,
    While,
    If,
    EndWhile,
    Else,
    EndIf,
    Loop,
    EndLoop,
)
from utils import (
    hierarchical_parse_args,
    RESET,
)

Coord = Tuple[int, int]
ObjectMap = Dict[Coord, str]

Obs = namedtuple(
    "Obs",
<<<<<<< HEAD
    "action_mask active inventory lines mask obs partial_action subtask_complete truthy",
=======
    "action_mask active complete_if_lt inventory lines mask obs partial_action subtask_complete truthy",
>>>>>>> 7f901ef1
)
assert tuple(Obs._fields) == tuple(sorted(Obs._fields))

Last = namedtuple("Last", "action active reward terminal selected")
State = namedtuple(
    "State", "obs prev ptr term subtask_complete time_remaining counts inventory"
)


def objective(interaction, obj):
    if interaction == Env.sell:
        return Env.merchant
    return obj


def subtasks():
    for obj in Env.items:
        for interaction in Env.behaviors:
            yield interaction, obj


BLACK = "\033[30m"
RED = "\033[31m"
GREEN = "\033[32m"
ORANGE = "\033[33m"
BLUE = "\033[34m"
PURPLE = "\033[35m"
CYAN = "\033[36m"
LIGHTGREY = "\033[37m"
DARKGREY = "\033[90m"
LIGHTRED = "\033[91m"
LIGHTGREEN = "\033[92m"
YELLOW = "\033[93m"
LIGHTBLUE = "\033[94m"
PINK = "\033[95m"
LIGHTCYAN = "\033[96m"


class Env(gym.Env):
    wood = "wood"
    gold = "gold"
    iron = "iron"
    merchant = "merchant"
    bridge = "=bridge"
    water = "stream"
    wall = "#wall"
    agent = "Agent"
    mine = "mine"
    sell = "sell"
    goto = "goto"
    items = [wood, gold, iron]
    terrain = [merchant, water, wall, bridge, agent]
    world_contents = items + terrain
    behaviors = [mine, sell, goto]
    colors = {
        wood: GREEN,
        gold: YELLOW,
        iron: LIGHTGREY,
        merchant: PINK,
        wall: RESET,
        water: BLUE,
        bridge: RESET,
        agent: RED,
    }

    def __init__(
        self,
        max_world_resamples: int,
        max_while_loops: int,
        use_water: bool,
        max_failure_sample_prob: int,
        one_condition: bool,
        failure_buffer_size: int,
        reject_while_prob: float,
        long_jump: bool,
        min_eval_lines: int,
        max_eval_lines: int,
        min_lines: int,
        max_lines: int,
        eval_condition_size: int,
        single_control_flow_type: bool,
        no_op_limit: int,
        time_to_waste: int,
        subtasks_only: bool,
        break_on_fail: bool,
        max_loops: int,
        rank: int,
        control_flow_types=None,
        evaluating=False,
        max_nesting_depth=1,
        random_seed=0,
        term_on=None,
        world_size=6,
    ):
        if control_flow_types is None:
            control_flow_types = [Subtask, If, While, Else]
        if term_on is None:
            term_on = [self.mine, self.sell]
        self.counts = None
        self.reject_while_prob = reject_while_prob
        self.one_condition = one_condition
        self.max_failure_sample_prob = max_failure_sample_prob
        self.failure_buffer = deque(maxlen=failure_buffer_size)
        self.max_world_resamples = max_world_resamples
        self.max_while_loops = max_while_loops
        self.term_on = term_on
        self.use_water = use_water

        self.subtasks = list(subtasks())
        num_subtasks = len(self.subtasks)
        self.min_eval_lines = min_eval_lines
        self.max_eval_lines = max_eval_lines
        if Subtask not in control_flow_types:
            control_flow_types.append(Subtask)
        self.control_flow_types = control_flow_types
        self.rank = rank
        self.max_loops = max_loops
        self.break_on_fail = break_on_fail
        self.subtasks_only = subtasks_only
        self.no_op_limit = no_op_limit
        self._eval_condition_size = eval_condition_size
        self.single_control_flow_type = single_control_flow_type
        self.max_nesting_depth = max_nesting_depth
        self.num_subtasks = num_subtasks
        self.time_to_waste = time_to_waste
        self.i = 0
        self.success_count = 0

        self.min_lines = min_lines
        self.max_lines = max_lines
        if evaluating:
            self.n_lines = max_eval_lines
        else:
            self.n_lines = max_lines
        self.n_lines += 1
        self.random, self.seed = seeding.np_random(random_seed)
        self.evaluating = evaluating
        self.iterator = None
        self._render = None

        def possible_lines():
            for i in range(num_subtasks):
                yield Subtask(i)
            for i in range(1, max_loops + 1):
                yield Loop(i)
            for line_type in self.line_types:
                if line_type not in (Subtask, Loop):
                    yield line_type(0)

        self.possible_lines = list(possible_lines())
        self.long_jump = long_jump and self.evaluating
        self.world_size = world_size
        self.world_shape = (len(self.world_contents), self.world_size, self.world_size)

        def lower_level_actions():
            yield from self.behaviors
            for i in range(-1, 2):
                for j in range(-1, 2):
                    yield np.array([i, j])

        self.lower_level_actions = list(lower_level_actions())
        a_action_nvec = AActions(
            is_op=2, verb=len(self.behaviors), noun=len(self.items)
<<<<<<< HEAD
        )
        non_a_action_nvec = NonAAction(
            delta=2 * self.n_lines,
            dg=2,
            ptr=self.n_lines,
        )
=======
        )
        non_a_action_nvec = NonAAction(
            delta=2 * self.n_lines,
            dg=2,
            ptr=self.n_lines,
        )
>>>>>>> 7f901ef1
        num_a_actions = len(astuple(a_action_nvec))
        max_a_action = max(astuple(a_action_nvec))
        raw_action_nvec = RawAction(**asdict(non_a_action_nvec), a=max_a_action)
        self.action_space = spaces.MultiDiscrete(np.array(astuple(raw_action_nvec)))
        self.action_mask = np.zeros((num_a_actions, max_a_action))
        self.action_mask[
            (
                np.expand_dims(np.arange(max_a_action), 0)
                < np.expand_dims(astuple(a_action_nvec), 1)
            )
        ] = 1
        self.action_mask = AActions(*self.action_mask)
        lines_space = spaces.MultiDiscrete(
            np.array(
                [
                    [
                        len(Line.types),
                        1 + len(self.behaviors),
                        1 + len(self.items),
                        1 + self.max_loops,
                    ]
                ]
                * self.n_lines
            )
        )
        mask_space = spaces.MultiDiscrete(2 * np.ones(self.n_lines))
        partial_action_space = spaces.MultiDiscrete(
            1 + np.array(astuple(a_action_nvec))  # [:-1]
        )
        self.observation_space = spaces.Dict(
            Obs(
                action_mask=spaces.MultiBinary(max_a_action),
                active=spaces.Discrete(self.n_lines + 1),
                complete_if_lt=spaces.Discrete(max_a_action),
                inventory=spaces.MultiBinary(len(self.items)),
                lines=lines_space,
                mask=mask_space,
                obs=spaces.Box(low=0, high=1, shape=self.world_shape, dtype=np.float32),
                subtask_complete=spaces.Discrete(2),
                truthy=spaces.MultiDiscrete(4 * np.ones(self.n_lines)),
                partial_action=partial_action_space,
            )._asdict()
        )
        self.world_space = spaces.Box(
            low=0, high=self.world_size - 1, shape=[2], dtype=np.float32
        )

    @staticmethod
    @functools.lru_cache(maxsize=200)
    def preprocess_line(line):
        def item_index(item):
            if item == Env.water:
                return len(Env.items)
            else:
                return Env.items.index(item)

        if type(line) in (Else, EndIf, EndWhile, EndLoop, Padding):
            return [Line.types.index(type(line)), 0, 0, 0]
        elif type(line) is Loop:
            return [Line.types.index(Loop), 0, 0, line.id]
        elif type(line) is Subtask:
            i, o = line.id
            i, o = Env.behaviors.index(i), item_index(o)
            return [Line.types.index(Subtask), i + 1, o + 1, 0]
        elif type(line) in (While, If):
            return [Line.types.index(type(line)), 0, item_index(line.id) + 1, 0]
        else:
            raise RuntimeError()

    def evaluate_line(self, line: Line, loops: Optional[int], counts: Dict[str, int]):
        if line is None:
            return None
        elif type(line) is Loop:
            assert loops is not None
            return loops > 0
        elif type(line) in (If, While):
            if self.one_condition:
                evaluation = counts[Env.iron] > counts[Env.gold]
            elif line.id == Env.iron:
                evaluation = counts[Env.iron] > counts[Env.gold]
            elif line.id == Env.gold:
                evaluation = counts[Env.gold] > counts[Env.merchant]
            elif line.id == Env.wood:
                evaluation = counts[Env.merchant] > counts[Env.iron]
            else:
                raise RuntimeError
            return evaluation

    def feasible(self, objects, lines) -> bool:
        line_iterator = self.line_generator(lines)
        line = next(line_iterator)
        loops = 0
        whiles = 0
        inventory = Counter()
        counts = Counter()
        for o in objects:
            counts[o] += 1
        while line is not None:
            line = lines[line]
            if type(line) is Subtask:
                behavior, resource = line.id
                if behavior == self.sell:
                    required = {self.merchant, resource}
                elif behavior == self.mine:
                    required = {resource}
                else:
                    required = {resource}
                for r in required:
                    if counts[r] <= (1 if r == self.wood else 0):
                        return False
                if behavior in self.sell:
                    if inventory[resource] == 0:
                        # collect from environment
                        counts[resource] -= 1
                        inventory[resource] += 1
                    inventory[resource] -= 1
                elif behavior == self.mine:
                    counts[resource] -= 1
                    inventory[resource] += 1
            elif type(line) is Loop:
                loops += 1
            elif type(line) is While:
                if all(
                    (
                        whiles == 0,  # first loop
                        not self.evaluate_line(line, loops, counts),  # evaluates false
                        not self.evaluating,
                        self.random.random() < self.reject_while_prob,
                    )
                ):
                    return False
                whiles += 1
                if whiles > self.max_while_loops:
                    return False
            evaluation = self.evaluate_line(line, loops, counts)
            if evaluation is True and self.long_jump:
                assert self.evaluating
                return False
            line = line_iterator.send(evaluation)
        return True

    @staticmethod
    def count_objects(objects):
        counts = Counter()
        for o in objects.values():
            counts[o] += 1
        return counts

    def subtask_generator(self, line_iterator, lines, **kwargs):
        line = next(line_iterator)
        loops = None
        whiles = 0
        while True:
            if line is None:
                kwargs = yield None
                line = next(line_iterator)
            else:
                if type(lines[line]) is Subtask:
                    assert type(lines[line]) is Subtask
                    kwargs = yield line
                if type(lines[line]) is Loop:
                    if loops is None:
                        loops = lines[line].id
                    else:
                        loops -= 1
                elif type(lines[line]) is While:
                    whiles += 1
                    if whiles > self.max_while_loops:
                        kwargs = yield None

                line = line_iterator.send(
                    self.evaluate_line(lines[line], loops, **kwargs)
                )
                if loops == 0:
                    loops = None

    def state_generator(
        self, objects: ObjectMap, agent_pos: Coord, lines: List[Line]
    ) -> Generator[State, Tuple[int, int], None]:
        initial_objects = deepcopy(objects)
        initial_agent_pos = deepcopy(agent_pos)
        line_iterator = self.line_generator(lines)
        time_remaining = 200 if self.evaluating else self.time_to_waste
        inventory = Counter()
        subtask_complete = False
        subtask_iterator = self.subtask_generator(
            line_iterator, lines, counts=self.count_objects(objects)
        )

        def update_time():
            time_delta = 3 * self.world_size
            return time_remaining + time_delta

        prev, ptr = 0, next(subtask_iterator)
        if ptr is not None:
            time_remaining = update_time()

        term = False
        while True:
            term |= not time_remaining
            if term and ptr is not None:
                self.failure_buffer.append((lines, initial_objects, initial_agent_pos))

            def state(terminate):

                world = np.zeros(self.world_shape)
                for p, o in list(objects.items()) + [(agent_pos, self.agent)]:
                    p = np.array(p)
                    world[tuple((self.world_contents.index(o), *p))] = 1

                return State(
                    obs=world,
                    prev=prev,
                    ptr=ptr,
                    term=terminate,
                    subtask_complete=subtask_complete,
                    time_remaining=time_remaining,
                    counts=self.count_objects(objects),
                    inventory=inventory,
                )

            # noinspection PyTupleAssignmentBalance
            subtask_id, lower_level_index = yield state(term)
            subtask_complete = False
            # for i, a in enumerate(self.lower_level_actions):
            # print(i, a)
            # try:
            # lower_level_index = int(input("go:"))
            # except ValueError:
            # pass

            lower_level_action = self.lower_level_actions[lower_level_index]
            time_remaining -= 1
            tgt_interaction, tgt_obj = lines[ptr].id
            if tgt_obj not in objects.values() and (
                tgt_interaction != Env.sell or inventory[tgt_obj] == 0
            ):
                term = True

            if type(lower_level_action) is str:
                standing_on = objects.get(tuple(agent_pos), None)

                done = (
                    lower_level_action == tgt_interaction
                    and standing_on == objective(*lines[ptr].id)
                )
                if lower_level_action == self.mine:
                    if tuple(agent_pos) in objects:
                        good_mine = (
                            done
                            or (tgt_interaction == self.sell and standing_on == tgt_obj)
                            or standing_on == self.wood
                        )
                        if not good_mine and self.mine in self.term_on:
                            term = True
                        if standing_on in self.items and inventory[standing_on] == 0:
                            inventory[standing_on] = 1
                        del objects[tuple(agent_pos)]
                elif lower_level_action == self.sell:
                    done = done and (inventory[tgt_obj] > 0)
                    if done:
                        inventory[tgt_obj] -= 1
                    elif self.sell in self.term_on:
                        term = True
                elif (
                    lower_level_action == self.goto
                    and not done
                    and self.goto in self.term_on
                ):
                    term = True
                if done:
                    prev, ptr = (
                        ptr,
                        subtask_iterator.send(dict(counts=self.count_objects(objects))),
                    )
                    if ptr is not None:
                        time_remaining = update_time()
                    subtask_complete = True

            elif type(lower_level_action) is np.ndarray:
                lower_level_action = np.clip(lower_level_action, -1, 1)
                new_pos = agent_pos + lower_level_action
                moving_into = objects.get(tuple(new_pos), None)
                if self.world_space.contains(new_pos) and (
                    moving_into != self.wall
                    and (moving_into != self.water or inventory[self.wood] > 0)
                ):
                    agent_pos = new_pos
                    if moving_into == self.water:
                        # build bridge
                        del objects[tuple(new_pos)]
                        inventory[self.wood] -= 1
            else:
                assert lower_level_action is None

    def populate_world(self, lines) -> Optional[Tuple[Coord, ObjectMap]]:
        feasible = False
        use_water = False
        max_random_objects = 0
        object_list = []
        for i in range(self.max_world_resamples):
            max_random_objects = self.world_size ** 2
            num_random_objects = self.random.randint(max_random_objects)
            object_list = [self.agent] + list(
                self.random.choice(
                    self.items + [self.merchant], size=num_random_objects
                )
            )
            feasible = self.feasible(object_list, lines)

            if feasible:
                use_water = (
                    self.use_water
                    and num_random_objects < max_random_objects - self.world_size
                )
                break

        if not feasible:
            return None

        if use_water:
            vertical_water = self.random.choice(2)
            world_shape = (
                [self.world_size, self.world_size - 1]
                if vertical_water
                else [self.world_size - 1, self.world_size]
            )
        else:
            vertical_water = False
            world_shape = (self.world_size, self.world_size)
        indexes = self.random.choice(
            np.prod(world_shape),
            size=min(np.prod(world_shape), max_random_objects),
            replace=False,
        )
        positions = np.array(list(zip(*np.unravel_index(indexes, world_shape))))
        wall_indexes = positions[:, 0] % 2 * positions[:, 1] % 2
        wall_positions = positions[wall_indexes == 1]
        object_positions = positions[wall_indexes == 0]
        num_walls = (
            self.random.choice(len(wall_positions)) if len(wall_positions) else 0
        )
        object_positions = object_positions[: len(object_list)]
        if len(object_list) == len(object_positions):
            wall_positions = wall_positions[:num_walls]
        positions = np.concatenate([object_positions, wall_positions])
        water_index = 0
        if use_water:
            water_index = self.random.randint(1, self.world_size - 1)
            positions[positions[:, vertical_water] >= water_index] += np.array(
                [0, 1] if vertical_water else [1, 0]
            )
            assert water_index not in positions[:, vertical_water]
        objects = {
            tuple(p): (self.wall if o is None else o)
            for o, p in itertools.zip_longest(object_list, positions)
        }
        agent_pos = next(p for p, o in objects.items() if o == self.agent)
        del objects[agent_pos]
        if use_water:
            assert object_list[0] == self.agent
            agent_i, agent_j = positions[0]
            for p, o in objects.items():
                if o == self.wood:
                    pi, pj = p
                    if vertical_water:
                        if (water_index < pj and water_index < agent_j) or (
                            water_index > pj and water_index > agent_j
                        ):
                            objects = {
                                **objects,
                                **{
                                    (i, water_index): self.water
                                    for i in range(self.world_size)
                                },
                            }
                    else:
                        if (water_index < pi and water_index < agent_i) or (
                            water_index > pi and water_index > agent_i
                        ):
                            objects = {
                                **objects,
                                **{
                                    (water_index, i): self.water
                                    for i in range(self.world_size)
                                },
                            }

        return agent_pos, objects

    def assign_line_ids(self, line_types):
        behaviors = self.random.choice(self.behaviors, size=len(line_types))
        items = self.random.choice(self.items, size=len(line_types))
        while_obj = None
        available = [x for x in self.items]
        lines = []
        for line_type, behavior, item in zip(line_types, behaviors, items):
            if line_type is Subtask:
                if not available:
                    return self.assign_line_ids(line_types)
                subtask_id = (behavior, self.random.choice(available))
                lines += [Subtask(subtask_id)]
            elif line_type is Loop:
                lines += [Loop(self.random.randint(1, 1 + self.max_loops))]
            elif line_type is While:
                while_obj = item
                lines += [line_type(item)]
            elif line_type is If:
                lines += [line_type(item)]
            elif line_type is EndWhile:
                if while_obj in available:
                    available.remove(while_obj)
                while_obj = None
                lines += [EndWhile(0)]
            else:
                lines += [line_type(0)]
        return lines

    @property
    def line_types(self):
        return [If, Else, EndIf, While, EndWhile, EndLoop, Subtask, Padding, Loop]
        # return list(Line.types)

    def reset(self):
        self.i += 1
        self.iterator = self.generator()
        s, r, t, i = next(self.iterator)
        return s

    def step(self, action):
        return self.iterator.send(action)

    def render_world(
        self,
        state,
        action,
        reward,
    ):

        print("Action:", action)
        print("Reward", reward)
        print("Time remaining", state.time_remaining)
        print("Obs:")
        _obs = state.obs
        _obs = _obs.transpose(1, 2, 0).astype(int)
        grid_size = 3  # obs.astype(int).sum(-1).max()  # max objects per grid
        chars = [" "] + [o for (o, *_) in self.world_contents]
        print(self.i)
        print(state.inventory)
        for i, row in enumerate(_obs):
            colors = []
            string = []
            for j, channel in enumerate(row):
                int_ids = 1 + np.arange(channel.size)
                number = channel * int_ids
                crop = sorted(number, reverse=True)[:grid_size]
                for x in crop:
                    colors.append(self.colors[self.world_contents[x - 1]])
                    string.append(chars[x])
                colors.append(RESET)
                string.append("|")
            print(*[c for p in zip(colors, string) for c in p], sep="")
            print("-" * len(string))

    def render_instruction(
        self,
        term,
        success,
        lines,
        state,
        agent_ptr,
    ):

        if term:
            print(GREEN if success else RED)
        indent = 0
        for i, line in enumerate(lines):
            if i == state.ptr and i == agent_ptr:
                pre = "+ "
            elif i == agent_ptr:
                pre = "- "
            elif i == state.ptr:
                pre = "| "
            else:
                pre = "  "
            indent += line.depth_change[0]
            if type(line) in (If, While):
                if self.one_condition:
                    evaluation = f"counts[iron] ({state.counts[self.iron]}) > counts[gold] ({state.counts[self.gold]})"
                elif line.id == Env.iron:
                    evaluation = f"counts[iron] ({state.counts[self.iron]}) > counts[gold] ({state.counts[self.gold]})"
                elif line.id == Env.gold:
                    evaluation = f"counts[gold] ({state.counts[self.gold]}) > counts[merchant] ({state.counts[self.merchant]})"
                elif line.id == Env.wood:
                    evaluation = f"counts[merchant] ({state.counts[self.merchant]}) > counts[iron] ({state.counts[self.iron]})"
                else:
                    raise RuntimeError
                line_str = f"{line} {evaluation}"
            else:
                line_str = str(line)
            print("{:2}{}{}{}".format(i, pre, " " * indent, line_str))
            indent += line.depth_change[1]
        print(RESET)

    def generator(self):
        step = 0
        n = 0
        use_failure_buf = (
            not self.evaluating
            and len(self.failure_buffer) > 0
            and (
                self.random.random()
                < self.max_failure_sample_prob * self.success_count / self.i
            )
        )
        if use_failure_buf:
            choice = self.random.choice(len(self.failure_buffer))
            lines, objects, _agent_pos = self.failure_buffer[choice]
            del self.failure_buffer[choice]
        else:
            while True:
                n_lines = (
                    self.random.random_integers(
                        self.min_eval_lines, self.max_eval_lines
                    )
                    if self.evaluating
                    else self.random.random_integers(self.min_lines, self.max_lines)
                )
                if self.long_jump:
                    assert self.evaluating
                    len_jump = self.random.randint(
                        self.min_eval_lines - 3, self.max_eval_lines - 3
                    )
                    use_if = self.random.random() < 0.5
                    line_types = [
                        If if use_if else While,
                        *(Subtask for _ in range(len_jump)),
                        EndIf if use_if else EndWhile,
                        Subtask,
                    ]
                elif self.single_control_flow_type and self.evaluating:
                    assert n_lines >= 6
                    while True:
                        line_types = list(
                            Line.generate_types(
                                n_lines,
                                remaining_depth=self.max_nesting_depth,
                                random=self.random,
                                legal_lines=self.control_flow_types,
                            )
                        )
                        criteria = [
                            Else in line_types,  # Else
                            While in line_types,  # While
                            line_types.count(If) > line_types.count(Else),  # If
                        ]
                        if sum(criteria) >= 2:
                            break
                else:
                    legal_lines = (
                        [
                            self.random.choice(
                                list(set(self.control_flow_types) - {Subtask})
                            ),
                            Subtask,
                        ]
                        if (self.single_control_flow_type and not self.evaluating)
                        else self.control_flow_types
                    )

                    line_types = list(
                        Line.generate_types(
                            n_lines,
                            remaining_depth=self.max_nesting_depth,
                            random=self.random,
                            legal_lines=legal_lines,
                        )
                    )
                lines = list(self.assign_line_ids(line_types))
                assert self.max_nesting_depth == 1
                result = self.populate_world(lines)
                if result is not None:
                    _agent_pos, objects = result
                    break

        state_iterator = self.state_generator(objects, _agent_pos, lines)
        state = next(state_iterator)

        subtasks_complete = 0
        info = {}
        term = False

        lower_level_action = None
        action = replace(Action.none_action(), ptr=0)
        while True:
            success = state.ptr is None
            self.success_count += success

            term = term or success or state.term
            reward = int(success)
            subtasks_complete += state.subtask_complete
            if term:
                if not success and self.break_on_fail:
                    import ipdb

                    ipdb.set_trace()

                info.update(
                    instruction_len=len(lines),
                )
                if not use_failure_buf:
                    info.update(success_without_failure_buf=success)
                if success:
                    info.update(success_line=len(lines), progress=1)
                else:
                    info.update(
                        success_line=state.prev, progress=state.prev / len(lines)
                    )
                subtasks_attempted = subtasks_complete + (not success)
                info.update(
                    subtasks_complete=subtasks_complete,
                    subtasks_attempted=subtasks_attempted,
                )

            info.update(
                subtask_complete=state.subtask_complete,
            )

            def render():
                self.render_instruction(
                    term=term,
                    success=success,
                    lines=lines,
                    state=state,
                    agent_ptr=action.ptr,
                )
                self.render_world(
                    state=state,
                    action=action,
                    reward=reward,
                )

            self._render = render
            obs = state.obs
            pads = [Padding(0)] * (self.n_lines - len(lines))
            padded = lines + pads
            preprocessed_lines = [self.preprocess_line(p) for p in padded]
            mask = [int(not isinstance(l, Padding)) for l in padded]
            truthy = [
                self.evaluate_line(l, None, state.counts)
                if action.ptr < len(lines)
                else 2
                for l in lines
            ]
            truthy = [2 if t is None else int(t) for t in truthy]
            truthy += [3] * (self.n_lines - len(truthy))

            inventory = self.inventory_representation(state)
            new_action = action.none_action() if action.complete() else action
            partial_action = np.array(new_action.a_actions().to_array())  # [:-1]
            action_mask = getattr(self.action_mask, new_action.next_key())
<<<<<<< HEAD
            obs = Obs(
                action_mask=action_mask,
=======
            if new_action.next_key() == "is_op":
                complete_if_lt = 1
            elif new_action.next_key() == "verb":
                complete_if_lt = -1
            elif new_action.next_key() == "noun":
                complete_if_lt = 10
            else:
                raise RuntimeError
            obs = Obs(
                action_mask=action_mask,
                complete_if_lt=complete_if_lt,
>>>>>>> 7f901ef1
                obs=[[obs]],
                lines=preprocessed_lines,
                mask=mask,
                active=self.n_lines if state.ptr is None else state.ptr,
                inventory=inventory,
                subtask_complete=state.subtask_complete,
                truthy=truthy,
                partial_action=partial_action,
            )
            obs = OrderedDict(obs._asdict())
            # for k, v in self.observation_space.spaces.items():
            #     if not v.contains(obs[k]):
            #         import ipdb
            #
            #         ipdb.set_trace()
            #         v.contains(obs[k])

            line_specific_info = {
                f"{k}_{10 * (len(lines) // 10)}": v for k, v in info.items()
            }
            raw_action = (yield obs, reward, term, dict(**info, **line_specific_info))
            if action.complete():
                action = action.none_action()
            raw_action = RawAction(*raw_action)
            action = replace(
                action,
                delta=raw_action.delta,
                dg=raw_action.dg,
                ptr=raw_action.ptr,
                **{action.next_key(): raw_action.a},
            )

            info = dict(
                use_failure_buf=use_failure_buf,
                len_failure_buffer=len(self.failure_buffer),
            )

            if action.no_op():
                n += 1
                no_op_limit = 200 if self.evaluating else self.no_op_limit
                if self.no_op_limit is not None and self.no_op_limit < 0:
                    no_op_limit = len(lines)
                if n >= no_op_limit:
                    term = True
            elif state.ptr is not None:
                step += 1
                # noinspection PyUnresolvedReferences
                state = state_iterator.send(
                    (action.verb, action.noun, lower_level_action)
                )

    def inventory_representation(self, state):
        return np.array([state.inventory[i] for i in self.items])

    @property
    def eval_condition_size(self):
        return self._eval_condition_size and self.evaluating

    @staticmethod
    def line_generator(lines):
        line_transitions = defaultdict(list)

        def get_transitions():
            conditions = []
            for i, line in enumerate(lines):
                yield from line.transitions(i, conditions)

        for _from, _to in get_transitions():
            line_transitions[_from].append(_to)
        i = 0
        if_evaluations = []
        while True:
            condition_bit = yield None if i >= len(lines) else i
            if type(lines[i]) is Else:
                evaluation = not if_evaluations.pop()
            else:
                evaluation = bool(condition_bit)
            if type(lines[i]) is If:
                if_evaluations.append(evaluation)
            i = line_transitions[i][evaluation]

    def seed(self, seed=None):
        assert self.seed == seed

    def render(self, mode="human", pause=True):
        self._render()
        if pause:
            input("pause")

    @staticmethod
    def add_arguments(p):
        p.add_argument("--min-lines", type=int)
        p.add_argument("--max-lines", type=int)
        p.add_argument("--max-loops", type=int, default=3)
        p.add_argument("--no-op-limit", type=int)
        p.add_argument("--debug-env", action="store_true")
        p.add_argument("--eval-condition-size", action="store_true")
        p.add_argument("--single-control-flow-type", action="store_true")
        p.add_argument("--max-nesting-depth", type=int, default=1)
        p.add_argument("--subtasks-only", action="store_true")
        p.add_argument("--break-on-fail", action="store_true")
        p.add_argument("--time-to-waste", type=int)
        p.add_argument(
            "--control-flow-types",
            nargs="*",
            type=lambda s: dict(
                Subtask=Subtask, If=If, Else=Else, While=While, Loop=Loop
            )[s],
        )
        p.add_argument("--no-water", dest="use_water", action="store_false")
        p.add_argument("--1condition", dest="one_condition", action="store_true")
        p.add_argument("--long-jump", action="store_true")
        p.add_argument("--max-failure-sample-prob", type=float)
        p.add_argument("--failure-buffer-size", type=int)
        p.add_argument("--reject-while-prob", type=float)
        p.add_argument("--max-world-resamples", type=int)
        p.add_argument("--max-while-loops", type=int)
        p.add_argument("--world-size", type=int)
        p.add_argument("--term-on", nargs="+", choices=[Env.sell, Env.mine, Env.goto])


def main(env):
    # for i, l in enumerate(env.lower_level_actions):
    # print(i, l)
    actions = [x if type(x) is str else tuple(x) for x in env.lower_level_actions]
    mapping = dict(
        w=(-1, 0), s=(1, 0), a=(0, -1), d=(0, 1), m="mine", l="sell", g="goto"
    )
    mapping2 = {}
    for k, v in mapping.items():
        try:
            mapping2[k] = actions.index(v)
        except ValueError:
            pass

    def action_fn(string):
        action = mapping2.get(string, None)
        if action is None:
            return None
        return np.array(astuple(Action(noun=0, verb=0, is_op=1, delta=0, dg=0, ptr=0)))

    keyboard_control.run(env, action_fn=action_fn)


if __name__ == "__main__":
    import argparse

    PARSER = argparse.ArgumentParser()
    PARSER.add_argument("--min-eval-lines", type=int)
    PARSER.add_argument("--max-eval-lines", type=int)
    Env.add_arguments(PARSER)
    PARSER.add_argument("--seed", default=0, type=int)
    main(Env(rank=0, **hierarchical_parse_args(PARSER)))<|MERGE_RESOLUTION|>--- conflicted
+++ resolved
@@ -40,11 +40,7 @@
 
 Obs = namedtuple(
     "Obs",
-<<<<<<< HEAD
-    "action_mask active inventory lines mask obs partial_action subtask_complete truthy",
-=======
     "action_mask active complete_if_lt inventory lines mask obs partial_action subtask_complete truthy",
->>>>>>> 7f901ef1
 )
 assert tuple(Obs._fields) == tuple(sorted(Obs._fields))
 
@@ -208,21 +204,12 @@
         self.lower_level_actions = list(lower_level_actions())
         a_action_nvec = AActions(
             is_op=2, verb=len(self.behaviors), noun=len(self.items)
-<<<<<<< HEAD
         )
         non_a_action_nvec = NonAAction(
             delta=2 * self.n_lines,
             dg=2,
             ptr=self.n_lines,
         )
-=======
-        )
-        non_a_action_nvec = NonAAction(
-            delta=2 * self.n_lines,
-            dg=2,
-            ptr=self.n_lines,
-        )
->>>>>>> 7f901ef1
         num_a_actions = len(astuple(a_action_nvec))
         max_a_action = max(astuple(a_action_nvec))
         raw_action_nvec = RawAction(**asdict(non_a_action_nvec), a=max_a_action)
@@ -884,10 +871,6 @@
             new_action = action.none_action() if action.complete() else action
             partial_action = np.array(new_action.a_actions().to_array())  # [:-1]
             action_mask = getattr(self.action_mask, new_action.next_key())
-<<<<<<< HEAD
-            obs = Obs(
-                action_mask=action_mask,
-=======
             if new_action.next_key() == "is_op":
                 complete_if_lt = 1
             elif new_action.next_key() == "verb":
@@ -899,7 +882,6 @@
             obs = Obs(
                 action_mask=action_mask,
                 complete_if_lt=complete_if_lt,
->>>>>>> 7f901ef1
                 obs=[[obs]],
                 lines=preprocessed_lines,
                 mask=mask,
