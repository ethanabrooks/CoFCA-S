--- conflicted
+++ resolved
@@ -97,13 +97,7 @@
                     RawAction(
                         delta=2 * self.max_lines,
                         dg=2,
-<<<<<<< HEAD
-                        # is_op=2,
-                        worker_target=len(WorkerID) * len(ActionTargets),
-                        ij=self.world_size ** 2,
-=======
                         a=max_a_action,
->>>>>>> abcbc735
                         ptr=self.max_lines,
                     )
                 )
@@ -383,53 +377,6 @@
             info = {}
 
     def main(self):
-<<<<<<< HEAD
-        def action_gen():
-            string = yield
-            prev_action = Action(0, 0, 0, 0, 0)
-            while True:
-                action = None
-                while action is None:
-                    if string == "":
-                        action = prev_action
-                    else:
-                        try:
-                            *args, target = map(int, string.split())
-                            try:
-                                i, j = args
-                                worker = 0
-                            except ValueError:
-                                if ActionTargets[target] is Building:
-                                    print("Must specify i/j for buildings.")
-                                    continue
-                                i, j = 0, 0
-                                worker = 1
-                            ij = int(np.ravel_multi_index((i, j), self.world_shape))
-                            worker_target = int(
-                                np.ravel_multi_index(
-                                    (worker, target),
-                                    (len(WorkerID), len(ActionTargets)),
-                                )
-                            )
-                            action = Action(
-                                # is_op=1,
-                                worker_target=worker_target,
-                                ij=ij,
-                                delta=0,
-                                dg=0,
-                                ptr=0,
-                            )
-                            prev_action = action
-                        except (ValueError, TypeError) as e:
-                            print(e)
-                string = yield np.array(astuple(action))
-
-        action_it = action_gen()
-        next(action_it)
-
-        def action_fn(string):
-            return action_it.send(string)
-=======
         def action_fn(string: str):
             try:
                 *args, target = map(int, string.split())
@@ -451,7 +398,6 @@
                 )
             except (ValueError, TypeError) as e:
                 print(e)
->>>>>>> abcbc735
 
         keyboard_control.run(self, action_fn)
 
@@ -641,14 +587,6 @@
             render_state()
             print("Action:", end=" ")
             print(action)
-<<<<<<< HEAD
-            if action is not None:
-                try:
-                    print(action.parse(self.world_shape))
-                except ValueError:
-                    pass
-=======
->>>>>>> abcbc735
             render_s()
             print(RESET)
 
@@ -782,10 +720,6 @@
                 if not _remaining:
                     del positions[resource]
 
-<<<<<<< HEAD
-    def step(self, action: np.ndarray):
-        return self.iterator.send(Action(*action))
-=======
     @staticmethod
     def building_allowed(
         building,
@@ -808,7 +742,6 @@
         if isinstance(action, np.ndarray):
             action = RawAction(*action)
         return self.iterator.send(action)
->>>>>>> abcbc735
 
     def time_limit(self, lines):
         return len(lines) * self.time_per_line
