import itertools
import re
import sys
import typing
from collections import Counter, OrderedDict
from dataclasses import astuple, asdict, dataclass, replace
from itertools import zip_longest
<<<<<<< HEAD
from multiprocessing.queues import Queue
=======
from multiprocessing import Queue
>>>>>>> d853c6be
from pprint import pprint
from queue import Full, Empty
from typing import Union, Dict, Generator, Tuple, List, Optional
from pathlib import Path
import pickle

import gym
import hydra
import numpy as np
from colored import fg
from gym import spaces
from gym.utils import seeding
from hydra.core.config_store import ConfigStore
from omegaconf import DictConfig
from treelib import Tree

import data_types
import keyboard_control
import osx_queue
from data_types import (
    NoWorkersAction,
    Carrying,
    BuildingPositions,
    Assignment,
    Positions,
    ActionComponent,
    Obs,
    Resource,
    Building,
    WorldObject,
    WorldObjects,
    Worker,
    State,
    Line,
    CompoundAction,
    RawAction,
<<<<<<< HEAD
    Assignment,
    WorkerTargetAction,
    Targets,
    IJAction,
    WorkerAction,
    WorkerActions,
=======
>>>>>>> d853c6be
    Buildings,
    Assimilator,
    Nexus,
)
from utils import RESET, Discrete, get_max_shape

Dependencies = Dict[Building, Building]


def multi_worker_symbol(num_workers: int):
    return f"w{num_workers}"


def strip_color(s: str):
    """
    https://stackoverflow.com/questions/14693701/how-can-i-remove-the-ansi-escape-sequences-from-a-string-in-python
    """
    return re.compile(r"\x1B(?:[@-Z\\-_]|\[[0-?]*[ -/]*[@-~])").sub("", s)


@dataclass
class EnvConfig:
    break_on_fail: bool = False
    bucket_size: int = 5
    attack_prob: float = 0
    max_lines: int = 10
    min_lines: int = 1
    num_initial_buildings: Optional[int] = None
    time_per_line: int = 4
    tgt_success_rate: float = 0.75
    world_size: int = 3


# noinspection PyAttributeOutsideInit
@dataclass
class Env(gym.Env):
    break_on_fail: bool
    bucket_size: int
    attack_prob: float
    eval_steps: int
    failure_buffer: Queue
    max_lines: int
    min_lines: int
    num_initial_buildings: Optional[int]
    rank: int
    random_seed: int
    tgt_success_rate: float
    time_per_line: int
    world_size: int
    alpha: float = 0.05
    evaluating: bool = None
    i: int = 0
    iterator = None
    render_thunk = None
    success_avg = 0.5
    success_with_failure_buf_avg = 0.5

    def __post_init__(self):
        super().__init__()
        data_types.WORLD_SIZE = self.world_size
        self.random, _ = seeding.np_random(self.random_seed)
        self.n_lines_space = Discrete(self.min_lines, self.max_lines)
        self.n_lines_space.seed(self.random_seed)
        self.non_failure_random = self.random.get_state()
        action_space = CompoundAction.input_space()
        self.action_space = spaces.MultiDiscrete(
            [
                x
                for field in astuple(
                    RawAction(
                        delta=[2 * self.max_lines],
                        dg=[2],
                        ptr=[self.max_lines],
                        a=CompoundAction.input_space().nvec,
                    )
                )
                for x in field
            ]
        )

        lines_space = spaces.MultiDiscrete(
            np.array([[2, len(Buildings)]] * self.max_lines)
        )
        line_mask_space = spaces.MultiDiscrete(2 * np.ones(self.max_lines))
        self.world_shape = world_shape = np.array([self.world_size, self.world_size])
        self.world_space = spaces.Box(
            low=np.zeros_like(world_shape, dtype=np.float32),
            high=(world_shape - 1).astype(np.float32),
        )

        max_shape = (len(WorldObjects), *world_shape)
        obs_space = spaces.Box(
            low=np.zeros(max_shape, dtype=np.float32),
            high=np.ones(max_shape, dtype=np.float32),
        )
        resources_space = spaces.MultiDiscrete([sys.maxsize] * 2)
        pointer_space = spaces.Discrete(self.max_lines)

        # noinspection PyTypeChecker
        def gate_openers():
            for subclass in CompoundAction.subclasses():
                yield subclass.gate_openers()

        gate_openers = [np.array(o) for o in gate_openers()]
        self.gate_opener_shape = get_max_shape(*gate_openers)
        padded = np.stack([self.pad_gate_openers(o) for o in gate_openers])
        assert np.all(np.min(padded, axis=0) == 0)
        gate_opener_space = spaces.MultiDiscrete(
            np.max(padded, axis=0) + 1
        )  # +1 because upper bound is not inclusive
        action_mask_space = spaces.MultiBinary(
            action_space.nvec.max() * action_space.nvec.size
        )
        self.observation_space = spaces.Dict(
            asdict(
                Obs(
                    action_mask=action_mask_space,
                    gate_openers=gate_opener_space,
                    lines=lines_space,
                    line_mask=line_mask_space,
                    obs=obs_space,
                    partial_action=CompoundAction.representation_space(),
                    resources=resources_space,
                    ptr=pointer_space,
                )
            )
        )

    def build_dependencies(
        self, max_depth: int = None
    ) -> Generator[Tuple[Building, Optional[Building]], None, None]:
        buildings = [b for b in Buildings if not isinstance(b, Assimilator)]
        self.random.shuffle(buildings)
        n = len(buildings)
        if max_depth is not None:
            n = min(max_depth, n)
        dependencies = np.round(self.random.random(n) * np.arange(n)) - 1
        dependencies = [None if i < 0 else buildings[int(i)] for i in dependencies]

        # yield Assimilator(), None
        # yield from itertools.zip_longest(buildings, dependencies)
        dependency = None
        for building in buildings:
            yield building, dependency
            dependency = building

    def build_lines(self, dependencies: Dependencies) -> List[Line]:
        def instructions_for(building: Building):
            if building is None:
                return
            yield from instructions_for(dependencies[building])
            yield building

        def random_instructions_under(
            n: int, include_assimilator: bool = True
        ) -> Generator[List[Line], None, None]:
            if n < 0:
                raise RuntimeError
            if n == 0:
                return
            building, first, last, inst = None, None, None, None
            while None in (building, first, last, inst) or len(inst) > n:
                building = self.random.choice(
                    [
                        *filter(
                            lambda b: (
                                include_assimilator or not isinstance(b, Assimilator)
                            ),
                            Buildings,
                        )
                    ]
                )

                inst = *first, last = [*instructions_for(building)]
            for i in first:
                yield Line(False, i)
            yield Line(True, last)
            yield from random_instructions_under(
                n=n - len(inst),
                include_assimilator=include_assimilator
                and not isinstance(building, Assimilator),
            )

        n_lines = self.n_lines_space.sample()
        instructions = [*random_instructions_under(n_lines)]
        required = [i.building for i in instructions if i.required]
        assert required.count(Assimilator()) <= 1

        def reverse_instructions():
            building = None
            for building in dependencies.keys():
                if building not in dependencies.values():
                    break

            while building is not None:
                yield Line(building=building, required=True)
                building = dependencies[building]

        return [*reversed([*reverse_instructions()])][:n_lines]

    @staticmethod
    def build_trees(dependencies: Dependencies) -> typing.Set[Tree]:

        trees: Dict[Building, Tree] = {}

        def create_nodes(bldg: Building):
            if bldg in trees:
                return
            dependency = dependencies[bldg]
            if dependency is None:
                trees[bldg] = Tree()
            else:
                create_nodes(dependency)
                trees[bldg] = trees[dependency]
            trees[bldg].create_node(str(bldg), bldg, parent=dependency)

        for building in Buildings:
            create_nodes(building)
        return set(trees.values())

    @staticmethod
    def done_generator():
        state: State
        state = yield

        while True:
            # noinspection PyTypeChecker
            state = (
                yield state.success or not state.time_remaining or not state.valid,
                lambda: None,
            )

    @staticmethod
    def dump(name: str, x) -> Path:
        path = Path(f"{name}.pkl")
        with path.open("wb") as f:
            pickle.dump(x, f)
        return path.absolute()

    def failure_buffer_wrapper(self, iterator):
        use_failure_buf = False
        size = self.failure_buffer.qsize()
        if self.evaluating or not size:
            use_failure_buf = False
        else:
            success_avg = max(
                self.success_avg, self.success_with_failure_buf_avg + 1e-6
            )
            tgt_success_rate = max(
                self.success_with_failure_buf_avg,
                min(self.tgt_success_rate, success_avg),
            )
            use_failure_prob = 1 - (
                tgt_success_rate - self.success_with_failure_buf_avg
            ) / (success_avg - self.success_with_failure_buf_avg)
            use_failure_buf = self.random.random() < use_failure_prob
        state = None
        if use_failure_buf:

            # randomly rotate queue
            for i in range(self.random.choice(min(100, size))):
                try:
                    state = self.failure_buffer.get_nowait()
                    self.failure_buffer.put_nowait(state)
                except Full:
                    pass  # discard, keep going
                except Empty:
                    break

            try:
                state = self.failure_buffer.get_nowait()
            except (Full, Empty):
                use_failure_buf = state is not None

        if not use_failure_buf:
            state = self.non_failure_random
        self.random.set_state(state)
        initial_random = self.random.get_state()
        action = None

        def render_thunk():
            return

        def render():
            render_thunk()
            if use_failure_buf:
                print(fg("red"), "Used failure buffer", RESET)
            else:
                print(fg("blue"), "Did not use failure buffer", RESET)

        while True:
            s, r, t, i = iterator.send(action)
            render_thunk = self.render_thunk
            self.render_thunk = render
            if t:
                success = i["success"]

                if not self.evaluating:
                    i.update(
                        {
                            f"{k} ({'with' if use_failure_buf else 'without'} failure buffer)": v
                            for k, v in i.items()
                        }
                    )

                def interpolate(old, new):
                    return old + self.alpha * (new - old)

                if use_failure_buf:
                    self.success_with_failure_buf_avg = interpolate(
                        self.success_with_failure_buf_avg, success
                    )
                else:
                    self.success_avg = interpolate(self.success_avg, success)

                put_failure_buf = not self.evaluating and not success
                if put_failure_buf:
                    try:
                        self.failure_buffer.put_nowait(initial_random)
                    except Full:
                        pass

                i.update({"used failure buffer": use_failure_buf})

            if t:
                # noinspection PyAttributeOutsideInit
                self.non_failure_random = self.random.get_state()
            action = yield s, r, t, i

    def info_generator(self, *lines):
        state: State
        done: bool
        state, done = yield
        info = {}
        elapsed_time = -1

        while True:
            if done:
                if self.evaluating:
<<<<<<< HEAD
                    bucket_size = 5
                    lower = (len(lines) - 1) // bucket_size * bucket_size + 1
                    upper = (1 + (len(lines) - 1) // bucket_size) * bucket_size
=======
                    lower = (len(lines) - 1) // self.bucket_size * self.bucket_size + 1
                    upper = (
                        1 + (len(lines) - 1) // self.bucket_size
                    ) * self.bucket_size
>>>>>>> d853c6be
                    key = (
                        f"success on instructions length-{lower} through length-{upper}"
                    )
                else:
                    key = f"success on length-{len(lines)} instructions"
                info.update(
                    {
                        f"success": float(state.success),
                        key: float(state.success),
                        "instruction length": len(lines),
                        "time per line": elapsed_time / len(lines),
                    },
                )
                if len(lines) == 1 and elapsed_time > 0:
                    (line,) = lines
                    if line.building.cost.gas > 0:
                        info.update({"success on gas buildings": state.success})

            # noinspection PyTupleAssignmentBalance
            state, done = yield info, lambda: None
            info = {}
            elapsed_time += 1

    @staticmethod
    def load(path: str) -> State:
        with Path(path).open("rb") as f:
            return pickle.load(f)

    def main(self):
        keyboard_control.run(self, lambda: None)

    def obs_generator(self, *lines: Line):
        state: State
        state = yield

        padded: List[Optional[Line]] = [*lines, *[None] * (self.max_lines - len(lines))]
        line_mask = np.array([p is None for p in padded])

        def render():
            def requirement_for():
                depender = None
                for l in reversed(lines):
                    if l.required:
                        depender = l.building
                    yield depender

            def required_iterator():
                buildings = [*state.building_positions.values()]
                dependers = reversed([*requirement_for()])
                for l, d in zip(lines, dependers):
                    built = l.building in buildings
                    yield l.building not in buildings and d not in buildings
                    if built and l.required:
                        buildings.remove(l.building)

            for i, (required, line) in enumerate(zip(required_iterator(), lines)):
                symbol = (
                    ("*" if line.required else "↘")
                    if required
                    else ("✓" if line.required else " ")
                )

                print(
                    "{:2}{}{} {}".format(
                        i,
                        "-" if i == state.pointer else " ",
                        symbol,
                        repr(line.building),
                    )
                )
            print("Obs:")
            for string in self.room_strings(array):
                print(string, end="")

        preprocessed = np.array([*map(self.preprocess_line, padded)])

        def coords():
            yield from state.positions.items()
            for p, b in state.building_positions.items():
                yield b, p

        while True:
            world = np.zeros((len(WorldObjects), *self.world_shape))
            for o, p in coords():
                world[(WorldObjects.index(o), *p)] = 1
            array = world
            resources = np.array([state.resources[r] for r in Resource])
            assert isinstance(state.action, CompoundAction)
            gate_openers = self.pad_gate_openers(np.array(state.action.gate_openers()))
            partial_action = np.array([*state.action.to_ints()])
            obs = OrderedDict(
                asdict(
                    Obs(
                        obs=array,
                        resources=resources,
                        line_mask=line_mask,
                        lines=preprocessed,
                        action_mask=state.action.mask().ravel(),
                        gate_openers=gate_openers,
                        partial_action=partial_action,
                        ptr=state.pointer,
                    )
                )
            )
            for (k, space), (n, o) in zip(
                self.observation_space.spaces.items(), obs.items()
            ):
                if not space.contains(o):
                    import ipdb

                    ipdb.set_trace()
                    space.contains(o)
            # noinspection PyTypeChecker
            state = yield obs, lambda: render()  # perform time-step

    def pad_gate_openers(self, gate_openers):
        pad_amount, too_short = self.gate_opener_shape - np.array(gate_openers.shape)
        assert not too_short
        return np.pad(gate_openers, [(0, pad_amount), (0, 0)], mode="edge")

    def place_objects(
        self, n_lines: int
    ) -> Generator[Tuple[WorldObject, np.ndarray], None, None]:
        nexus = self.random.choice(self.world_size, size=2)
        yield Nexus(), nexus
        for w in Worker:
            yield w, nexus
        resource_offsets = np.array([[1, 0], [-1, 0], [0, 1], [0, -1]])
        resource_locations = [
            *filter(
                self.world_space.contains,
                nexus + resource_offsets,
            )
        ]
        minerals, gas = self.random.choice(
            len(resource_locations), size=2, replace=False
        )
        minerals = resource_locations[minerals]
        gas = resource_locations[gas]
        yield Resource.MINERALS, minerals
        yield Resource.GAS, gas

        occupied = [nexus, minerals, gas]
        occupied_indices = np.sort(
            np.ravel_multi_index(np.stack(occupied, axis=-1), self.world_shape)
        )

        if self.num_initial_buildings is not None:
            if self.num_initial_buildings == 0:
                return

            while True:
                initial_pos = self.random.choice(
                    self.world_size, size=(self.num_initial_buildings, 2)
                )
                initial_in_occupied = (
                    np.equal(
                        np.expand_dims(occupied, 0), np.expand_dims(initial_pos, 1)
                    )
                    .all(axis=-1)
                    .any()
                )
                if not initial_in_occupied:
                    initial_buildings = self.random.choice(
                        Buildings, size=self.num_initial_buildings
                    )
                    for b, p in zip(initial_buildings, initial_pos):
                        yield b, gas if isinstance(b, Assimilator) else p
                    return

        else:
            max_initial_buildings = max(
                0, (self.world_size ** 2 - len(occupied) - n_lines)
            )
            if max_initial_buildings > 0:
                num_initial_buildings = self.random.randint(max_initial_buildings + 1)
                initial_index = self.random.choice(
                    self.world_size ** 2 - len(occupied),
                    size=num_initial_buildings,
                    replace=False,
                )
                for i in occupied_indices:
                    initial_index[initial_index >= i] += 1
                initial_pos = np.stack(
                    np.unravel_index(initial_index, self.world_shape), axis=-1
                )
                initial_buildings = self.random.choice(
                    Buildings,
                    size=num_initial_buildings,
                )
                for b, p in zip(initial_buildings, initial_pos):
                    # assert not any(np.array_equal(p, p_) for p_ in occupied)
                    # occupied += [p]
                    yield b, gas if isinstance(b, Assimilator) else p

    @staticmethod
    def preprocess_line(line: Optional[Line]):
        if line is None:
            return [0, 0]
        return [int(line.required), Buildings.index(line.building)]

    def render(self, mode="human", pause=True):
        self.render_thunk()
        if pause:
            input("pause")

    def reset(self):
        self.i += 1
        self.iterator = self.failure_buffer_wrapper(self.srti_generator())
        s, r, t, i = next(self.iterator)
        return s

    def room_strings(self, room):
        max_symbol_size = max(
            [
                len(multi_worker_symbol(len(Worker))),
                *[len(strip_color(str(x.symbol))) for x in WorldObjects],
            ]
        )
        max_symbols_per_grid = 3
        for i, row in enumerate(room.transpose((1, 2, 0)).astype(int)):
            for j, channel in enumerate(row):
                (nonzero,) = channel.nonzero()
                objects = [WorldObjects[k] for k in nonzero]
                worker_symbol = None
                if len(objects) > max_symbols_per_grid:
                    worker_symbol = f"w{sum([isinstance(o, Worker) for o in objects])}"
                    objects = [o for o in objects if not isinstance(o, Worker)]
                symbols = [o.symbol for o in objects]
                if worker_symbol is not None:
                    symbols += [worker_symbol]

                for _, symbol in zip_longest(range(max_symbols_per_grid), symbols):
                    if symbol is None:
                        symbol = " " * max_symbol_size
                    else:
                        symbol += " " * (max_symbol_size - len(strip_color(symbol)))
                    yield from symbol
                yield RESET
                yield "|"
            grid_size = max_symbols_per_grid * max_symbol_size
            yield f"\n" + ("-" * (grid_size) + "+") * self.world_size + "\n"

    @staticmethod
    def reward_generator():
        state: State
        state = yield

        while True:
            reward = float(state.success)
            # noinspection PyTypeChecker
            state = yield reward, lambda: print("Reward:", reward)

    def seed(self, seed=None):
        assert self.random_seed == seed

    def srti_generator(
        self,
    ) -> Generator[Tuple[any, float, bool, dict], Optional[RawAction], None]:
        dependencies = dict(self.build_dependencies())
        # dependencies = self.load("/tmp/deps.pkl")
        lines = self.build_lines(dependencies)
        # lines = self.load("/tmp/lines.pkl")
        obs_iterator = self.obs_generator(*lines)
        reward_iterator = self.reward_generator()
        done_iterator = self.done_generator()
        info_iterator = self.info_generator(*lines)
        state_iterator = self.state_generator(lines, dependencies)
        next(obs_iterator)
        next(reward_iterator)
        next(done_iterator)
        next(info_iterator)
        state, render_state = next(state_iterator)
        time_remaining = self.eval_steps

        def render():
            for tree in self.build_trees(dependencies):
                tree.show()

            if t:
                print(fg("green") if i["success"] else fg("red"))
            render_r()
            render_t()
            render_i()
            render_state()
            render_s()
            print(RESET)

        while True:
            s, render_s = obs_iterator.send(state)
            r, render_r = reward_iterator.send(state)
            t, render_t = done_iterator.send(state)
            i, render_i = info_iterator.send((state, t))

            if self.break_on_fail and t and not i["success"]:
                import ipdb

                ipdb.set_trace()

            self.render_thunk = render

            a: Optional[RawAction]
            # noinspection PyTypeChecker
            a = yield s, r, t, i

            state, render_state = state_iterator.send(a)
            if self.evaluating:
                time_remaining -= 1
                state = replace(state, time_remaining=time_remaining)

    def state_generator(
        self, lines: List[Line], dependencies: Dict[Building, Building]
    ) -> Generator[State, Optional[RawAction], None]:
        positions: List[Tuple[WorldObject, np.ndarray]] = [
            *self.place_objects(len(lines))
        ]
        building_positions: BuildingPositions = dict(
            [((i, j), b) for b, (i, j) in positions if isinstance(b, Building)]
        )
        pending_positions: BuildingPositions = {}
        positions: Positions = dict(
            [
                (o, (i, j))
                for o, (i, j) in positions
                if isinstance(o, (Resource, Worker))
            ]
        )
        assignments: Dict[Worker, Assignment] = {w: Resource.MINERALS for w in Worker}
        required = Counter(li.building for li in lines if li.required)
        resources: typing.Counter[Resource] = Counter()
        carrying: Carrying = {w: None for w in Worker}
        ptr: int = 0
        destroy = []
        action = NoWorkersAction()
        time_remaining = (1 + len(lines)) * self.time_per_line
        valid = True

        def render():
            print("Time remaining:", time_remaining)
            print("Resources:")
            pprint(resources)
            pprint(action if valid else new_action)
            for k, v in sorted(assignments.items()):
                print(f"{k}: {v}")
            if destroy:
                print(fg("red"), "Destroyed:", sep="")
                print(*destroy, sep="\n", end=RESET + "\n")
            if not valid:
                print(fg("red"), "Action not valid.", RESET, sep="")

        self.render_thunk = render

        while True:
            remaining = required - Counter(building_positions.values())
            success = not remaining

            state = State(
                building_positions=building_positions,
                positions=positions,
                resources=resources,
                success=success,
                pointer=ptr,
                action=action,
                time_remaining=time_remaining,
                valid=valid,
            )

            a: Optional[RawAction]
            # noinspection PyTypeChecker
            a = yield state, render
            if a is None:
                a: List[ActionComponent] = [*action.from_input()]
            if isinstance(a, RawAction):
                a, ptr = a.a, a.ptr
            new_action = action.update(*a)
            valid = new_action.valid(
                resources=resources,
                dependencies=dependencies,
                building_positions=building_positions,
                pending_positions=pending_positions,
                positions=positions,
            )
            if not valid:
                time_remaining -= 1  # penalize agent for invalid
                continue

            action = new_action
            assignment = action.assignment(positions)
            is_op = assignment is not None
            if is_op:
                time_remaining -= 1
            else:
                continue

            for worker in action.get_workers():
                assignments[worker] = assignment

            worker_id: Worker
            for worker_id, assignment in sorted(
                assignments.items(),
                key=lambda w: isinstance(w[1], Resource),
                reverse=True,
            ):  # collect resources first.
                valid &= assignment.execute(
                    positions=positions,
                    worker=worker_id,
                    assignments=assignments,
                    building_positions=building_positions,
                    pending_positions=pending_positions,
                    required=required,
                    resources=resources,
                    carrying=carrying,
                )

            destroy = []
            if self.random.random() < self.attack_prob:
                num_destroyed = self.random.randint(len(building_positions))
                destroy = [
                    c for c, b in building_positions.items() if not isinstance(b, Nexus)
                ]
                self.random.shuffle(destroy)
                destroy = destroy[:num_destroyed]
                for coord in destroy:
                    del building_positions[coord]

    def step(self, action: Union[np.ndarray, CompoundAction]):
        if isinstance(action, np.ndarray):
            action = RawAction.parse(*action)
        return self.iterator.send(action)


@hydra.main(config_name="config")
def app(cfg: DictConfig) -> None:
    failure_buffer = Queue()
    try:
        failure_buffer.qsize()
    except NotImplementedError:
        failure_buffer = osx_queue.Queue()
    Env(
        **cfg,
        rank=0,
        eval_steps=500,
        failure_buffer=failure_buffer,
    ).main()


if __name__ == "__main__":

    @dataclass
    class Config(EnvConfig):
        random_seed: int = 0

    cs = ConfigStore.instance()
    cs.store(name="config", node=Config)
    app()<|MERGE_RESOLUTION|>--- conflicted
+++ resolved
@@ -5,11 +5,7 @@
 from collections import Counter, OrderedDict
 from dataclasses import astuple, asdict, dataclass, replace
 from itertools import zip_longest
-<<<<<<< HEAD
-from multiprocessing.queues import Queue
-=======
 from multiprocessing import Queue
->>>>>>> d853c6be
 from pprint import pprint
 from queue import Full, Empty
 from typing import Union, Dict, Generator, Tuple, List, Optional
@@ -46,15 +42,6 @@
     Line,
     CompoundAction,
     RawAction,
-<<<<<<< HEAD
-    Assignment,
-    WorkerTargetAction,
-    Targets,
-    IJAction,
-    WorkerAction,
-    WorkerActions,
-=======
->>>>>>> d853c6be
     Buildings,
     Assimilator,
     Nexus,
@@ -394,16 +381,10 @@
         while True:
             if done:
                 if self.evaluating:
-<<<<<<< HEAD
-                    bucket_size = 5
-                    lower = (len(lines) - 1) // bucket_size * bucket_size + 1
-                    upper = (1 + (len(lines) - 1) // bucket_size) * bucket_size
-=======
                     lower = (len(lines) - 1) // self.bucket_size * self.bucket_size + 1
                     upper = (
                         1 + (len(lines) - 1) // self.bucket_size
                     ) * self.bucket_size
->>>>>>> d853c6be
                     key = (
                         f"success on instructions length-{lower} through length-{upper}"
                     )
