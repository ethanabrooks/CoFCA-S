import functools
import itertools
from collections import Counter, namedtuple, deque, OrderedDict, defaultdict
from copy import deepcopy

import gym
import numpy as np
from gym import spaces
from gym.utils import seeding
from utils import (
    hierarchical_parse_args,
    RESET,
    GREEN,
    RED,
    YELLOW,
    LIGHTGREY,
    PINK,
    BLUE,
)
from typing import List, Tuple, Dict, Optional, Generator

import keyboard_control
from lines import (
    Subtask,
    Padding,
    Line,
    While,
    If,
    EndWhile,
    Else,
    EndIf,
    Loop,
    EndLoop,
)

Coord = Tuple[int, int]
ObjectMap = Dict[Coord, str]

Obs = namedtuple("Obs", "active inventory lines obs subtask_complete truthy")
assert tuple(Obs._fields) == tuple(sorted(Obs._fields))

Last = namedtuple("Last", "action active reward terminal selected")
State = namedtuple(
    "State", "obs prev ptr term subtask_complete time_remaining counts inventory"
)
Action = namedtuple("Action", "upper lower delta dg ptr")


def objective(interaction, obj):
    if interaction == Env.sell:
        return Env.merchant
    return obj


def subtasks():
    for obj in Env.items:
        for interaction in Env.behaviors:
            yield interaction, obj


class Env(gym.Env):
    wood = "wood"
    gold = "gold"
    iron = "iron"
    merchant = "merchant"
    bridge = "=bridge"
    water = "stream"
    wall = "#wall"
    agent = "Agent"
    mine = "mine"
    sell = "sell"
    goto = "goto"
    items = [wood, gold, iron]
    terrain = [merchant, water, wall, bridge, agent]
    world_contents = items + terrain
    behaviors = [mine, sell, goto]
    colors = {
        wood: GREEN,
        gold: YELLOW,
        iron: LIGHTGREY,
        merchant: PINK,
        wall: RESET,
        water: BLUE,
        bridge: RESET,
        agent: RED,
    }

    def __init__(
        self,
        max_world_resamples: int,
        max_while_loops: int,
        use_water: bool,
        max_failure_sample_prob: int,
        one_condition: bool,
        failure_buffer_size: int,
        reject_while_prob: float,
        long_jump: bool,
        min_eval_lines: int,
        max_eval_lines: int,
        min_lines: int,
        max_lines: int,
        eval_condition_size: int,
        single_control_flow_type: bool,
        no_op_limit: int,
<<<<<<< HEAD
        time_to_waste: int,
=======
        time_limit: int,
>>>>>>> de5ffd07
        subtasks_only: bool,
        break_on_fail: bool,
        max_loops: int,
        rank: int,
        lower_level: str,
        control_flow_types=None,
        evaluating=False,
        max_nesting_depth=1,
        seed=0,
        term_on=None,
        world_size=6,
    ):
        if control_flow_types is None:
            control_flow_types = [Subtask, If, While, Else]
        if term_on is None:
            term_on = [self.mine, self.sell]
        self.counts = None
        self.reject_while_prob = reject_while_prob
        self.one_condition = one_condition
        self.max_failure_sample_prob = max_failure_sample_prob
        self.failure_buffer = deque(maxlen=failure_buffer_size)
        self.max_world_resamples = max_world_resamples
        self.max_while_loops = max_while_loops
        self.term_on = term_on
        self.use_water = use_water

        self.subtasks = list(subtasks())
        num_subtasks = len(self.subtasks)
        self.min_eval_lines = min_eval_lines
        self.max_eval_lines = max_eval_lines
        self.lower_level = lower_level
        if Subtask not in control_flow_types:
            control_flow_types.append(Subtask)
        self.control_flow_types = control_flow_types
        self.rank = rank
        self.max_loops = max_loops
        self.break_on_fail = break_on_fail
        self.subtasks_only = subtasks_only
        self.no_op_limit = no_op_limit
        self._eval_condition_size = eval_condition_size
        self.single_control_flow_type = single_control_flow_type
        self.max_nesting_depth = max_nesting_depth
        self.num_subtasks = num_subtasks
        self.time_limit = time_limit
        self.i = 0
        self.success_count = 0

        self.min_lines = min_lines
        self.max_lines = max_lines
        if evaluating:
            self.n_lines = max_eval_lines
        else:
            self.n_lines = max_lines
        self.n_lines += 1
        self.random, self.seed = seeding.np_random(seed)
        self.evaluating = evaluating
        self.iterator = None
        self._render = None

        def possible_lines():
            for i in range(num_subtasks):
                yield Subtask(i)
            for i in range(1, max_loops + 1):
                yield Loop(i)
            for line_type in self.line_types:
                if line_type not in (Subtask, Loop):
                    yield line_type(0)

        self.possible_lines = list(possible_lines())
        self.long_jump = long_jump and self.evaluating
        self.world_size = world_size
        self.world_shape = (len(self.world_contents), self.world_size, self.world_size)

        def lower_level_actions():
            yield from self.behaviors
            for i in range(-1, 2):
                for j in range(-1, 2):
                    yield np.array([i, j])

        self.lower_level_actions = list(lower_level_actions())
        self.action_space = spaces.MultiDiscrete(
            np.array(
                Action(
                    upper=num_subtasks + 1,
                    delta=2 * self.n_lines,
                    dg=2,
                    lower=len(self.lower_level_actions),
                    ptr=self.n_lines,
                )
            )
        )
        self.observation_space = spaces.Dict(
            Obs(
                active=spaces.Discrete(self.n_lines + 1),
                inventory=spaces.MultiBinary(len(self.items)),
                lines=spaces.MultiDiscrete(
                    np.array(
                        [
                            [
                                len(Line.types),
                                1 + len(self.behaviors),
                                1 + len(self.items),
                                1 + self.max_loops,
                            ]
                        ]
                        * self.n_lines
                    )
                ),
                obs=spaces.Box(low=0, high=1, shape=self.world_shape, dtype=np.float32),
                subtask_complete=spaces.Discrete(2),
                truthy=spaces.MultiDiscrete(4 * np.ones(self.n_lines)),
            )._asdict()
        )
        self.world_space = spaces.Box(
            low=0, high=self.world_size - 1, shape=[2], dtype=np.float32
        )

    @staticmethod
    @functools.lru_cache(maxsize=200)
    def preprocess_line(line):
        def item_index(item):
            if item == Env.water:
                return len(Env.items)
            else:
                return Env.items.index(item)

        if type(line) in (Else, EndIf, EndWhile, EndLoop, Padding):
            return [Line.types.index(type(line)), 0, 0, 0]
        elif type(line) is Loop:
            return [Line.types.index(Loop), 0, 0, line.id]
        elif type(line) is Subtask:
            i, o = line.id
            i, o = Env.behaviors.index(i), item_index(o)
            return [Line.types.index(Subtask), i + 1, o + 1, 0]
        elif type(line) in (While, If):
            return [Line.types.index(type(line)), 0, item_index(line.id) + 1, 0]
        else:
            raise RuntimeError()

    def evaluate_line(self, line: Line, loops: Optional[int], counts: Dict[str, int]):
        if line is None:
            return None
        elif type(line) is Loop:
            assert loops is not None
            return loops > 0
        elif type(line) in (If, While):
            if self.one_condition:
                evaluation = counts[Env.iron] > counts[Env.gold]
            elif line.id == Env.iron:
                evaluation = counts[Env.iron] > counts[Env.gold]
            elif line.id == Env.gold:
                evaluation = counts[Env.gold] > counts[Env.merchant]
            elif line.id == Env.wood:
                evaluation = counts[Env.merchant] > counts[Env.iron]
            else:
                raise RuntimeError
            return evaluation

    def feasible(self, objects, lines) -> bool:
        line_iterator = self.line_generator(lines)
        line = next(line_iterator)
        loops = 0
        whiles = 0
        inventory = Counter()
        counts = Counter()
        for o in objects:
            counts[o] += 1
        while line is not None:
            line = lines[line]
            if type(line) is Subtask:
                behavior, resource = line.id
                if behavior == self.sell:
                    required = {self.merchant, resource}
                elif behavior == self.mine:
                    required = {resource}
                else:
                    required = {resource}
                for r in required:
                    if counts[r] <= (1 if r == self.wood else 0):
                        return False
                if behavior in self.sell:
                    if inventory[resource] == 0:
                        # collect from environment
                        counts[resource] -= 1
                        inventory[resource] += 1
                    inventory[resource] -= 1
                elif behavior == self.mine:
                    counts[resource] -= 1
                    inventory[resource] += 1
            elif type(line) is Loop:
                loops += 1
            elif type(line) is While:
                if all(
                    (
                        whiles == 0,  # first loop
                        not self.evaluate_line(line, loops, counts),  # evaluates false
                        not self.evaluating,
                        self.random.random() < self.reject_while_prob,
                    )
                ):
                    return False
                whiles += 1
                if whiles > self.max_while_loops:
                    return False
            evaluation = self.evaluate_line(line, loops, counts)
            if evaluation is True and self.long_jump:
                assert self.evaluating
                return False
            line = line_iterator.send(evaluation)
        return True

    @staticmethod
    def count_objects(objects):
        counts = Counter()
        for o in objects.values():
            counts[o] += 1
        return counts

    def subtask_generator(self, line_iterator, lines, **kwargs):
        line = next(line_iterator)
        loops = None
        whiles = 0
        while True:
            if line is None:
                kwargs = yield None
                line = next(line_iterator)
            else:
                if type(lines[line]) is Subtask:
                    assert type(lines[line]) is Subtask
                    kwargs = yield line
                if type(lines[line]) is Loop:
                    if loops is None:
                        loops = lines[line].id
                    else:
                        loops -= 1
                elif type(lines[line]) is While:
                    whiles += 1
                    if whiles > self.max_while_loops:
                        kwargs = yield None

                line = line_iterator.send(
                    self.evaluate_line(lines[line], loops, **kwargs)
                )
                if loops == 0:
                    loops = None

    def state_generator(
        self, objects: ObjectMap, agent_pos: Coord, lines: List[Line]
    ) -> Generator[State, Tuple[int, int], None]:
        initial_objects = deepcopy(objects)
        initial_agent_pos = deepcopy(agent_pos)
        line_iterator = self.line_generator(lines)
        inventory = Counter()
        subtask_complete = False
        subtask_iterator = self.subtask_generator(
            line_iterator, lines, counts=self.count_objects(objects)
        )
        time_remaining = self.time_limit

        prev, ptr = 0, next(subtask_iterator)

        term = False
        while True:
            term |= not self.evaluating and not time_remaining
            if term and ptr is not None:
                self.failure_buffer.append((lines, initial_objects, initial_agent_pos))

            def state(terminate):

                world = np.zeros(self.world_shape)
                for p, o in list(objects.items()) + [(agent_pos, self.agent)]:
                    p = np.array(p)
                    world[tuple((self.world_contents.index(o), *p))] = 1

                return State(
                    obs=world,
                    prev=prev,
                    ptr=ptr,
                    term=terminate,
                    subtask_complete=subtask_complete,
                    time_remaining=time_remaining,
                    counts=self.count_objects(objects),
                    inventory=inventory,
                )

            # noinspection PyTupleAssignmentBalance
            subtask_id, lower_level_index = yield state(term)
            subtask_complete = False
            # for i, a in enumerate(self.lower_level_actions):
            # print(i, a)
            # try:
            # lower_level_index = int(input("go:"))
            # except ValueError:
            # pass

            lower_level_action = self.lower_level_actions[lower_level_index]
            time_remaining -= 1
            tgt_interaction, tgt_obj = lines[ptr].id
            if tgt_obj not in objects.values() and (
                tgt_interaction != Env.sell or inventory[tgt_obj] == 0
            ):
                term = True

            term = subtask_id != self.subtasks.index(lines[ptr].id)
            subtask_complete = True
            prev, ptr = (
                ptr,
                subtask_iterator.send(dict(counts=self.count_objects(objects))),
            )
            if ptr is not None:
                time_remaining = update_time()
            continue

            if type(lower_level_action) is str:
                standing_on = objects.get(tuple(agent_pos), None)

                done = (
                    lower_level_action == tgt_interaction
                    and standing_on == objective(*lines[ptr].id)
                )
                if lower_level_action == self.mine:
                    if tuple(agent_pos) in objects:
                        good_mine = (
                            done
                            or (tgt_interaction == self.sell and standing_on == tgt_obj)
                            or standing_on == self.wood
                        )
                        if not good_mine and self.mine in self.term_on:
                            term = True
                        if standing_on in self.items and inventory[standing_on] == 0:
                            inventory[standing_on] = 1
                        del objects[tuple(agent_pos)]
                elif lower_level_action == self.sell:
                    done = done and (inventory[tgt_obj] > 0)
                    if done:
                        inventory[tgt_obj] -= 1
                    elif self.sell in self.term_on:
                        term = True
                elif (
                    lower_level_action == self.goto
                    and not done
                    and self.goto in self.term_on
                ):
                    term = True
                if done:
                    prev, ptr = (
                        ptr,
                        subtask_iterator.send(dict(counts=self.count_objects(objects))),
                    )
                    subtask_complete = True

            elif type(lower_level_action) is np.ndarray:
                lower_level_action = np.clip(lower_level_action, -1, 1)
                new_pos = agent_pos + lower_level_action
                moving_into = objects.get(tuple(new_pos), None)
                if self.world_space.contains(new_pos) and (
                    moving_into != self.wall
                    and (moving_into != self.water or inventory[self.wood] > 0)
                ):
                    agent_pos = new_pos
                    if moving_into == self.water:
                        # build bridge
                        del objects[tuple(new_pos)]
                        inventory[self.wood] -= 1
            else:
                assert lower_level_action is None

    def populate_world(self, lines) -> Optional[Tuple[Coord, ObjectMap]]:
        feasible = False
        use_water = False
        max_random_objects = 0
        object_list = []
        for i in range(self.max_world_resamples):
            max_random_objects = self.world_size ** 2
            num_random_objects = np.random.randint(max_random_objects)
            object_list = [self.agent] + list(
                self.random.choice(
                    self.items + [self.merchant], size=num_random_objects
                )
            )
            feasible = self.feasible(object_list, lines)

            if feasible:
                use_water = (
                    self.use_water
                    and num_random_objects < max_random_objects - self.world_size
                )
                break

        if not feasible:
            return None

        if use_water:
            vertical_water = self.random.choice(2)
            world_shape = (
                [self.world_size, self.world_size - 1]
                if vertical_water
                else [self.world_size - 1, self.world_size]
            )
        else:
            vertical_water = False
            world_shape = (self.world_size, self.world_size)
        indexes = self.random.choice(
            np.prod(world_shape),
            size=min(np.prod(world_shape), max_random_objects),
            replace=False,
        )
        positions = np.array(list(zip(*np.unravel_index(indexes, world_shape))))
        wall_indexes = positions[:, 0] % 2 * positions[:, 1] % 2
        wall_positions = positions[wall_indexes == 1]
        object_positions = positions[wall_indexes == 0]
        num_walls = (
            self.random.choice(len(wall_positions)) if len(wall_positions) else 0
        )
        object_positions = object_positions[: len(object_list)]
        if len(object_list) == len(object_positions):
            wall_positions = wall_positions[:num_walls]
        positions = np.concatenate([object_positions, wall_positions])
        water_index = 0
        if use_water:
            water_index = self.random.randint(1, self.world_size - 1)
            positions[positions[:, vertical_water] >= water_index] += np.array(
                [0, 1] if vertical_water else [1, 0]
            )
            assert water_index not in positions[:, vertical_water]
        objects = {
            tuple(p): (self.wall if o is None else o)
            for o, p in itertools.zip_longest(object_list, positions)
        }
        agent_pos = next(p for p, o in objects.items() if o == self.agent)
        del objects[agent_pos]
        if use_water:
            assert object_list[0] == self.agent
            agent_i, agent_j = positions[0]
            for p, o in objects.items():
                if o == self.wood:
                    pi, pj = p
                    if vertical_water:
                        if (water_index < pj and water_index < agent_j) or (
                            water_index > pj and water_index > agent_j
                        ):
                            objects = {
                                **objects,
                                **{
                                    (i, water_index): self.water
                                    for i in range(self.world_size)
                                },
                            }
                    else:
                        if (water_index < pi and water_index < agent_i) or (
                            water_index > pi and water_index > agent_i
                        ):
                            objects = {
                                **objects,
                                **{
                                    (water_index, i): self.water
                                    for i in range(self.world_size)
                                },
                            }

        return agent_pos, objects

    def assign_line_ids(self, line_types):
        behaviors = self.random.choice(self.behaviors, size=len(line_types))
        items = self.random.choice(self.items, size=len(line_types))
        while_obj = None
        available = [x for x in self.items]
        lines = []
        for line_type, behavior, item in zip(line_types, behaviors, items):
            if line_type is Subtask:
                if not available:
                    return self.assign_line_ids(line_types)
                subtask_id = (behavior, self.random.choice(available))
                lines += [Subtask(subtask_id)]
            elif line_type is Loop:
                lines += [Loop(self.random.randint(1, 1 + self.max_loops))]
            elif line_type is While:
                while_obj = item
                lines += [line_type(item)]
            elif line_type is If:
                lines += [line_type(item)]
            elif line_type is EndWhile:
                if while_obj in available:
                    available.remove(while_obj)
                while_obj = None
                lines += [EndWhile(0)]
            else:
                lines += [line_type(0)]
        return lines

    @property
    def line_types(self):
        return [If, Else, EndIf, While, EndWhile, EndLoop, Subtask, Padding, Loop]
        # return list(Line.types)

    def reset(self):
        self.i += 1
        self.iterator = self.generator()
        s, r, t, i = next(self.iterator)
        return s

    def step(self, action):
        return self.iterator.send(action)

    def render_world(
        self,
        state,
        action,
        lower_level_action,
        reward,
<<<<<<< HEAD
        cumulative_reward,
=======
>>>>>>> de5ffd07
    ):

        if action is not None and action < len(self.subtasks):
            print("Selected:", self.subtasks[action], action)
        print("Action:", action)
        if lower_level_action is not None:
            print(
                "Lower Level Action:",
                self.lower_level_actions[lower_level_action],
            )
        print("Reward", reward)
        print("Time remaining", state.time_remaining)
        print("Obs:")
        _obs = state.obs
        _obs = _obs.transpose(1, 2, 0).astype(int)
        grid_size = 3  # obs.astype(int).sum(-1).max()  # max objects per grid
        chars = [" "] + [o for (o, *_) in self.world_contents]
        print(self.i)
        print(state.inventory)
        for i, row in enumerate(_obs):
            colors = []
            string = []
            for j, channel in enumerate(row):
                int_ids = 1 + np.arange(channel.size)
                number = channel * int_ids
                crop = sorted(number, reverse=True)[:grid_size]
                for x in crop:
                    colors.append(self.colors[self.world_contents[x - 1]])
                    string.append(chars[x])
                colors.append(RESET)
                string.append("|")
            print(*[c for p in zip(colors, string) for c in p], sep="")
            print("-" * len(string))

    def render_instruction(
        self,
        term,
        success,
        lines,
        state,
        agent_ptr,
    ):

        if term:
            print(GREEN if success else RED)
        indent = 0
        for i, line in enumerate(lines):
            if i == state.ptr and i == agent_ptr:
                pre = "+ "
            elif i == agent_ptr:
                pre = "- "
            elif i == state.ptr:
                pre = "| "
            else:
                pre = "  "
            indent += line.depth_change[0]
            if type(line) in (If, While):
                if self.one_condition:
                    evaluation = f"counts[iron] ({state.counts[self.iron]}) > counts[gold] ({state.counts[self.gold]})"
                elif line.id == Env.iron:
                    evaluation = f"counts[iron] ({state.counts[self.iron]}) > counts[gold] ({state.counts[self.gold]})"
                elif line.id == Env.gold:
                    evaluation = f"counts[gold] ({state.counts[self.gold]}) > counts[merchant] ({state.counts[self.merchant]})"
                elif line.id == Env.wood:
                    evaluation = f"counts[merchant] ({state.counts[self.merchant]}) > counts[iron] ({state.counts[self.iron]})"
                else:
                    raise RuntimeError
                line_str = f"{line} {evaluation}"
            else:
                line_str = str(line)
            print("{:2}{}{}{}".format(i, pre, " " * indent, line_str))
            indent += line.depth_change[1]
        print(RESET)

    def generator(self):
        step = 0
        n = 0
        use_failure_buf = (
            not self.evaluating
            and len(self.failure_buffer) > 0
            and (
                self.random.random()
                < self.max_failure_sample_prob * self.success_count / self.i
            )
        )
        if use_failure_buf:
            choice = self.random.choice(len(self.failure_buffer))
            lines, objects, _agent_pos = self.failure_buffer[choice]
            del self.failure_buffer[choice]
        else:
            while True:
                n_lines = (
                    self.random.random_integers(
                        self.min_eval_lines, self.max_eval_lines
                    )
                    if self.evaluating
                    else self.random.random_integers(self.min_lines, self.max_lines)
                )
                if self.long_jump:
                    assert self.evaluating
                    len_jump = self.random.randint(
                        self.min_eval_lines - 3, self.max_eval_lines - 3
                    )
                    use_if = self.random.random() < 0.5
                    line_types = [
                        If if use_if else While,
                        *(Subtask for _ in range(len_jump)),
                        EndIf if use_if else EndWhile,
                        Subtask,
                    ]
                elif self.single_control_flow_type and self.evaluating:
                    assert n_lines >= 6
                    while True:
                        line_types = list(
                            Line.generate_types(
                                n_lines,
                                remaining_depth=self.max_nesting_depth,
                                random=self.random,
                                legal_lines=self.control_flow_types,
                            )
                        )
                        criteria = [
                            Else in line_types,  # Else
                            While in line_types,  # While
                            line_types.count(If) > line_types.count(Else),  # If
                        ]
                        if sum(criteria) >= 2:
                            break
                else:
                    legal_lines = (
                        [
                            self.random.choice(
                                list(set(self.control_flow_types) - {Subtask})
                            ),
                            Subtask,
                        ]
                        if (self.single_control_flow_type and not self.evaluating)
                        else self.control_flow_types
                    )

                    line_types = list(
                        Line.generate_types(
                            n_lines,
                            remaining_depth=self.max_nesting_depth,
                            random=self.random,
                            legal_lines=legal_lines,
                        )
                    )
                lines = list(self.assign_line_ids(line_types))
                assert self.max_nesting_depth == 1
                result = self.populate_world(lines)
                if result is not None:
                    _agent_pos, objects = result
                    break

        state_iterator = self.state_generator(objects, _agent_pos, lines)
        state = next(state_iterator)

        subtasks_complete = 0
        agent_ptr = 0
        info = {}
        term = False
        action = None
        lower_level_action = None
        while True:
            success = state.ptr is None
            self.success_count += success

            term = term or success or state.term
            if self.lower_level == "train-alone":
                reward = 1 if state.subtask_complete else 0
            else:
                reward = int(success)
            subtasks_complete += state.subtask_complete
            if term:
                if not success and self.break_on_fail:
                    import ipdb

                    ipdb.set_trace()

                info.update(
                    instruction_len=len(lines),
                )
                if not use_failure_buf:
                    info.update(success_without_failure_buf=success)
                if success:
                    info.update(success_line=len(lines), progress=1)
                else:
                    info.update(
                        success_line=state.prev, progress=state.prev / len(lines)
                    )
                subtasks_attempted = subtasks_complete + (not success)
                info.update(
                    subtasks_complete=subtasks_complete,
                    subtasks_attempted=subtasks_attempted,
                )

            info.update(
                subtask_complete=state.subtask_complete,
            )

            def render():
                self.render_instruction(
                    term=term,
                    success=success,
                    lines=lines,
                    state=state,
                    agent_ptr=agent_ptr,
                )
                self.render_world(
                    state=state,
                    action=action,
                    lower_level_action=lower_level_action,
                    reward=reward,
                )

            self._render = render
            obs = state.obs
            padded = lines + [Padding(0)] * (self.n_lines - len(lines))
            preprocessed_lines = [self.preprocess_line(p) for p in padded]
            truthy = [
                self.evaluate_line(l, None, state.counts)
                if agent_ptr < len(lines)
                else 2
                for l in lines
            ]
            truthy = [2 if t is None else int(t) for t in truthy]
            truthy += [3] * (self.n_lines - len(truthy))

            obs = self.get_observation(
                obs,
                preprocessed_lines=preprocessed_lines,
                state=state,
                subtask_complete=state.subtask_complete,
                truthy=truthy,
            )
            # if not self.observation_space.contains(obs):
            #     import ipdb
            #
            #     ipdb.set_trace()
            #     self.observation_space.contains(obs)
            obs = OrderedDict(obs._asdict())

            line_specific_info = {
                f"{k}_{10 * (len(lines) // 10)}": v for k, v in info.items()
            }
            action = (yield obs, reward, term, dict(**info, **line_specific_info))
            if action.size == 1:
                action = Action(upper=0, lower=action, delta=0, dg=0, ptr=0)
<<<<<<< HEAD
            actions.extend([int(a) for a in action])
=======
>>>>>>> de5ffd07

            action = Action(*action)
            action, lower_level_action, agent_ptr = (
                int(action.upper),
                int(action.lower),
                int(action.ptr),
            )

            info = dict(
                use_failure_buf=use_failure_buf,
                len_failure_buffer=len(self.failure_buffer),
            )

            if action == self.num_subtasks:
                n += 1
                no_op_limit = 200 if self.evaluating else self.no_op_limit
                if self.no_op_limit is not None and self.no_op_limit < 0:
                    no_op_limit = len(lines)
                if n >= no_op_limit:
                    term = True
            elif state.ptr is not None:
                step += 1
                # noinspection PyUnresolvedReferences
                state = state_iterator.send((action, lower_level_action))

    def get_observation(self, obs, preprocessed_lines, state, subtask_complete, truthy):
        return Obs(
            obs=obs,
            lines=preprocessed_lines,
            active=self.n_lines if state.ptr is None else state.ptr,
            inventory=np.array([state.inventory[i] for i in self.items]),
            subtask_complete=subtask_complete,
            truthy=truthy,
        )

    @property
    def eval_condition_size(self):
        return self._eval_condition_size and self.evaluating

    @staticmethod
    def line_generator(lines):
        line_transitions = defaultdict(list)

        def get_transitions():
            conditions = []
            for i, line in enumerate(lines):
                yield from line.transitions(i, conditions)

        for _from, _to in get_transitions():
            line_transitions[_from].append(_to)
        i = 0
        if_evaluations = []
        while True:
            condition_bit = yield None if i >= len(lines) else i
            if type(lines[i]) is Else:
                evaluation = not if_evaluations.pop()
            else:
                evaluation = bool(condition_bit)
            if type(lines[i]) is If:
                if_evaluations.append(evaluation)
            i = line_transitions[i][evaluation]

    def seed(self, seed=None):
        assert self.seed == seed

    def render(self, mode="human", pause=True):
        self._render()
        if pause:
            input("pause")


def add_arguments(p):
    p.add_argument("--min-lines", type=int)
    p.add_argument("--max-lines", type=int)
    p.add_argument("--max-loops", type=int, default=3)
    p.add_argument("--no-op-limit", type=int)
    p.add_argument("--eval-condition-size", action="store_true")
    p.add_argument("--single-control-flow-type", action="store_true")
    p.add_argument("--max-nesting-depth", type=int, default=1)
    p.add_argument("--subtasks-only", action="store_true")
    p.add_argument("--break-on-fail", action="store_true")
    p.add_argument("--time-limit", type=int)
    p.add_argument(
        "--control-flow-types",
        nargs="*",
        type=lambda s: dict(Subtask=Subtask, If=If, Else=Else, While=While, Loop=Loop)[
            s
        ],
    )
    p.add_argument("--no-water", dest="use_water", action="store_false")
    p.add_argument("--1condition", dest="one_condition", action="store_true")
    p.add_argument("--long-jump", action="store_true")
    p.add_argument("--max-failure-sample-prob", type=float)
    p.add_argument("--failure-buffer-size", type=int)
    p.add_argument("--reject-while-prob", type=float)
    p.add_argument("--max-world-resamples", type=int)
    p.add_argument("--max-while-loops", type=int)
    p.add_argument("--world-size", type=int)
    p.add_argument("--term-on", nargs="+", choices=[Env.sell, Env.mine, Env.goto])


def main(env):
    # for i, l in enumerate(env.lower_level_actions):
    # print(i, l)
    actions = [x if type(x) is str else tuple(x) for x in env.lower_level_actions]
    mapping = dict(
        w=(-1, 0), s=(1, 0), a=(0, -1), d=(0, 1), m="mine", l="sell", g="goto"
    )
    mapping2 = {}
    for k, v in mapping.items():
        try:
            mapping2[k] = actions.index(v)
        except ValueError:
            pass

    def action_fn(string):
        action = mapping2.get(string, None)
        if action is None:
            return None
        return np.array(Action(upper=0, lower=action, delta=0, dg=0, ptr=0))

    keyboard_control.run(env, action_fn=action_fn)


if __name__ == "__main__":
    import argparse

    PARSER = argparse.ArgumentParser()
    PARSER.add_argument("--min-eval-lines", type=int)
    PARSER.add_argument("--max-eval-lines", type=int)
    add_arguments(PARSER)
    PARSER.add_argument("--seed", default=0, type=int)
    main(Env(rank=0, lower_level="train-alone", **hierarchical_parse_args(PARSER)))<|MERGE_RESOLUTION|>--- conflicted
+++ resolved
@@ -102,11 +102,7 @@
         eval_condition_size: int,
         single_control_flow_type: bool,
         no_op_limit: int,
-<<<<<<< HEAD
-        time_to_waste: int,
-=======
         time_limit: int,
->>>>>>> de5ffd07
         subtasks_only: bool,
         break_on_fail: bool,
         max_loops: int,
@@ -617,10 +613,6 @@
         action,
         lower_level_action,
         reward,
-<<<<<<< HEAD
-        cumulative_reward,
-=======
->>>>>>> de5ffd07
     ):
 
         if action is not None and action < len(self.subtasks):
@@ -870,10 +862,6 @@
             action = (yield obs, reward, term, dict(**info, **line_specific_info))
             if action.size == 1:
                 action = Action(upper=0, lower=action, delta=0, dg=0, ptr=0)
-<<<<<<< HEAD
-            actions.extend([int(a) for a in action])
-=======
->>>>>>> de5ffd07
 
             action = Action(*action)
             action, lower_level_action, agent_ptr = (
