--- conflicted
+++ resolved
@@ -1,7 +1,3 @@
-<<<<<<< HEAD
-import itertools
-=======
->>>>>>> f6360ddc
 import pickle
 import re
 import sys
@@ -144,20 +140,8 @@
         action_mask_space = spaces.MultiBinary(
             action_components_space.nvec.max() * action_components_space.nvec.size
         )
-<<<<<<< HEAD
-        gate_opener_space = spaces.MultiDiscrete(
-            np.array(
-                [CompoundAction.input_space().nvec + 1]
-                * ActionStage.gate_opener_max_size()
-            ).flatten()
-        )
         self.obs_spaces = Obs(
             action_mask=action_mask_space,
-            gate_openers=gate_opener_space,
-=======
-        self.obs_spaces = Obs(
-            action_mask=action_mask_space,
->>>>>>> f6360ddc
             lines=lines_space,
             line_mask=line_mask_space,
             obs=obs_space,
@@ -428,19 +412,11 @@
         state: State
         state = yield
 
-<<<<<<< HEAD
-        gate_openers: List[Optional[Line]] = [
-            *lines,
-            *[None] * (self.max_lines - len(lines)),
-        ]
-        line_mask = np.array([p is None for p in gate_openers])
-=======
         padded: List[Optional[Line]] = [
             *lines,
             *[None] * (self.max_lines - len(lines)),
         ]
         line_mask = np.array([p is None for p in padded])
->>>>>>> f6360ddc
 
         def render():
             def requirement_for():
@@ -493,16 +469,6 @@
             resources = np.array([state.resources[r] for r in Resource])
             assert isinstance(state.action, ActionStage)
 
-<<<<<<< HEAD
-            gate_openers: np.ndarray = self.obs_spaces.gate_openers.nvec.copy().reshape(
-                -1, CompoundAction.input_space().nvec.size
-            )
-            gate_openers -= 1
-            unpadded_gate_openers = state.action.gate_openers()
-            gate_openers[: len(unpadded_gate_openers)] = unpadded_gate_openers
-
-=======
->>>>>>> f6360ddc
             partial_action = np.array([*state.action.to_ints()])
             obs = OrderedDict(
                 asdict(
@@ -512,10 +478,6 @@
                         line_mask=line_mask,
                         lines=preprocessed,
                         action_mask=state.action.mask().ravel(),
-<<<<<<< HEAD
-                        gate_openers=gate_openers.ravel(),
-=======
->>>>>>> f6360ddc
                         partial_action=partial_action,
                         ptr=state.pointer,
                     )
