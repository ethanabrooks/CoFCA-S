import itertools
import typing
from collections import Counter, OrderedDict
from dataclasses import astuple, asdict, dataclass, replace
from itertools import zip_longest
from multiprocessing.queues import Queue
from pprint import pprint
from queue import Full, Empty
from typing import Union, Dict, Generator, Tuple, List, Optional

import gym
import numpy as np
from colored import fg
from gym import spaces
from gym.utils import seeding
from treelib import Tree

import data_types
import keyboard_control
from data_types import (
    Obs,
    Resource,
    Building,
    Coord,
    DoNothing,
    WorldObject,
    WorldObjects,
    Movement,
    Worker,
    State,
    Line,
    BuildOrder,
    CompoundAction,
    RawAction,
    Assignment,
    WorkerTargetAction,
    Targets,
    IJAction,
    WorkerAction,
<<<<<<< HEAD
    WorkerActions,
=======
>>>>>>> 57d8bab1
    Buildings,
    Assimilator,
    Nexus,
    CurriculumSetting,
)
from utils import RESET

Dependencies = Dict[Building, Building]


@dataclass
class EnvConfig:
    break_on_fail: bool = False
    attack_prob: float = 0
    num_initial_buildings: int = 2
    time_per_line: int = 4
    tgt_success_rate: float = 0.75
    world_size: int = 3


# noinspection PyAttributeOutsideInit
@dataclass
class Env(gym.Env):
    break_on_fail: bool
    attack_prob: float
    eval_steps: int
    failure_buffer: Queue
    num_initial_buildings: int
    rank: int
    random_seed: int
    tgt_success_rate: int
    time_per_line: int
    world_size: int
    alpha: float = 0.05
    curriculum_setting: CurriculumSetting = None
    evaluating: bool = None
    i: int = 0
    iterator = None
    render_thunk = None
    success_avg = 0.5
    success_with_failure_buf_avg = 0.5

    def __post_init__(self):
        super().__init__()
        data_types.WORLD_SIZE = self.world_size
        self.random, _ = seeding.np_random(self.random_seed)
        self.curriculum_setting.n_lines_space.seed(self.random_seed)
        max_lines = self.curriculum_setting.max_lines
        self.non_failure_random = self.random.get_state()
        self.a_size = max_a_action = max(
            [c.size_a() for c in self.compound_action().classes()]
        )
        self.action_space = spaces.MultiDiscrete(
            np.array(
                astuple(
                    RawAction(
                        delta=2 * max_lines,
                        dg=2,
                        a=max_a_action,
                        ptr=max_lines,
                    )
                )
            )
        )

        lines_space = spaces.MultiDiscrete(np.array([[2, len(Buildings)]] * max_lines))
        line_mask_space = spaces.MultiDiscrete(2 * np.ones(max_lines))
        self.world_shape = world_shape = np.array([self.world_size, self.world_size])
        self.world_space = spaces.Box(
            low=np.zeros_like(world_shape, dtype=np.float32),
            high=(world_shape - 1).astype(np.float32),
        )

        shape = (len(WorldObjects), *world_shape)
        obs_space = spaces.Box(
            low=np.zeros(shape, dtype=np.float32),
            high=np.ones(shape, dtype=np.float32),
        )
        # self.time_per_line = 2 * max(
        # reduce(lambda a, b: a | b, Costs.values(), Costs[Building.NEXUS]).values()
        # )
        resources_space = spaces.MultiDiscrete(np.inf * np.ones(2))
        partial_action_space = spaces.MultiDiscrete(
            [
                1 + a
                for c in self.compound_action().classes()
                for a in astuple(c.num_values())
            ]  # [:-1]
        )
        pointer_space = spaces.Discrete(max_lines)

        # noinspection PyTypeChecker
        self.observation_space = spaces.Dict(
            asdict(
                Obs(
                    action_mask=spaces.MultiBinary(max_a_action),
                    can_open_gate=spaces.MultiBinary(max_a_action),
                    lines=lines_space,
                    line_mask=line_mask_space,
                    obs=obs_space,
                    partial_action=partial_action_space,
                    resources=resources_space,
                    ptr=pointer_space,
                )
            )
        )

    def build_dependencies(
        self, max_depth: int
    ) -> Generator[Tuple[Building, Optional[Building]], None, None]:
        buildings = [b for b in Buildings if not isinstance(b, Assimilator)]
        self.random.shuffle(buildings)
        n = min(max_depth, len(buildings))
        dependencies = np.round(self.random.random(n) * np.arange(n)) - 1
        dependencies = [None if i < 0 else buildings[int(i)] for i in dependencies]

        yield Assimilator(), None
        yield from itertools.zip_longest(buildings, dependencies)

    def build_lines(self, dependencies: Dependencies) -> List[Line]:
        def instructions_for(building: Building):
            if building is None:
                return
            yield from instructions_for(dependencies[building])
            yield building

        def random_instructions_under(
            n: int, include_assimilator: bool = True
        ) -> Generator[List[Line], None, None]:
            if n < 0:
                raise RuntimeError
            if n == 0:
                return
            building, first, last, inst = None, None, None, None
            while None in (building, first, last, inst) or len(inst) > n:
                building = self.random.choice(
                    [
                        *filter(
                            lambda b: (
                                include_assimilator or not isinstance(b, Assimilator)
                            ),
                            Buildings,
                        )
                    ]
                )

                inst = *first, last = [*instructions_for(building)]
            for i in first:
                yield Line(False, i)
            yield Line(True, last)
            yield from random_instructions_under(
                n=n - len(inst),
                include_assimilator=include_assimilator
                and not isinstance(building, Assimilator),
            )

        n_lines = self.curriculum_setting.n_lines_space.sample()
        instructions = [*random_instructions_under(n_lines)]
        required = [i.building for i in instructions if i.required]
        assert required.count(Assimilator()) <= 1
        return instructions

    @staticmethod
    def build_trees(dependencies: Dependencies) -> typing.Set[Tree]:

        trees: Dict[Building, Tree] = {}

        def create_nodes(bldg: Building):
            if bldg in trees:
                return
            dependency = dependencies[bldg]
            if dependency is None:
                trees[bldg] = Tree()
            else:
                create_nodes(dependency)
                trees[bldg] = trees[dependency]
            trees[bldg].create_node(str(bldg), bldg, parent=dependency)

        for building in Buildings:
            create_nodes(building)
        return set(trees.values())

    @staticmethod
    def done_generator():
        state: State
        state = yield

        while True:
            # noinspection PyTypeChecker
            state = yield state.success or not state.time_remaining, lambda: None

    def failure_buffer_wrapper(self, iterator):
        use_failure_buf = False
        size = self.failure_buffer.qsize()
        if self.evaluating or not size:
            use_failure_buf = False
        else:
            success_avg = max(
                self.success_avg, self.success_with_failure_buf_avg + 1e-6
            )
            tgt_success_rate = max(
                self.success_with_failure_buf_avg,
                min(self.tgt_success_rate, success_avg),
            )
            use_failure_prob = 1 - (
                tgt_success_rate - self.success_with_failure_buf_avg
            ) / (success_avg - self.success_with_failure_buf_avg)
            use_failure_buf = self.random.random() < use_failure_prob
        state = None
        if use_failure_buf:

            # randomly rotate queue
            for i in range(self.random.choice(min(100, size))):
                try:
                    state = self.failure_buffer.get_nowait()
                    self.failure_buffer.put_nowait(state)
                except Full:
                    pass  # discard, keep going
                except Empty:
                    break

            try:
                state = self.failure_buffer.get_nowait()
            except (Full, Empty):
                use_failure_buf = state is not None

        if not use_failure_buf:
            state = self.non_failure_random
        self.random.set_state(state)
        initial_random = self.random.get_state()
        action = None

        def render_thunk():
            return

        def render():
            render_thunk()
            if use_failure_buf:
                print(fg("red"), "Used failure buffer", RESET)
            else:
                print(fg("blue"), "Did not use failure buffer", RESET)

        while True:
            s, r, t, i = iterator.send(action)
            render_thunk = self.render_thunk
            self.render_thunk = render
            if t:
                success = i["success"]

                if not self.evaluating:
                    i.update(
                        {
                            f"{k} ({'with' if use_failure_buf else 'without'} failure buffer)": v
                            for k, v in i.items()
                        }
                    )

                def interpolate(old, new):
                    return old + self.alpha * (new - old)

                if use_failure_buf:
                    self.success_with_failure_buf_avg = interpolate(
                        self.success_with_failure_buf_avg, success
                    )
                else:
                    self.success_avg = interpolate(self.success_avg, success)

                put_failure_buf = not self.evaluating and not success
                if put_failure_buf:
                    try:
                        self.failure_buffer.put_nowait(initial_random)
                    except Full:
                        pass

                i.update({"used failure buffer": use_failure_buf})
                if use_failure_buf or put_failure_buf:
                    i.update({"failure buffer size": self.failure_buffer.qsize()})

            if t:
                # noinspection PyAttributeOutsideInit
                self.non_failure_random = self.random.get_state()
            action = yield s, r, t, i

    def set_curriculum(self, curriculum_setting: CurriculumSetting):
        self.curriculum_setting = curriculum_setting

    def info_generator(self, *lines):
        state: State
        done: bool
        state, done = yield
        info = {}
        elapsed_time = 0

        while True:
            if done:
                if self.evaluating:
                    bucket_size = 5
                    lower = (len(lines) - 1) // bucket_size * bucket_size + 1
                    upper = (1 + (len(lines) - 1) // bucket_size) * bucket_size
                    key = (
                        f"success on instructions length-{lower} through length-{upper}"
                    )
                else:
                    key = f"success on length-{len(lines)} instructions"
                info.update(
                    {
                        f"success": float(state.success),
                        key: float(state.success),
                        "instruction length": len(lines),
                        "time per line": elapsed_time / len(lines),
                    },
                )
                try:
                    (line,) = lines
                    if line.building.cost.gas > 0:
                        info.update({"success on gas buildings": state.success})
                except ValueError:
                    pass

            # noinspection PyTupleAssignmentBalance
            state, done = yield info, lambda: None
            info = {}
            elapsed_time += 1

    def main(self):
        def action_fn(string: str):
            try:
                *args, target = map(int, string.split())
                try:
                    i, j = args
                    worker = 0
                except ValueError:
                    if Targets[target] is Building:
                        print("Must specify i/j for buildings.")
                        return
                    i, j = 0, 0
                    worker = 1
                worker = Worker(worker + 1)
                target = Targets[target]
                return self.compound_action(
                    # IsOpAction(is_op=True),
                    WorkerTargetAction(worker, target),
                    IJAction(i, j),
                )
            except (ValueError, TypeError) as e:
                print(e)

        keyboard_control.run(self, action_fn)

    def get_buildings(self, building_positions):
        return [*building_positions.values()]

    @staticmethod
    def coords(positions, building_positions):
        yield from positions.items()
        for p, b in building_positions.items():
            yield b, p

    def obs_generator(self, *lines: Line):
        state: State
        state = yield

        padded: List[Optional[Line]] = [
            *lines,
            *[None] * (self.curriculum_setting.max_lines - len(lines)),
        ]
        line_mask = np.array([p is None for p in padded])

        def render():
            def lines_iterator():
                buildings = self.get_buildings(state.building_positions)
                for l in lines:
                    built = l.building in buildings
                    yield Line(
                        required=l.required and not built,
                        building=l.building,
                    )
                    if built and l.required:
                        buildings.remove(l.building)

            for i, line in enumerate(list(lines_iterator())):
                print(
                    "{:2}{}{} ({}) {}: {}".format(
                        i,
                        "-" if i == state.pointer else " ",
                        "*" if line.required else " ",
                        Targets.index(line.building),
                        str(line.building),
                        line.building.cost,
                    )
                )
            print("Obs:")
            for string in self.room_strings(array):
                print(string, end="")

        preprocessed = np.array([*map(self.preprocess_line, padded)])

        while True:
            world = np.zeros((len(WorldObjects), *self.world_shape))
            for o, p in self.coords(state.positions, state.building_positions):
                world[(WorldObjects.index(o), *p)] = 1
            array = world
            resources = np.array([state.resources[r] for r in Resource])
            action_mask = np.array([*state.action.mask(self.a_size)])
            can_open_gate = np.array([*state.action.can_open_gate(self.a_size)])
            partial_action = np.array([*state.action.partial_actions()])
            ptr = np.array([state.pointer])
            obs = OrderedDict(
                asdict(
                    Obs(
                        obs=array,
                        resources=resources,
                        line_mask=line_mask,
                        lines=preprocessed,
                        action_mask=action_mask,
                        can_open_gate=can_open_gate,
                        partial_action=partial_action,
                        ptr=ptr,
                    )
                )
            )
            # for (k, space), (n, o) in zip(
            # self.observation_space.spaces.items(), obs.items()
            # ):
            # if not space.contains(o):
            # import ipdb

            # ipdb.set_trace()
            # space.contains(o)
            # noinspection PyTypeChecker
            state = yield obs, lambda: render()  # perform time-step

    def place_objects(self) -> Generator[Tuple[WorldObject, np.ndarray], None, None]:
        nexus = self.random.choice(self.world_size, size=2)
        yield Nexus(), nexus
        for w in Worker:
            yield w, nexus
        resource_offsets = np.array([[1, 0], [-1, 0], [0, 1], [0, -1]])
        resource_locations = [
            *filter(
                self.world_space.contains,
                nexus + resource_offsets,
            )
        ]
        minerals, gas = self.random.choice(
            len(resource_locations), size=2, replace=False
        )
        minerals = resource_locations[minerals]
        gas = resource_locations[gas]
        yield Resource.MINERALS, minerals
        yield Resource.GAS, gas

        occupied = [nexus, minerals, gas]
        occupied_indices = np.sort(
            np.ravel_multi_index(np.stack(occupied, axis=-1), self.world_shape)
        )

        if self.num_initial_buildings:

            while True:
                initial_pos = self.random.choice(
                    self.world_size, size=(self.num_initial_buildings, 2)
                )
                initial_in_occupied = (
                    np.equal(
                        np.expand_dims(occupied, 0), np.expand_dims(initial_pos, 1)
                    )
                    .all(axis=-1)
                    .any()
                )
                if not initial_in_occupied:
                    initial_buildings = self.random.choice(
                        Buildings, size=self.num_initial_buildings
                    )
                    for b, p in zip(initial_buildings, initial_pos):
                        yield b, gas if isinstance(b, Assimilator) else p
                    return

        else:
            max_initial_buildings = max(
                0,
                (
                    self.world_size ** 2
                    - len(occupied)
                    - self.curriculum_setting.max_lines
                ),
            )
            if max_initial_buildings > 0:
                num_initial_buildings = self.random.randint(max_initial_buildings + 1)
                initial_index = self.random.choice(
                    max_initial_buildings,
                    size=max_initial_buildings,
                    replace=False,
                )
                for i in occupied_indices:
                    initial_index[initial_index >= i] += 1
                initial_pos = np.stack(
                    np.unravel_index(initial_index, self.world_shape), axis=-1
                )
                initial_buildings = self.random.choice(
                    Buildings,
                    size=num_initial_buildings,
                )
                for b, p in zip(initial_buildings, initial_pos):
                    # assert not any(np.array_equal(p, p_) for p_ in occupied)
                    # occupied += [p]
                    yield b, gas if isinstance(b, Assimilator) else p

    @staticmethod
    def preprocess_line(line: Optional[Line]):
        if line is None:
            return [0, 0]
        return [int(line.required), Buildings.index(line.building)]

    def render(self, mode="human", pause=True):
        self.render_thunk()
        if pause:
            input("pause")

    def reset(self):
        self.i += 1
        self.iterator = self.failure_buffer_wrapper(self.srti_generator())
        s, r, t, i = next(self.iterator)
        return s

    def room_strings(self, room):
        grid_size = 5
        for i, row in enumerate(room.transpose((1, 2, 0)).astype(int)):
            for j, channel in enumerate(row):
                (nonzero,) = channel.nonzero()
                assert len(nonzero) <= grid_size
                for _, k in zip_longest(range(grid_size), nonzero):
                    if k is None:
                        yield " "
                    else:
                        world_obj = WorldObjects[k]
                        yield world_obj.symbol
                yield RESET
                yield "|"
            yield "\n" + "-" * (grid_size + 1) * self.world_size + "\n"

    @staticmethod
    def reward_generator():
        state: State
        state = yield

        while True:
            reward = float(state.success)
            # noinspection PyTypeChecker
            state = yield reward, lambda: print("Reward:", reward)

    def seed(self, seed=None):
        assert self.random_seed == seed

    def srti_generator(
        self,
    ) -> Generator[Tuple[any, float, bool, dict], RawAction, None]:
        dependencies = dict(
            self.build_dependencies(self.curriculum_setting.max_build_tree_depth)
        )
        lines = self.build_lines(dependencies)
        obs_iterator = self.obs_generator(*lines)
        reward_iterator = self.reward_generator()
        done_iterator = self.done_generator()
        info_iterator = self.info_generator(*lines)
        state_iterator = self.state_generator(lines, dependencies)
        next(obs_iterator)
        next(reward_iterator)
        next(done_iterator)
        next(info_iterator)
        action = self.compound_action()
        state, render_state = next(state_iterator)
        time_remaining = self.eval_steps

        def render():
            if t:
                print(fg("green") if i["success"] else fg("red"))
            render_r()
            render_t()
            render_i()
            render_state()
            print("Action:", end=" ")
            print(action)
            render_s()
            print(RESET)

        while True:
            s, render_s = obs_iterator.send(state)
            r, render_r = reward_iterator.send(state)
            t, render_t = done_iterator.send(state)
            i, render_i = info_iterator.send((state, t))

            if self.break_on_fail and t and not i["success"]:
                import ipdb

                ipdb.set_trace()

            self.render_thunk = render

            # noinspection PyTypeChecker
            a = yield s, r, t, i
            action = action.update(a)
            state = replace(state, action=action)

            if action.is_op():
                state, render_state = state_iterator.send(action)
            if self.evaluating:
                time_remaining -= 1
                state = replace(state, time_remaining=time_remaining)

    @staticmethod
    def compound_action(*args, **kwargs) -> CompoundAction:
        return CompoundAction(*args, **kwargs)

    def state_generator(
        self, lines: List[Line], dependencies: Dict[Building, Building]
    ) -> Generator[State, CompoundAction, None]:
        positions: List[Tuple[WorldObject, np.ndarray]] = [*self.place_objects()]
        building_positions: Dict[Coord, Building] = dict(
            [((i, j), b) for b, (i, j) in positions if isinstance(b, Building)]
        )
        positions: Dict[Union[Resource, Worker], Coord] = dict(
            [(o, (i, j)) for o, (i, j) in positions if not isinstance(o, Building)]
        )
        assignments: Dict[Worker, Assignment] = {}
        next_actions: Dict[Worker, WorkerAction] = {}
        for worker_id in Worker:
            assignments[worker_id] = self.initial_assignment()

        required = Counter(li.building for li in lines if li.required)
        resources: typing.Counter[Resource] = Counter()
        ptr: int = 0
        action = self.compound_action()
        time_remaining = (1 + len(lines)) * self.time_per_line

        while True:
            success = not required - Counter(building_positions.values())

            destroy = []
            if self.random.random() < self.attack_prob:
                num_destroyed = self.random.randint(len(building_positions))
                destroy = [
                    c for c, b in building_positions.items() if not isinstance(b, Nexus)
                ]
                self.random.shuffle(destroy)
                destroy = destroy[:num_destroyed]
                for coord in destroy:
                    del building_positions[coord]

            state = State(
                building_positions=building_positions,
                next_action=next_actions,
                positions=positions,
                resources=resources,
                success=success,
                pointer=ptr,
                action=action,
                time_remaining=time_remaining,
            )

            def render():
                print("Time remaining:", time_remaining)
                print("Resources:")
                pprint(resources)
                pprint(assignments)
                if destroy:
                    print(fg("red"), "Destroyed:", sep="")
                    print(*destroy, sep="\n", end=RESET + "\n")

            self.render_thunk = render

            nexus_positions: List[Coord] = [
                p for p, b in building_positions.items() if isinstance(b, Nexus)
            ]
            assert nexus_positions
            for worker_id, assignment in assignments.items():
                next_actions[worker_id] = assignment.action(
                    positions[worker_id],
                    positions,
                    [p for p, b in building_positions.items() if isinstance(b, Nexus)],
                )

            action: CompoundAction
            # noinspection PyTypeChecker
            action = yield state, render
            ptr = action.ptr
            time_remaining -= 1
            assignments[action.worker()] = action.assignment()

            worker_id: Worker
            assignment: Assignment
            for worker_id, assignment in sorted(
                assignments.items(), key=lambda w: isinstance(w[1], BuildOrder)
            ):  # collect resources first.
                worker_position = positions[worker_id]
                worker_action = assignment.action(
                    current_position=worker_position,
                    positions=positions,
                    nexus_positions=nexus_positions,
                )

                if isinstance(worker_action, Movement):
                    new_position = tuple(
                        np.array(worker_position) + np.array(astuple(worker_action))
                    )
                    positions[worker_id] = new_position
                    if isinstance(building_positions.get(new_position, None), Nexus):
                        for resource in Resource:
                            if self.gathered_resource(
                                building_positions, positions, resource, worker_position
                            ):
                                resources[resource] += 1
                elif isinstance(worker_action, Building):
                    building = worker_action
                    insufficient_resources = bool(
                        building.cost.as_counter() - resources
                    )
                    if self.building_allowed(
                        building=building,
                        dependency=dependencies[building],
                        building_positions=building_positions,
                        insufficient_resources=insufficient_resources,
                        positions=positions,
                        assignment_location=assignment.location,
                    ):
                        building_positions[worker_position] = building
                        resources -= building.cost.as_counter()
                        assignments[worker_id] = DoNothing()
                else:
                    assert isinstance(worker_action, DoNothing)

    def gathered_resource(
        self, building_positions, positions, resource, worker_position
    ):
        return positions[resource] == worker_position
        #        and (
        #     resource != Resource.GAS
        #     or isinstance(building_positions.get(worker_position, None), Assimilator)
        # )

    @staticmethod
    def initial_assignment():
        return Resource.MINERALS

    def building_allowed(
        self,
        building: Building,
        dependency: Optional[Building],
        building_positions: Dict[Coord, Building],
        insufficient_resources: bool,
        positions: Dict[WorldObject, Coord],
        assignment_location: Coord,
    ) -> bool:
        if (
            insufficient_resources
            or assignment_location in building_positions
            or dependency not in [*building_positions.values(), None]
        ):
            return False
        # if isinstance(building, Assimilator):
        #     return assignment_location == positions[Resource.GAS]
        # else:
        return assignment_location not in (
            positions[Resource.GAS],
            positions[Resource.MINERALS],
        )

    def step(self, action: Union[np.ndarray, CompoundAction]):
        if isinstance(action, np.ndarray):
            action = RawAction(*action)
        return self.iterator.send(action)


def main(debug_env: bool, world_size, **kwargs):
    data_types.WORLD_SIZE = world_size
    Env(rank=0, eval_steps=500, world_size=world_size, **kwargs).main()


if __name__ == "__main__":
    import argparse

    PARSER = argparse.ArgumentParser()
    Env.add_arguments(PARSER)
    PARSER.add_argument("--random-seed", default=0, type=int)
    main(**vars(PARSER.parse_args()))<|MERGE_RESOLUTION|>--- conflicted
+++ resolved
@@ -37,10 +37,6 @@
     Targets,
     IJAction,
     WorkerAction,
-<<<<<<< HEAD
-    WorkerActions,
-=======
->>>>>>> 57d8bab1
     Buildings,
     Assimilator,
     Nexus,
