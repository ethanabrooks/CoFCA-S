--- conflicted
+++ resolved
@@ -590,17 +590,9 @@
     def compound_action(*args, **kwargs) -> CompoundAction:
         return CompoundAction(*args, **kwargs)
 
-<<<<<<< HEAD
-    @staticmethod
-    def compound_action(*args, **kwargs) -> CompoundAction:
-        return CompoundAction(*args, **kwargs)
-
-    def state_generator(self, *lines: Line) -> Generator[State, CompoundAction, None]:
-=======
     def state_generator(
         self, lines: List[Line], dependencies: Dict[Building, Building]
     ) -> Generator[State, CompoundAction, None]:
->>>>>>> f5c22c53
         positions: List[Tuple[WorldObject, np.ndarray]] = [*self.place_objects()]
         building_positions: Dict[Coord, Building] = dict(
             [((i, j), b) for b, (i, j) in positions if isinstance(b, Building)]
