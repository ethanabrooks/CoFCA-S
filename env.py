--- conflicted
+++ resolved
@@ -36,10 +36,6 @@
     Obs,
     Resource,
     Building,
-<<<<<<< HEAD
-    Coord,
-=======
->>>>>>> 45609d35
     WorldObject,
     WorldObjects,
     Worker,
@@ -47,15 +43,6 @@
     Line,
     ActionStage,
     RawAction,
-<<<<<<< HEAD
-    Assignment,
-    WorkerTargetAction,
-    Targets,
-    IJAction,
-    WorkerAction,
-    WorkerActions,
-=======
->>>>>>> 45609d35
     Buildings,
     Assimilator,
     Nexus,
@@ -149,37 +136,6 @@
             low=np.zeros(max_shape, dtype=np.float32),
             high=np.ones(max_shape, dtype=np.float32),
         )
-<<<<<<< HEAD
-        # self.time_per_line = 2 * max(
-        # reduce(lambda a, b: a | b, Costs.values(), Costs[Building.NEXUS]).values()
-        # )
-        resources_space = spaces.MultiDiscrete(np.inf * np.ones(2))
-        next_actions_space = MultiDiscrete(np.ones(len(Worker)) * len(WorkerActions))
-        partial_action_space = spaces.MultiDiscrete(
-            [
-                1 + a
-                for c in self.compound_action().classes()
-                for a in astuple(c.num_values())
-            ]  # [:-1]
-        )
-        pointer_space = spaces.Discrete(max_lines)
-
-        # noinspection PyTypeChecker
-        self.observation_space = spaces.Dict(
-            asdict(
-                Obs(
-                    action_mask=spaces.MultiBinary(max_a_action),
-                    can_open_gate=spaces.MultiBinary(max_a_action),
-                    lines=lines_space,
-                    line_mask=line_mask_space,
-                    next_actions=next_actions_space,
-                    obs=obs_space,
-                    partial_action=partial_action_space,
-                    resources=resources_space,
-                    ptr=pointer_space,
-                )
-            )
-=======
         resources_space = spaces.MultiDiscrete([sys.maxsize] * 2)
         pointer_space = spaces.Discrete(self.max_lines)
         action_mask_space = spaces.MultiBinary(
@@ -190,7 +146,6 @@
                 [CompoundAction.input_space().nvec + 1]
                 * ActionStage.gate_opener_max_size()
             ).flatten()
->>>>>>> 45609d35
         )
         self.obs_spaces = Obs(
             action_mask=action_mask_space,
@@ -461,15 +416,6 @@
     def main(self):
         keyboard_control.run(self, lambda: None)
 
-    def get_buildings(self, building_positions):
-        return [*building_positions.values()]
-
-    @staticmethod
-    def coords(positions, building_positions):
-        yield from positions.items()
-        for p, b in building_positions.items():
-            yield b, p
-
     def obs_generator(self, *lines: Line):
         state: State
         state = yield
@@ -481,11 +427,6 @@
         line_mask = np.array([p is None for p in gate_openers])
 
         def render():
-<<<<<<< HEAD
-            def lines_iterator():
-                buildings = self.get_buildings(state.building_positions)
-                for l in lines:
-=======
             def requirement_for():
                 depending = None
                 for l in reversed(lines):
@@ -497,7 +438,6 @@
                 buildings = [*state.building_positions.values()]
                 dependers = reversed([*requirement_for()])
                 for l, d in zip(lines, dependers):
->>>>>>> 45609d35
                     built = l.building in buildings
                     yield l.building not in buildings and d not in buildings
                     if built and l.required:
@@ -524,21 +464,17 @@
 
         preprocessed = np.array([*map(self.preprocess_line, gate_openers)])
 
+        def coords():
+            yield from state.positions.items()
+            for p, b in state.building_positions.items():
+                yield b, p
+
         while True:
             world = np.zeros((len(WorldObjects), *self.world_shape))
-            for o, p in self.coords(state.positions, state.building_positions):
+            for o, p in coords():
                 world[(WorldObjects.index(o), *p)] = 1
             array = world
             resources = np.array([state.resources[r] for r in Resource])
-<<<<<<< HEAD
-            next_actions = np.array(
-                [WorkerActions.index(a) for a in state.next_action.values()]
-            )
-            action_mask = np.array([*state.action.mask(self.a_size)])
-            can_open_gate = np.array([*state.action.can_open_gate(self.a_size)])
-            partial_action = np.array([*state.action.partial_actions()])
-            ptr = np.array([state.pointer])
-=======
             assert isinstance(state.action, ActionStage)
 
             gate_openers: np.ndarray = self.obs_spaces.gate_openers.nvec.copy().reshape(
@@ -549,7 +485,6 @@
             gate_openers[: len(unpadded_gate_openers)] = unpadded_gate_openers
 
             partial_action = np.array([*state.action.to_ints()])
->>>>>>> 45609d35
             obs = OrderedDict(
                 asdict(
                     Obs(
@@ -557,14 +492,8 @@
                         resources=resources,
                         line_mask=line_mask,
                         lines=preprocessed,
-<<<<<<< HEAD
-                        next_actions=next_actions,
-                        action_mask=action_mask,
-                        can_open_gate=can_open_gate,
-=======
                         action_mask=state.action.mask().ravel(),
                         gate_openers=gate_openers.ravel(),
->>>>>>> 45609d35
                         partial_action=partial_action,
                         ptr=state.pointer,
                     )
@@ -711,6 +640,9 @@
         time_remaining = self.eval_steps
 
         def render():
+            for tree in self.build_trees(dependencies):
+                tree.show()
+
             if t:
                 print(fg("green") if i["success"] else fg("red"))
             render_r()
@@ -852,71 +784,6 @@
                     carrying=carrying,
                 )
 
-<<<<<<< HEAD
-                if isinstance(worker_action, Movement):
-                    new_position = tuple(
-                        np.array(worker_position) + np.array(astuple(worker_action))
-                    )
-                    positions[worker_id] = new_position
-                    if isinstance(building_positions.get(new_position, None), Nexus):
-                        for resource in Resource:
-                            if self.gathered_resource(
-                                building_positions, positions, resource, worker_position
-                            ):
-                                resources[resource] += 1
-                elif isinstance(worker_action, Building):
-                    building = worker_action
-                    insufficient_resources = bool(
-                        building.cost.as_counter() - resources
-                    )
-                    if self.building_allowed(
-                        building=building,
-                        dependency=dependencies[building],
-                        building_positions=building_positions,
-                        insufficient_resources=insufficient_resources,
-                        positions=positions,
-                        assignment_location=assignment.location,
-                    ):
-                        building_positions[worker_position] = building
-                        resources -= building.cost.as_counter()
-                else:
-                    raise RuntimeError
-
-    def gathered_resource(
-        self, building_positions, positions, resource, worker_position
-    ):
-        return positions[resource] == worker_position and (
-            resource != Resource.GAS
-            or isinstance(building_positions.get(worker_position, None), Assimilator)
-        )
-
-    @staticmethod
-    def initial_assignment():
-        return Resource.MINERALS
-
-    def building_allowed(
-        self,
-        building: Building,
-        dependency: Optional[Building],
-        building_positions: Dict[Coord, Building],
-        insufficient_resources: bool,
-        positions: Dict[WorldObject, Coord],
-        assignment_location: Coord,
-    ) -> bool:
-        if (
-            insufficient_resources
-            or assignment_location in building_positions
-            or dependency not in [*building_positions.values(), None]
-        ):
-            return False
-        if isinstance(building, Assimilator):
-            return assignment_location == positions[Resource.GAS]
-        else:
-            return assignment_location not in (
-                positions[Resource.GAS],
-                positions[Resource.MINERALS],
-            )
-=======
             destroy = []
             if self.random.random() < self.attack_prob:
                 num_destroyed = self.random.randint(len(building_positions))
@@ -927,7 +794,6 @@
                 destroy = destroy[:num_destroyed]
                 for coord in destroy:
                     del building_positions[coord]
->>>>>>> 45609d35
 
     def step(self, action: Union[np.ndarray, ActionStage]):
         if isinstance(action, np.ndarray):
