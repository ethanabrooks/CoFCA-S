import itertools
import typing
from collections import Counter, OrderedDict
from dataclasses import astuple, asdict, dataclass, replace
from itertools import zip_longest
from multiprocessing.queues import Queue
from pprint import pprint
from queue import Full, Empty
from typing import Union, Dict, Generator, Tuple, List, Optional

import gym
import numpy as np
from colored import fg
from gym import spaces
from gym.spaces import MultiDiscrete
from gym.utils import seeding
from treelib import Tree

import data_types
import keyboard_control
from data_types import (
    Obs,
    Resource,
    Building,
    Coord,
    WorldObject,
    WorldObjects,
    Movement,
    Worker,
    State,
    Line,
    BuildOrder,
    CompoundAction,
    RawAction,
    Assignment,
    WorkerTargetAction,
    Targets,
    IJAction,
    WorkerAction,
    WorkerActions,
    Buildings,
    Assimilator,
    Nexus,
    CurriculumSetting,
)
from utils import RESET

Dependencies = Dict[Building, Building]


@dataclass
class EnvConfig:
    break_on_fail: bool = False
    attack_prob: float = 0
    num_initial_buildings: int = 2
    time_per_line: int = 4
    tgt_success_rate: float = 0.75
    world_size: int = 3


# noinspection PyAttributeOutsideInit
@dataclass
class Env(gym.Env):
    break_on_fail: bool
    attack_prob: float
    eval_steps: int
    failure_buffer: Queue
    num_initial_buildings: int
    rank: int
    random_seed: int
    tgt_success_rate: int
    time_per_line: int
    world_size: int
    alpha: float = 0.05
    curriculum_setting: CurriculumSetting = None
    evaluating: bool = None
    i: int = 0
    iterator = None
    render_thunk = None
    success_avg = 0.5
    success_with_failure_buf_avg = 0.5

    def __post_init__(self):
        super().__init__()
        data_types.WORLD_SIZE = self.world_size
        self.random, _ = seeding.np_random(self.random_seed)
        self.curriculum_setting.n_lines_space.seed(self.random_seed)
        max_lines = self.curriculum_setting.max_lines
        self.non_failure_random = self.random.get_state()
        self.a_size = max_a_action = max(
            [c.size_a() for c in self.compound_action().classes()]
        )
        self.action_space = spaces.MultiDiscrete(
            np.array(
                astuple(
                    RawAction(
                        delta=2 * max_lines,
                        dg=2,
                        a=max_a_action,
                        ptr=max_lines,
                    )
                )
            )
        )

        lines_space = spaces.MultiDiscrete(np.array([[2, len(Buildings)]] * max_lines))
        line_mask_space = spaces.MultiDiscrete(2 * np.ones(max_lines))
        self.world_shape = world_shape = np.array([self.world_size, self.world_size])
        self.world_space = spaces.Box(
            low=np.zeros_like(world_shape, dtype=np.float32),
            high=(world_shape - 1).astype(np.float32),
        )

        shape = (len(WorldObjects), *world_shape)
        obs_space = spaces.Box(
            low=np.zeros(shape, dtype=np.float32),
            high=np.ones(shape, dtype=np.float32),
        )
        # self.time_per_line = 2 * max(
        # reduce(lambda a, b: a | b, Costs.values(), Costs[Building.NEXUS]).values()
        # )
        resources_space = spaces.MultiDiscrete(np.inf * np.ones(2))
        next_actions_space = MultiDiscrete(np.ones(len(Worker)) * len(WorkerActions))
        partial_action_space = spaces.MultiDiscrete(
            [
                1 + a
                for c in self.compound_action().classes()
                for a in astuple(c.num_values())
            ]  # [:-1]
        )
        pointer_space = spaces.Discrete(max_lines)

        # noinspection PyTypeChecker
        self.observation_space = spaces.Dict(
            asdict(
                Obs(
                    action_mask=spaces.MultiBinary(max_a_action),
                    can_open_gate=spaces.MultiBinary(max_a_action),
                    lines=lines_space,
                    line_mask=line_mask_space,
                    next_actions=next_actions_space,
                    obs=obs_space,
                    partial_action=partial_action_space,
                    resources=resources_space,
                    ptr=pointer_space,
                )
            )
        )

    def build_dependencies(
        self, max_depth: int
    ) -> Generator[Tuple[Building, Optional[Building]], None, None]:
        buildings = [b for b in Buildings if not isinstance(b, Assimilator)]
        self.random.shuffle(buildings)
        n = min(max_depth, len(buildings))
        dependencies = np.round(self.random.random(n) * np.arange(n)) - 1
        dependencies = [None if i < 0 else buildings[int(i)] for i in dependencies]

        yield Assimilator(), None
        yield from itertools.zip_longest(buildings, dependencies)

    def build_lines(self, dependencies: Dependencies) -> List[Line]:
        def instructions_for(building: Building):
            if building is None:
                return
            yield from instructions_for(dependencies[building])
            yield building

        def random_instructions_under(
            n: int, include_assimilator: bool = True
        ) -> Generator[List[Line], None, None]:
            if n < 0:
                raise RuntimeError
            if n == 0:
                return
            building, first, last, inst = None, None, None, None
            while None in (building, first, last, inst) or len(inst) > n:
                building = self.random.choice(
                    [
                        *filter(
                            lambda b: (
                                include_assimilator or not isinstance(b, Assimilator)
                            ),
                            Buildings,
                        )
                    ]
                )

                inst = *first, last = [*instructions_for(building)]
            for i in first:
                yield Line(False, i)
            yield Line(True, last)
            yield from random_instructions_under(
                n=n - len(inst),
                include_assimilator=include_assimilator
                and not isinstance(building, Assimilator),
            )

        n_lines = self.curriculum_setting.n_lines_space.sample()
        instructions = [*random_instructions_under(n_lines)]
        required = [i.building for i in instructions if i.required]
        assert required.count(Assimilator()) <= 1
        return instructions

    @staticmethod
    def build_trees(dependencies: Dependencies) -> typing.Set[Tree]:

        trees: Dict[Building, Tree] = {}

        def create_nodes(bldg: Building):
            if bldg in trees:
                return
            dependency = dependencies[bldg]
            if dependency is None:
                trees[bldg] = Tree()
            else:
                create_nodes(dependency)
                trees[bldg] = trees[dependency]
            trees[bldg].create_node(str(bldg), bldg, parent=dependency)

        for building in Buildings:
            create_nodes(building)
        return set(trees.values())

    def curriculum_generator(self):
        while True:
            high = min(self.max_lines, self.n_lines_space.high + 1)
            n_lines_space = Discrete(
                # min(high - 1, self.n_lines_space.low + 1),
                low=self.min_lines,
                high=high,
            )
            yield n_lines_space, self.max_depth
            yield n_lines_space, self.max_depth + 1

    @staticmethod
    def done_generator():
        state: State
        state = yield

        while True:
            # noinspection PyTypeChecker
            state = yield state.success or not state.time_remaining, lambda: None

    def failure_buffer_wrapper(self, iterator):
        use_failure_buf = False
        size = self.failure_buffer.qsize()
        if self.evaluating or not size:
            use_failure_buf = False
        else:
            success_avg = max(
                self.success_avg, self.success_with_failure_buf_avg + 1e-6
            )
            tgt_success_rate = max(
                self.success_with_failure_buf_avg,
                min(self.tgt_success_rate, success_avg),
            )
            use_failure_prob = 1 - (
                tgt_success_rate - self.success_with_failure_buf_avg
            ) / (success_avg - self.success_with_failure_buf_avg)
            use_failure_buf = self.random.random() < use_failure_prob
        state = None
        if use_failure_buf:

            # randomly rotate queue
            for i in range(self.random.choice(min(100, size))):
                try:
                    state = self.failure_buffer.get_nowait()
                    self.failure_buffer.put_nowait(state)
                except Full:
                    pass  # discard, keep going
                except Empty:
                    break

            try:
                state = self.failure_buffer.get_nowait()
            except (Full, Empty):
                use_failure_buf = state is not None

        if not use_failure_buf:
            state = self.non_failure_random
        self.random.set_state(state)
        initial_random = self.random.get_state()
        action = None

        def render_thunk():
            return

        def render():
            render_thunk()
            if use_failure_buf:
                print(fg("red"), "Used failure buffer", RESET)
            else:
                print(fg("blue"), "Did not use failure buffer", RESET)

        while True:
            s, r, t, i = iterator.send(action)
            render_thunk = self.render_thunk
            self.render_thunk = render
            if t:
                success = i["success"]

                if not self.evaluating:
                    i.update(
                        {
                            f"{k} ({'with' if use_failure_buf else 'without'} failure buffer)": v
                            for k, v in i.items()
                        }
                    )

                def interpolate(old, new):
                    return old + self.alpha * (new - old)

                if use_failure_buf:
                    self.success_with_failure_buf_avg = interpolate(
                        self.success_with_failure_buf_avg, success
                    )
                else:
                    self.success_avg = interpolate(self.success_avg, success)

                put_failure_buf = not self.evaluating and not success
                if put_failure_buf:
                    try:
                        self.failure_buffer.put_nowait(initial_random)
                    except Full:
                        pass

                i.update({"used failure buffer": use_failure_buf})
                if use_failure_buf or put_failure_buf:
                    i.update({"failure buffer size": self.failure_buffer.qsize()})

            if t:
                # noinspection PyAttributeOutsideInit
                self.non_failure_random = self.random.get_state()
            action = yield s, r, t, i

    def set_curriculum(self, curriculum_setting: CurriculumSetting):
        self.curriculum_setting = curriculum_setting

    def info_generator(self, *lines):
        state: State
        done: bool
        state, done = yield
        info = {}
        elapsed_time = 0

        while True:
            if done:
<<<<<<< HEAD
                floordiv = len(lines) // 5
                key = (
                    f"success on instructions length-{(floordiv-1) * 5} through length-{floordiv * 5}"
                    if self.evaluating
                    else f"success on length-{len(lines)} instructions"
                )
=======
                if self.evaluating:
                    bucket_size = 5
                    lower = (len(lines) - 1) // bucket_size * bucket_size + 1
                    upper = (1 + (len(lines) - 1) // bucket_size) * bucket_size
                    key = (
                        f"success on instructions length-{lower} through length-{upper}"
                    )
                else:
                    key = f"success on length-{len(lines)} instructions"
>>>>>>> fba936f9
                info.update(
                    {
                        f"success": float(state.success),
                        key: float(state.success),
                        "instruction length": len(lines),
                        "time per line": elapsed_time / len(lines),
                    },
                )
                try:
                    (line,) = lines
                    if line.building.cost.gas > 0:
                        info.update({"success on gas buildings": state.success})
                except ValueError:
                    pass

            # noinspection PyTupleAssignmentBalance
            state, done = yield info, lambda: None
            info = {}
            elapsed_time += 1

    def main(self):
        def action_fn(string: str):
            try:
                *args, target = map(int, string.split())
                try:
                    i, j = args
                    worker = 0
                except ValueError:
                    if Targets[target] is Building:
                        print("Must specify i/j for buildings.")
                        return
                    i, j = 0, 0
                    worker = 1
                worker = Worker(worker + 1)
                target = Targets[target]
                return self.compound_action(
                    # IsOpAction(is_op=True),
                    WorkerTargetAction(worker, target),
                    IJAction(i, j),
                )
            except (ValueError, TypeError) as e:
                print(e)

        keyboard_control.run(self, action_fn)

    def get_buildings(self, building_positions):
        return [*building_positions.values()]

    @staticmethod
    def coords(positions, building_positions):
        yield from positions.items()
        for p, b in building_positions.items():
            yield b, p

    def obs_generator(self, *lines: Line):
        state: State
        state = yield

        padded: List[Optional[Line]] = [
            *lines,
            *[None] * (self.curriculum_setting.max_lines - len(lines)),
        ]
        line_mask = np.array([p is None for p in padded])

        def render():
            def lines_iterator():
                buildings = self.get_buildings(state.building_positions)
                for l in lines:
                    built = l.building in buildings
                    yield Line(
                        required=l.required and not built,
                        building=l.building,
                    )
                    if built and l.required:
                        buildings.remove(l.building)

            for i, line in enumerate(list(lines_iterator())):
                print(
                    "{:2}{}{} ({}) {}: {}".format(
                        i,
                        "-" if i == state.pointer else " ",
                        "*" if line.required else " ",
                        Targets.index(line.building),
                        str(line.building),
                        line.building.cost,
                    )
                )
            print("Obs:")
            for string in self.room_strings(array):
                print(string, end="")

        preprocessed = np.array([*map(self.preprocess_line, padded)])

        while True:
            world = np.zeros((len(WorldObjects), *self.world_shape))
            for o, p in self.coords(state.positions, state.building_positions):
                world[(WorldObjects.index(o), *p)] = 1
            array = world
            resources = np.array([state.resources[r] for r in Resource])
            next_actions = np.array(
                [WorkerActions.index(a) for a in state.next_action.values()]
            )
            action_mask = np.array([*state.action.mask(self.a_size)])
            can_open_gate = np.array([*state.action.can_open_gate(self.a_size)])
            partial_action = np.array([*state.action.partial_actions()])
            ptr = np.array([state.pointer])
            obs = OrderedDict(
                asdict(
                    Obs(
                        obs=array,
                        resources=resources,
                        line_mask=line_mask,
                        lines=preprocessed,
                        next_actions=next_actions,
                        action_mask=action_mask,
                        can_open_gate=can_open_gate,
                        partial_action=partial_action,
                        ptr=ptr,
                    )
                )
            )
            # for (k, space), (n, o) in zip(
            # self.observation_space.spaces.items(), obs.items()
            # ):
            # if not space.contains(o):
            # import ipdb

            # ipdb.set_trace()
            # space.contains(o)
            # noinspection PyTypeChecker
            state = yield obs, lambda: render()  # perform time-step

    def place_objects(self) -> Generator[Tuple[WorldObject, np.ndarray], None, None]:
        nexus = self.random.choice(self.world_size, size=2)
        yield Nexus(), nexus
        for w in Worker:
            yield w, nexus
        resource_offsets = np.array([[1, 0], [-1, 0], [0, 1], [0, -1]])
        resource_locations = [
            *filter(
                self.world_space.contains,
                nexus + resource_offsets,
            )
        ]
        minerals, gas = self.random.choice(
            len(resource_locations), size=2, replace=False
        )
        minerals = resource_locations[minerals]
        gas = resource_locations[gas]
        yield Resource.MINERALS, minerals
        yield Resource.GAS, gas

        occupied = [nexus, minerals, gas]
        occupied_indices = np.sort(
            np.ravel_multi_index(np.stack(occupied, axis=-1), self.world_shape)
        )

        if self.num_initial_buildings:

            while True:
                initial_pos = self.random.choice(
                    self.world_size, size=(self.num_initial_buildings, 2)
                )
                initial_in_occupied = (
                    np.equal(
                        np.expand_dims(occupied, 0), np.expand_dims(initial_pos, 1)
                    )
                    .all(axis=-1)
                    .any()
                )
                if not initial_in_occupied:
                    initial_buildings = self.random.choice(
                        Buildings, size=self.num_initial_buildings
                    )
                    for b, p in zip(initial_buildings, initial_pos):
                        yield b, gas if isinstance(b, Assimilator) else p
                    return

        else:
            max_initial_buildings = max(
                0,
                (
                    self.world_size ** 2
                    - len(occupied)
                    - self.curriculum_setting.max_lines
                ),
            )
            if max_initial_buildings > 0:
                num_initial_buildings = self.random.randint(max_initial_buildings + 1)
                initial_index = self.random.choice(
                    max_initial_buildings,
                    size=max_initial_buildings,
                    replace=False,
                )
                for i in occupied_indices:
                    initial_index[initial_index >= i] += 1
                initial_pos = np.stack(
                    np.unravel_index(initial_index, self.world_shape), axis=-1
                )
                initial_buildings = self.random.choice(
                    Buildings,
                    size=num_initial_buildings,
                )
                for b, p in zip(initial_buildings, initial_pos):
                    # assert not any(np.array_equal(p, p_) for p_ in occupied)
                    # occupied += [p]
                    yield b, gas if isinstance(b, Assimilator) else p

    @staticmethod
    def preprocess_line(line: Optional[Line]):
        if line is None:
            return [0, 0]
        return [int(line.required), Buildings.index(line.building)]

    def render(self, mode="human", pause=True):
        self.render_thunk()
        if pause:
            input("pause")

    def reset(self):
        self.i += 1
        self.iterator = self.failure_buffer_wrapper(self.srti_generator())
        s, r, t, i = next(self.iterator)
        return s

    def room_strings(self, room):
        grid_size = 5
        for i, row in enumerate(room.transpose((1, 2, 0)).astype(int)):
            for j, channel in enumerate(row):
                (nonzero,) = channel.nonzero()
                assert len(nonzero) <= grid_size
                for _, k in zip_longest(range(grid_size), nonzero):
                    if k is None:
                        yield " "
                    else:
                        world_obj = WorldObjects[k]
                        yield world_obj.symbol
                yield RESET
                yield "|"
            yield "\n" + "-" * (grid_size + 1) * self.world_size + "\n"

    @staticmethod
    def reward_generator():
        state: State
        state = yield

        while True:
            reward = float(state.success)
            # noinspection PyTypeChecker
            state = yield reward, lambda: print("Reward:", reward)

    def seed(self, seed=None):
        assert self.random_seed == seed

    def srti_generator(
        self,
    ) -> Generator[Tuple[any, float, bool, dict], RawAction, None]:
        dependencies = dict(
            self.build_dependencies(self.curriculum_setting.max_build_tree_depth)
        )
        lines = self.build_lines(dependencies)
        obs_iterator = self.obs_generator(*lines)
        reward_iterator = self.reward_generator()
        done_iterator = self.done_generator()
        info_iterator = self.info_generator(*lines)
        state_iterator = self.state_generator(lines, dependencies)
        next(obs_iterator)
        next(reward_iterator)
        next(done_iterator)
        next(info_iterator)
        action = self.compound_action()
        state, render_state = next(state_iterator)
        time_remaining = self.eval_steps

        def render():
            if t:
                print(fg("green") if i["success"] else fg("red"))
            render_r()
            render_t()
            render_i()
            render_state()
            print("Action:", end=" ")
            print(action)
            render_s()
            print(RESET)

        while True:
            s, render_s = obs_iterator.send(state)
            r, render_r = reward_iterator.send(state)
            t, render_t = done_iterator.send(state)
            i, render_i = info_iterator.send((state, t))

            if self.break_on_fail and t and not i["success"]:
                import ipdb

                ipdb.set_trace()

            self.render_thunk = render

            # noinspection PyTypeChecker
            a = yield s, r, t, i
            action = action.update(a)
            state = replace(state, action=action)

            if action.is_op():
                state, render_state = state_iterator.send(action)
            if self.evaluating:
                time_remaining -= 1
                state = replace(state, time_remaining=time_remaining)

    @staticmethod
    def compound_action(*args, **kwargs) -> CompoundAction:
        return CompoundAction(*args, **kwargs)

    def state_generator(
        self, lines: List[Line], dependencies: Dict[Building, Building]
    ) -> Generator[State, CompoundAction, None]:
        positions: List[Tuple[WorldObject, np.ndarray]] = [*self.place_objects()]
        building_positions: Dict[Coord, Building] = dict(
            [((i, j), b) for b, (i, j) in positions if isinstance(b, Building)]
        )
        positions: Dict[Union[Resource, Worker], Coord] = dict(
            [(o, (i, j)) for o, (i, j) in positions if not isinstance(o, Building)]
        )
        assignments: Dict[Worker, Assignment] = {}
        next_actions: Dict[Worker, WorkerAction] = {}
        for worker_id in Worker:
            assignments[worker_id] = self.initial_assignment()

        required = Counter(li.building for li in lines if li.required)
        resources: typing.Counter[Resource] = Counter()
        ptr: int = 0
        action = self.compound_action()
        time_remaining = (1 + len(lines)) * self.time_per_line

        while True:
            success = not required - Counter(building_positions.values())

            if self.random.random() < self.attack_prob:
                num_destroyed = self.random.randint(len(building_positions))
                destroy = [
                    c for c, b in building_positions.items() if not isinstance(b, Nexus)
                ]
                self.random.shuffle(destroy)
                destroy = destroy[:num_destroyed]
                for coord in destroy:
                    del building_positions[coord]

            state = State(
                building_positions=building_positions,
                next_action=next_actions,
                positions=positions,
                resources=resources,
                success=success,
                pointer=ptr,
                action=action,
                time_remaining=time_remaining,
            )

            def render():
                print("Time remaining:", time_remaining)
                print("Resources:")
                pprint(resources)
                pprint(assignments)
                if destroy:
                    print(fg("red"), "Destroyed:", sep="")
                    print(*destroy, sep="\n", end=RESET + "\n")

            self.render_thunk = render

            nexus_positions: List[Coord] = [
                p for p, b in building_positions.items() if isinstance(b, Nexus)
            ]
            assert nexus_positions
            for worker_id, assignment in assignments.items():
                next_actions[worker_id] = assignment.action(
                    positions[worker_id],
                    positions,
                    [p for p, b in building_positions.items() if isinstance(b, Nexus)],
                )

            action: CompoundAction
            # noinspection PyTypeChecker
            action = yield state, render
            ptr = action.ptr
            time_remaining -= 1
            assignments[action.worker()] = action.assignment()

            worker_id: Worker
            assignment: Assignment
            for worker_id, assignment in sorted(
                assignments.items(), key=lambda w: isinstance(w[1], BuildOrder)
            ):  # collect resources first.
                worker_position = positions[worker_id]
                worker_action = assignment.action(
                    current_position=worker_position,
                    positions=positions,
                    nexus_positions=nexus_positions,
                )

                if isinstance(worker_action, Movement):
                    new_position = tuple(
                        np.array(worker_position) + np.array(astuple(worker_action))
                    )
                    positions[worker_id] = new_position
                    if isinstance(building_positions.get(new_position, None), Nexus):
                        for resource in Resource:
                            if self.gathered_resource(
                                building_positions, positions, resource, worker_position
                            ):
                                resources[resource] += 1
                elif isinstance(worker_action, Building):
                    building = worker_action
                    insufficient_resources = bool(
                        building.cost.as_counter() - resources
                    )
                    if self.building_allowed(
                        building=building,
                        dependency=dependencies[building],
                        building_positions=building_positions,
                        insufficient_resources=insufficient_resources,
                        positions=positions,
                        assignment_location=assignment.location,
                    ):
                        building_positions[worker_position] = building
                        resources -= building.cost.as_counter()
                else:
                    raise RuntimeError

    def gathered_resource(
        self, building_positions, positions, resource, worker_position
    ):
        return positions[resource] == worker_position and (
            resource != Resource.GAS
            or isinstance(building_positions.get(worker_position, None), Assimilator)
        )

    @staticmethod
    def initial_assignment():
        return Resource.MINERALS

    def building_allowed(
        self,
        building: Building,
        dependency: Optional[Building],
        building_positions: Dict[Coord, Building],
        insufficient_resources: bool,
        positions: Dict[WorldObject, Coord],
        assignment_location: Coord,
    ) -> bool:
        if (
            insufficient_resources
            or assignment_location in building_positions
            or dependency not in [*building_positions.values(), None]
        ):
            return False
        if isinstance(building, Assimilator):
            return assignment_location == positions[Resource.GAS]
        else:
            return assignment_location not in (
                positions[Resource.GAS],
                positions[Resource.MINERALS],
            )

    def step(self, action: Union[np.ndarray, CompoundAction]):
        if isinstance(action, np.ndarray):
            action = RawAction(*action)
        return self.iterator.send(action)


def main(debug_env: bool, world_size, **kwargs):
    data_types.WORLD_SIZE = world_size
    Env(rank=0, eval_steps=500, world_size=world_size, **kwargs).main()


if __name__ == "__main__":
    import argparse

    PARSER = argparse.ArgumentParser()
    Env.add_arguments(PARSER)
    PARSER.add_argument("--random-seed", default=0, type=int)
    main(**vars(PARSER.parse_args()))<|MERGE_RESOLUTION|>--- conflicted
+++ resolved
@@ -346,14 +346,6 @@
 
         while True:
             if done:
-<<<<<<< HEAD
-                floordiv = len(lines) // 5
-                key = (
-                    f"success on instructions length-{(floordiv-1) * 5} through length-{floordiv * 5}"
-                    if self.evaluating
-                    else f"success on length-{len(lines)} instructions"
-                )
-=======
                 if self.evaluating:
                     bucket_size = 5
                     lower = (len(lines) - 1) // bucket_size * bucket_size + 1
@@ -363,7 +355,6 @@
                     )
                 else:
                     key = f"success on length-{len(lines)} instructions"
->>>>>>> fba936f9
                 info.update(
                     {
                         f"success": float(state.success),
