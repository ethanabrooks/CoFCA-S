import pickle
import typing
from collections import Counter, deque, OrderedDict
from dataclasses import astuple, asdict, dataclass, replace
from functools import reduce
from itertools import zip_longest
from pathlib import Path
from pprint import pprint
from typing import Union, Dict, Generator, Tuple, List, Optional

import gym
import numpy as np
from colored import fg
from gym import spaces
from gym.spaces import MultiDiscrete
from gym.utils import seeding
from treelib import Tree

import keyboard_control
from data_types import (
    Obs,
    Resource,
    Building,
    Coord,
    Costs,
    costs,
    WorldObject,
    WorldObjects,
    Movement,
    Worker,
    Resources,
    State,
    Line,
    Symbols,
    BuildOrder,
    CompoundAction,
    RawAction,
    Assignment,
    Action1,
    Action2,
    Targets,
    Action3,
    WorkerAction,
    WorkerActions,
    WORLD_SIZE,
)

from utils import RESET

Dependencies = Dict[Building, Building]


def delete_nth(d, n):
    d.rotate(-n)
    d.popleft()
    d.rotate(n)


@dataclass
class Env(gym.Env):
    break_on_fail: bool
    destroy_building_prob: float
    eval_steps: int
    failure_buffer_load_path: Path
    failure_buffer_size: int
    max_lines: int
    min_lines: int
    num_initial_buildings: int
    rank: int
    random_seed: int
    tgt_success_rate: int
    alpha: float = 0.05
    evaluating: bool = None
    i: int = 0
    iterator = None
    render_thunk = None
    success_avg = 0.5

    def __post_init__(self):
        super().__init__()
        self.world_size = WORLD_SIZE
        self.random, _ = seeding.np_random(self.random_seed)
        self.failure_buffer = deque(maxlen=self.failure_buffer_size)
        if self.failure_buffer_load_path:
            with self.failure_buffer_load_path.open("rb") as f:
                self.failure_buffer.extend(pickle.load(f))
                print(
                    f"Loaded failure buffer of length {len(self.failure_buffer)} "
                    f"from {self.failure_buffer_load_path}"
                )
        self.non_failure_random = self.random.get_state()
        self.a_size = max_a_action = max(
            [c.size_a() for c in self.compound_action().classes()]
        )
        self.action_space = spaces.MultiDiscrete(
            np.array(
                astuple(
                    RawAction(
                        delta=2 * self.max_lines,
                        dg=2,
                        a=max_a_action,
                        ptr=self.max_lines,
                    )
                )
            )
        )

        lines_space = spaces.MultiDiscrete(
            np.array([[2, len(Building)]] * self.max_lines)
        )
        mask_space = spaces.MultiDiscrete(2 * np.ones(self.max_lines))
        self.world_shape = world_shape = np.array([self.world_size, self.world_size])
        self.world_space = spaces.Box(
            low=np.zeros_like(world_shape, dtype=np.float32),
            high=(world_shape - 1).astype(np.float32),
        )

        shape = (len(WorldObjects), *world_shape)
        obs_space = spaces.Box(
            low=np.zeros(shape, dtype=np.float32),
            high=np.ones(shape, dtype=np.float32),
        )
        self.max = Resources(*sum(Costs.values(), Counter()).values())
        self.time_per_line = 2 * max(
            reduce(lambda a, b: a | b, Costs.values(), Costs[Building.NEXUS]).values()
        )
        resources_space = spaces.MultiDiscrete(
            1 + np.array([self.max.minerals, self.max.gas])
        )
        next_actions_space = MultiDiscrete(np.ones(len(Worker)) * len(WorkerActions))
        partial_action_space = spaces.MultiDiscrete(
            [
                1 + a
                for c in self.compound_action().classes()
                for a in astuple(c.num_values())
            ]  # [:-1]
        )

        # noinspection PyTypeChecker
        self.observation_space = spaces.Dict(
            asdict(
                Obs(
                    action_mask=spaces.MultiBinary(max_a_action),
                    can_open_gate=spaces.MultiBinary(max_a_action),
                    lines=lines_space,
                    mask=mask_space,
                    next_actions=next_actions_space,
                    obs=obs_space,
                    partial_action=partial_action_space,
                    resources=resources_space,
                )
            )
        )

    @classmethod
    def add_arguments(cls, p):
        p.add_argument("--break-on-fail", action="store_true")
        p.add_argument("--debug-env", action="store_true")
        p.add_argument("--destroy-building-prob", type=float)
        p.add_argument("--failure-buffer-load-path", type=Path, default=None)
        p.add_argument("--failure-buffer-size", type=int)
        p.add_argument("--min-lines", type=int)
        p.add_argument("--max-lines", type=int)
        p.add_argument("--num-initial-buildings", type=int)
        p.add_argument("--tgt-success-rate", type=float)

    def build_dependencies(self):
        n = len(Building)
        dependencies = np.round(self.random.random(n) * np.arange(n)).astype(int) - 1
        buildings = list(Building)
        self.random.shuffle(buildings)

        def generate_dependencies():
            for b1, b2 in zip(buildings, dependencies):
                yield b1, (
                    None if b1 is Building.ASSIMILATOR or b2 < 0 else buildings[b2]
                )

        return dict(generate_dependencies())

    def build_lines(self, dependencies: Dependencies) -> List[Line]:
        def instructions_for(building: Building):
            if building is None:
                return
            yield from instructions_for(dependencies[building])
            yield building

        def random_instructions_under(
            n: int, include_assimilator: bool = True
        ) -> Generator[List[Line], None, None]:
            if n < 0:
                raise RuntimeError
            if n == 0:
                return
            building, first, last, inst = None, None, None, None
            while None in (building, first, last, inst) or len(inst) > n:
                building = self.random.choice(
                    [
                        *filter(
                            lambda b: b is not Building.NEXUS
                            and (include_assimilator or b is not Building.ASSIMILATOR),
                            Building,
                        )
                    ]
                )

                inst = *first, last = [*instructions_for(building)]
                assert last is not Building.NEXUS
            for i in first:
                yield Line(False, i)
            yield Line(True, last)
            yield from random_instructions_under(
                n=n - len(inst),
                include_assimilator=include_assimilator
                and building is not Building.ASSIMILATOR,
            )

        n_lines = self.random.randint(self.min_lines, self.max_lines + 1)
        instructions = [*random_instructions_under(n_lines)]
        required = [l.building for l in instructions if l.required]
        assert required.count(Building.ASSIMILATOR) <= 1
        return instructions

    @staticmethod
    def build_trees(dependencies: Dependencies) -> typing.Set[Tree]:

        trees: Dict[Building, Tree] = {}

        def create_nodes(bldg: Building):
            if bldg in trees:
                return
            dependency = dependencies[bldg]
            if dependency is None:
                trees[bldg] = Tree()
            else:
                create_nodes(dependency)
                trees[bldg] = trees[dependency]
            trees[bldg].create_node(bldg.name.capitalize(), bldg, parent=dependency)

        for building in Building:
            create_nodes(building)
        return set(trees.values())

    @staticmethod
    def done_generator():
        state: State
        state = yield

        while True:
            # noinspection PyTypeChecker
            state = yield state.success or not state.time_remaining, lambda: None

    def failure_buffer_wrapper(self, iterator):
        if self.evaluating or len(self.failure_buffer) == 0:
            buf = False
        else:
            use_failure_prob = 1 - self.tgt_success_rate / self.success_avg
            use_failure_prob = max(use_failure_prob, 0)
            buf = self.random.random() < use_failure_prob
        use_failure_buf = buf
        if use_failure_buf:
            i = self.random.choice(len(self.failure_buffer))
            self.random.set_state(self.failure_buffer[i])
            delete_nth(self.failure_buffer, i)
        else:
            self.random.set_state(self.non_failure_random)
        initial_random = self.random.get_state()
        action = None

        def render_thunk():
            return

        def render():
            render_thunk()
            if use_failure_buf:
                print(fg("red"), "Used failure buffer", RESET)
            else:
                print(fg("blue"), "Did not use failure buffer", RESET)

        while True:
            s, r, t, i = iterator.send(action)
            render_thunk = self.render_thunk
            self.render_thunk = render
            if not use_failure_buf:
                i.update(reward_without_failure_buf=r)
            if t:
                success = i["success"]
                if not use_failure_buf:
                    i.update(success_without_failure_buf=float(success))
                    self.success_avg += self.alpha * (success - self.success_avg)

                i.update(
                    use_failure_buf=use_failure_buf,
                )
                if not self.evaluating:
                    i.update(failure_buffer=[*self.failure_buffer][:2])

                if not success:
                    self.failure_buffer.append(initial_random)

            if t:
                # noinspection PyAttributeOutsideInit
                self.non_failure_random = self.random.get_state()
            action = yield s, r, t, i

    def info_generator(self, *lines):
        state: State
        done: bool
        state, done = yield
        info = dict(len_failure_buffer=float(len(self.failure_buffer)))

        while True:
            if done:
                info.update(
                    instruction_len=len(lines),
                    len_failure_buffer=len(self.failure_buffer),
                    success=float(state.success),
                    train_time_success=float(state.success and state.time_remaining),
                )
                if self.evaluating:
                    bucket = 10 * (len(lines) // 10)
                    for key in [
                        "success",
                        "train_time_success",
                        "normalized_elapsed_time",
                    ]:
                        info[f"{key}{bucket}"] = info[key]
            state, done = yield info, lambda: None
            info = {}

    def main(self):
        def action_fn(string: str):
            try:
                *args, target = map(int, string.split())
                try:
                    i, j = args
                    worker = 0
                except ValueError:
                    if Targets[target] is Building:
                        print("Must specify i/j for buildings.")
                        return
                    i, j = 0, 0
                    worker = 1
                worker = Worker(worker + 1)
                target = Targets[target]
                return self.compound_action(
                    Action1(is_op=True),
                    Action2(worker, target),
                    Action3(i, j),
                )
            except (ValueError, TypeError) as e:
                print(e)

        keyboard_control.run(self, action_fn)

    def obs_generator(self, *lines: Line):
        state: State
        state = yield
        padded: List[Optional[Line]] = [*lines, *[None] * (self.max_lines - len(lines))]
        mask = np.array([p is not None for p in padded])

        def render():
            def lines_iterator():
                buildings = [*state.building_positions.values()]
                for l in lines:
                    built = l.building in buildings
                    yield Line(
                        required=l.required and not built,
                        building=l.building,
                    )
                    if built and l.required:
                        buildings.remove(l.building)

            for i, line in enumerate(list(lines_iterator())):
                print(
                    "{:2}{}{} ({}) {}: {}".format(
                        i,
                        "-" if i == state.pointer else " ",
                        "*" if line.required else " ",
                        Targets.index(line.building),
                        str(line.building),
                        costs[line.building],
                    )
                )
            print("Obs:")
            for string in self.room_strings(array):
                print(string, end="")

        preprocessed = np.array([*map(self.preprocess_line, padded)])

        def coords():
            yield from state.positions.items()
            for p, b in state.building_positions.items():
                yield b, p

        while True:
            world = np.zeros((len(WorldObjects), *self.world_shape))
            for o, p in coords():
                world[(WorldObjects.index(o), *p)] = 1
            array = world
            resources = np.array([state.resources[r] for r in Resource])
            next_actions = np.array(
                [WorkerActions.index(a) for a in state.next_action.values()]
            )
            action_mask = np.array([*state.action.mask(self.a_size)])
            can_open_gate = np.array([*state.action.can_open_gate(self.a_size)])
            partial_action = np.array([*state.action.partial_actions()])
            obs = OrderedDict(
                asdict(
                    Obs(
                        obs=array,
                        resources=resources,
                        lines=preprocessed,
                        mask=mask,
                        next_actions=next_actions,
                        action_mask=action_mask,
                        can_open_gate=can_open_gate,
                        partial_action=partial_action,
                    )
                )
            )
            # for (k, space), (n, o) in zip(
            # self.observation_space.spaces.items(), obs.items()
            # ):
            # if not space.contains(o):
            # import ipdb

            # ipdb.set_trace()
            # space.contains(o)
            # noinspection PyTypeChecker
            state = yield obs, lambda: render()  # perform time-step

    def place_objects(self) -> Generator[Tuple[WorldObject, np.ndarray], None, None]:
        nexus = self.random.choice(self.world_size, size=2)
        yield Building.NEXUS, nexus
        for w in Worker:
            yield w, nexus
        resource_offsets = np.array([[1, 0], [-1, 0], [0, 1], [0, -1]])
        resource_locations = [
            *filter(
                self.world_space.contains,
                nexus + resource_offsets,
            )
        ]
        minerals, gas = self.random.choice(
            len(resource_locations), size=2, replace=False
        )
        minerals = resource_locations[minerals]
        gas = resource_locations[gas]
        yield Resource.MINERALS, minerals
        yield Resource.GAS, gas

        occupied = [nexus, minerals, gas]
        while True:
            initial_pos = self.random.choice(
                self.world_size, size=(self.num_initial_buildings, 2)
            )
            initial_in_occupied = (
                np.equal(np.expand_dims(occupied, 0), np.expand_dims(initial_pos, 1))
                .all(axis=-1)
                .any()
            )
            if not initial_in_occupied:
                initial_buildings = self.random.choice(
                    Building, size=self.num_initial_buildings
                )
                for b, p in zip(initial_buildings, initial_pos):
                    yield b, gas if b is Building.ASSIMILATOR else p
                return

    @staticmethod
    def preprocess_line(line: Optional[Line]):
        if line is None:
            return [0, 0]
        return [int(line.required), line.building.value - 1]

    def render(self, mode="human", pause=True):
        self.render_thunk()
        if pause:
            input("pause")

    def reset(self):
        self.i += 1
        self.iterator = self.failure_buffer_wrapper(self.srti_generator())
        s, r, t, i = next(self.iterator)
        return s

    def room_strings(self, room):
        grid_size = 5
        for i, row in enumerate(room.transpose((1, 2, 0)).astype(int)):
            for j, channel in enumerate(row):
                (nonzero,) = channel.nonzero()
                assert len(nonzero) <= grid_size
                for _, i in zip_longest(range(grid_size), nonzero):
                    if i is None:
                        yield " "
                    else:
                        world_obj = WorldObjects[i]
                        yield Symbols[world_obj]
                yield RESET
                yield "|"
            yield "\n" + "-" * (grid_size + 1) * self.world_size + "\n"

    @staticmethod
    def reward_generator():
        reward = -0.1
        while True:
            yield reward, lambda: print("Reward:", reward)

    def seed(self, seed=None):
        assert self.random_seed == seed

    def srti_generator(
        self,
    ) -> Generator[Tuple[any, float, bool, dict], RawAction, None]:
        dependencies = self.build_dependencies()
        lines = self.build_lines(dependencies)
        obs_iterator = self.obs_generator(*lines)
        reward_iterator = self.reward_generator()
        done_iterator = self.done_generator()
        info_iterator = self.info_generator(*lines)
        state_iterator = self.state_generator(*lines)
        next(obs_iterator)
        next(reward_iterator)
        next(done_iterator)
        next(info_iterator)
        action = self.compound_action()
        state, render_state = next(state_iterator)

        def render():
            for tree in self.build_trees(dependencies):
                tree.show()

            if t:
                print(fg("green") if i["success"] else fg("red"))
            render_r()
            render_t()
            render_i()
            render_state()
            print("Action:", end=" ")
            print(action)
            render_s()
            print(RESET)

        while True:
            s, render_s = obs_iterator.send(state)
            r, render_r = reward_iterator.send(state)
            t, render_t = done_iterator.send(state)
            i, render_i = info_iterator.send((state, t))

            if self.break_on_fail and t and not i["success"]:
                import ipdb

                ipdb.set_trace()

            self.render_thunk = render

            # noinspection PyTypeChecker
            a = yield s, r, t, i
            action = action.update(a)
            state = replace(state, action=action)

            if action.is_op():
                state, render_state = state_iterator.send(action)
            elif self.evaluating:
                state = replace(state, time_remaining=state.time_remaining - 1)

    @staticmethod
    def compound_action(*args, **kwargs) -> CompoundAction:
        return CompoundAction(*args, **kwargs)

    @staticmethod
    def compound_action(*args, **kwargs) -> CompoundAction:
        return CompoundAction(*args, **kwargs)

    def state_generator(self, *lines: Line) -> Generator[State, CompoundAction, None]:
        positions: List[Tuple[WorldObject, np.ndarray]] = [*self.place_objects()]
        building_positions: Dict[Coord, Building] = dict(
            [((i, j), b) for b, (i, j) in positions if isinstance(b, Building)]
        )
        positions: Dict[Union[Resource, Worker], Coord] = dict(
            [(o, (i, j)) for o, (i, j) in positions if not isinstance(o, Building)]
        )
        assignments: Dict[Worker, Assignment] = {}
        next_actions: Dict[Worker, WorkerAction] = {}
        for worker_id in Worker:
            assignments[worker_id] = self.initial_assignment()

        required = Counter(l.building for l in lines if l.required)
        resources: typing.Counter[Resource] = Counter()
        ptr: int = 0
        action = self.compound_action()
<<<<<<< HEAD
=======
        time_remaining = (
            self.eval_steps - 1 if self.evaluating else len(lines) * self.time_per_line
        )

>>>>>>> 81589cd4
        while True:
            destroyed_buildings = [
                (c, b)
                for c, b in building_positions.items()
                if self.random.random() < self.destroy_building_prob
                and b is not Building.NEXUS
            ]
            if destroyed_buildings:
                destroy_coords, destroyed_buildings = zip(*destroyed_buildings)
                for coord in destroy_coords:
                    del building_positions[coord]

            success = not required - Counter(building_positions.values())

            state = State(
                building_positions=building_positions,
                next_action=next_actions,
                positions=positions,
                resources=resources,
                success=success,
                pointer=ptr,
                action=action,
                time_remaining=time_remaining,
            )

            def render():
                print("Time remaining:", time_remaining)
                print("Resources:")
                pprint(resources)
                pprint(assignments)
                if destroyed_buildings:
                    print(fg("red"), "Destroyed:", sep="")
                    print(*destroyed_buildings, sep="\n", end=RESET + "\n")

            self.render_thunk = render

            nexus_positions: List[Coord] = [
                p for p, b in building_positions.items() if b is Building.NEXUS
            ]
            assert nexus_positions
            for worker_id, assignment in assignments.items():
                next_actions[worker_id] = assignment.action(
                    positions[worker_id],
                    positions,
                    [p for p, b in building_positions.items() if b is Building.NEXUS],
                )

            action: CompoundAction
            # noinspection PyTypeChecker
            action = yield state, render
            ptr = action.ptr
            time_remaining -= 1
            assignments[action.worker()] = action.assignment()

            worker_id: Worker
            assignment: Assignment
            for worker_id, assignment in sorted(
                assignments.items(), key=lambda w: isinstance(w[1], BuildOrder)
            ):  # collect resources first.
                worker_position = positions[worker_id]
                worker_action = assignment.action(
                    current_position=worker_position,
                    positions=positions,
                    nexus_positions=nexus_positions,
                )

                if isinstance(worker_action, Movement):
                    new_position = tuple(
                        np.array(worker_position) + np.array(astuple(worker_action))
                    )
                    positions[worker_id] = new_position
                    if building_positions.get(new_position, None) == Building.NEXUS:
                        for resource in Resource:
                            if self.gathered_resource(
                                building_positions, positions, resource, worker_position
                            ):
                                resources[resource] += 1
                elif isinstance(worker_action, Building):
                    building = worker_action
                    insufficient_resources = Costs[building] - resources
                    if self.building_allowed(
                        building,
                        building_positions,
                        insufficient_resources,
                        positions,
                        assignment.location,
                    ):
                        building_positions[worker_position] = building
                        resources -= Costs[building]
                else:
                    raise RuntimeError

    def gathered_resource(
        self, building_positions, positions, resource, worker_position
    ):
        return positions[resource] == worker_position and (
            resource != Resource.GAS
            or building_positions.get(worker_position, None) == Building.ASSIMILATOR
        )

    @staticmethod
    def initial_assignment():
        return Resource.MINERALS

    @staticmethod
    def building_allowed(
        building,
        building_positions,
        insufficient_resources,
        positions,
        assignment_location,
    ) -> bool:
        if insufficient_resources or assignment_location in building_positions:
            return False
        if building is Building.ASSIMILATOR:
            return assignment_location == positions[Resource.GAS]
        else:
            return assignment_location not in (
                *building_positions,
                positions[Resource.GAS],
                positions[Resource.MINERALS],
            )

    def step(self, action: Union[np.ndarray, CompoundAction]):
        if isinstance(action, np.ndarray):
            action = RawAction(*action)
        return self.iterator.send(action)

    def time_limit(self, lines):
        return len(lines) * self.time_per_line


def main(debug_env: bool, **kwargs):
    Env(rank=0, eval_steps=500, **kwargs).main()


if __name__ == "__main__":
    import argparse

    PARSER = argparse.ArgumentParser()
    Env.add_arguments(PARSER)
    PARSER.add_argument("--random-seed", default=0, type=int)
    main(**vars(PARSER.parse_args()))<|MERGE_RESOLUTION|>--- conflicted
+++ resolved
@@ -590,13 +590,10 @@
         resources: typing.Counter[Resource] = Counter()
         ptr: int = 0
         action = self.compound_action()
-<<<<<<< HEAD
-=======
         time_remaining = (
             self.eval_steps - 1 if self.evaluating else len(lines) * self.time_per_line
         )
 
->>>>>>> 81589cd4
         while True:
             destroyed_buildings = [
                 (c, b)
